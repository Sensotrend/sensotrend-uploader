/*
 * == BSD2 LICENSE ==
 * Copyright (c) 2016, Tidepool Project
 *
 * This program is free software; you can redistribute it and/or modify it under
 * the terms of the associated License, which is identical to the BSD 2-Clause
 * License as published by the Open Source Initiative at opensource.org.
 *
 * This program is distributed in the hope that it will be useful, but WITHOUT
 * ANY WARRANTY; without even the implied warranty of MERCHANTABILITY or FITNESS
 * FOR A PARTICULAR PURPOSE. See the License for more details.
 *
 * You should have received a copy of the License along with this program; if
 * not, you can obtain one from Tidepool Project at tidepool.org.
 * == BSD2 LICENSE ==
 */

var _ = require('lodash');
var sundial = require('sundial');
var util = require('util');

var annotate = require('../eventAnnotations');

var debug = require('../bows')('MedtronicDriver');
var common = require('../commonFunctions');

/**
 * Creates a new "simulator" for Medtronic pump data.
 *
 * Once all input activities are collected, the simulator will have accumulated events that the Tidepool Platform
 * will understand into a local "events" array.  You can retrieve the events by calling `getEvents()`
 *
 */
exports.make = function(config){
  var events = [];

  var TWENTY_FOUR_HOURS = 864e5;

  var currBasal = null;
  var currWizard = null;
  var currSMBG = null;
  var currTimestamp = null;
  var currPumpSettings = null;
  var suspendingEvent = null;
  var currStatus = null;

  function setCurrBasal(basal) {
    currBasal = basal;
  }

  function setCurrWizard(wizard) {
    currWizard = wizard;
  }

  function setCurrSMBG(smbg) {
    currSMBG = smbg;
  }

  function setCurrPumpSettings(settings) {
    currPumpSettings = settings;
  };

  function setSuspendingEvent(event) {
    suspendingEvent = event;
  };

  function setCurrStatus(status) {
    currStatus = status;
  };

  function ensureTimestamp(e){
    if (currTimestamp > e.time) {
      throw new Error(
        util.format('Timestamps must be in order.  Current timestamp was[%s], but got[%j]', currTimestamp, e)
      );
    }
    currTimestamp = e.time;
    return e;
  }

  function simpleSimulate(e) {
    ensureTimestamp(e);
    events.push(e);
  }

  function checkForScheduleChanges(cancelled) {
    var changed = false; // flag if schedule change did occur

    if(currBasal.deliveryType !== 'scheduled' && currPumpSettings) {
      // check for schedule changes during temp basal or suspended basal

      var currSchedule = currPumpSettings.basalSchedules[currPumpSettings.activeSchedule];

      var checkSchedules = function(startTime, endTime, durationBeforeMidnight) {
        for(var i in currSchedule) {
          console.log(currBasal.deviceTime, 'startTime:', startTime, 'endTime', endTime, 'currSchedule.start', currSchedule[i].start, currSchedule[i].rate);

          if(cancelled) {
            // we should stop when a temp basal was cancelled
            var cancelTime = common.computeMillisInCurrentDay(cancelled);
            if (cancelTime < currSchedule[i].start) {
              break;
            }
          }

          if((startTime <= currSchedule[i].start) && (endTime > currSchedule[i].start) &&
             ((currBasal.suppressed.deliveryType === 'scheduled' && currSchedule[i].rate !== currBasal.suppressed.rate) ||
              (currBasal.suppressed.suppressed && //there's a nested suppresed
                currBasal.suppressed.suppressed.deliveryType === 'scheduled' && currSchedule[i].rate !== currBasal.suppressed.suppressed.rate))) {

            // there was a schedule rate change _during_ the temp/suspended basal
            var adjustedDuration = durationBeforeMidnight + currSchedule[i].start - startTime;
            var oldDuration = currBasal.duration;
            currBasal.with_duration(adjustedDuration);
            if(currBasal.isAssigned('payload')) {
             currBasal.payload.duration =  oldDuration;
            }else{
             currBasal.payload = {duration : oldDuration};
            }
            if(currBasal.deliveryType === 'scheduled') {
              currBasal.with_scheduleName(currPumpSettings.activeSchedule);
            }
            currBasal = currBasal.done();
            events.push(currBasal);

            var newSuppressed = {
              type: 'basal',
              deliveryType: 'scheduled',
              rate: currSchedule[i].rate,
              scheduleName : currPumpSettings.activeSchedule
            };

            var newBasal;
            if(currBasal.deliveryType === 'temp') {
              newBasal = config.builder.makeTempBasal();
              if(currBasal.percent) {
                newBasal.with_rate(currSchedule[i].rate * currBasal.percent)
                       .with_percent(currBasal.percent);
              } else {
                newBasal.with_rate(currBasal.rate);
              }
            } else {
              newBasal = config.builder.makeSuspendBasal();
            }

            var newJsDate = Date.parse(currBasal.deviceTime) + adjustedDuration;
            newBasal.with_duration(oldDuration - adjustedDuration)
              .with_deviceTime(sundial.formatDeviceTime(newJsDate))
              .set('index', currBasal.index);
            config.tzoUtil.fillInUTCInfo(newBasal, newJsDate);

            if(currBasal.suppressed.suppressed) {
              newBasal.set('suppressed', _.clone(currBasal.suppressed));
              newBasal.suppressed.suppressed = newSuppressed;
            } else {
              newBasal.set('suppressed', newSuppressed);
            }

            annotate.annotateEvent(newBasal, 'medtronic/basal/fabricated-from-schedule');
            setCurrBasal(newBasal);
            changed = true;
          }
        }
      };

      var startTime = common.computeMillisInCurrentDay(currBasal);

      var endTime = startTime + currBasal.duration;

      if (endTime >= TWENTY_FOUR_HOURS) {
        //check before midnight
        checkSchedules(startTime, TWENTY_FOUR_HOURS - startTime, 0);
        //check after midnight
        checkSchedules(0, endTime - TWENTY_FOUR_HOURS, TWENTY_FOUR_HOURS - startTime);
      } else {
        checkSchedules(startTime, endTime, 0);
      }
    }
    return changed;
  }

  return {
    basal: function(event) {
      ensureTimestamp(event);

      if (currBasal != null) {

        if (suspendingEvent != null) {

          // The current basal only ran until the suspending event occurred
          var duration = Date.parse(suspendingEvent.time) - Date.parse(currBasal.time);
          currBasal.with_duration(duration);
          currBasal = currBasal.done();
          events.push(currBasal);

          // create suspended basal at time of alarm or reservoir change and set that as the current basal
          var suspendedDuration = Date.parse(event.time) - Date.parse(suspendingEvent.time);
          var suspendedBasal = config.builder.makeSuspendBasal()
            .with_deviceTime(suspendingEvent.deviceTime)
            .with_time(suspendingEvent.time)
            .with_timezoneOffset(suspendingEvent.timezoneOffset)
            .with_conversionOffset(suspendingEvent.conversionOffset)
            .with_duration(suspendedDuration)
            .set('index', suspendingEvent.index);
          setCurrBasal(suspendedBasal);

          console.log('Embedding a suspend/resume event in a device event:', suspendingEvent);

          var status = {
            time: currBasal.time,
            deviceTime: currBasal.deviceTime,
            timezoneOffset: currBasal.timezoneOffset,
            conversionOffset: currBasal.conversionOffset,
            deviceId: event.deviceId,
            duration: currBasal.duration,
            type: 'deviceEvent',
            subType: 'status',
            status: 'suspended',
            reason: {suspended: 'automatic', resumed: 'manual'},
          };
          if(suspendingEvent.alarmType) {
            status.payload = {cause: suspendingEvent.alarmType};
          }
          annotate.annotateEvent(status, 'medtronic/status/fabricated-from-device-event');

          // also push the device event with its new status object
          suspendingEvent.status = status;
          events.push(suspendingEvent);
          setSuspendingEvent(null); //reset device event as not to re-use
        }

        if(!currBasal.isAssigned('duration')) {
          // calculate current basal's duration
          var duration = Date.parse(event.time) - Date.parse(currBasal.time);
          currBasal.duration = duration;
        }

<<<<<<< HEAD
        if (event.deliveryType === 'temp' && event.rate == null && event.duration === 0) {
          // temp basal was cancelled:
          // The pump sends a temp basal record with duration 0 and no rate.
          // We use the time this record was sent to calculate the actual duration.
          checkForScheduleChanges(event);
          currBasal.with_expectedDuration(currBasal.duration);
          var duration = Date.parse(event.time) - Date.parse(currBasal.time);
          currBasal.with_duration(duration);

          currBasal = currBasal.done();
          events.push(currBasal);
          setCurrBasal(null);
          return;
        }
=======
        if (event.deliveryType === 'temp') {
          if (event.rate == null && event.duration === 0) {
            // temp basal was cancelled:
            // The pump sends a temp basal record with duration 0 and no rate.
            // We use the time this record was sent to calculate the actual duration.
            checkForScheduleChanges(event);
            currBasal.with_expectedDuration(currBasal.duration);
            var duration = Date.parse(event.time) - Date.parse(currBasal.time);
            currBasal.with_duration(duration);
>>>>>>> c1c480cc

            currBasal = currBasal.done();
            events.push(currBasal);
            setCurrBasal(null);
            return;
          }

          if(currBasal.deliveryType === 'temp' && event.duration !== 0) {
            // temp basal was updated
            currBasal.with_expectedDuration(currBasal.duration)
                     .with_duration(Date.parse(event.time) - Date.parse(currBasal.time));
            event.suppressed = _.clone(currBasal.suppressed);
          }

          if(currBasal.deliveryType === 'scheduled') {
            var suppressed = {
              type: 'basal',
              deliveryType: 'scheduled',
              rate: currBasal.rate
            };
            event.suppressed = suppressed;

            if(!event.rate) {
              event = event.with_rate(currBasal.rate * event.percent);
            }

            if (currPumpSettings) {
              currBasal.with_scheduleName(currPumpSettings.activeSchedule);
              event.suppressed.scheduleName = currBasal.scheduleName;
            }
          }
        }

        if (event.deliveryType === 'suspend' && currBasal.deliveryType !== 'suspend') {

          event.suppressed = {
            type: 'basal',
            deliveryType: currBasal.deliveryType,
            rate: currBasal.rate
          };

          if (currPumpSettings && event.suppressed.deliveryType === 'scheduled') {
            event.suppressed.scheduleName = currPumpSettings.activeSchedule;
          }
          if(currBasal.deliveryType === 'temp') {
            // nest suppressed scheduled basal in temp basal inside suspended basal
            event.suppressed.suppressed = currBasal.suppressed;

            if(currBasal.duration > (Date.parse(currStatus.time) - Date.parse(currBasal.time) + currStatus.duration)) {
            // temp basal is still active after suspend, so restart temp basal on resume

              // check that the indexes are the same, as the suspended basal was
              // created from the same record as the suspend/resume event
              if(currStatus && currStatus.index === event.index) {

                event.duration = currStatus.duration;

                var resumeBasal = _.clone(currBasal);
                resumeBasal.time = new Date(Date.parse(currStatus.time) + currStatus.duration).toISOString();
                resumeBasal.deviceTime = sundial.formatDeviceTime(Date.parse(currStatus.deviceTime) + currStatus.duration);
                resumeBasal.index = event.resumeIndex;
                delete resumeBasal.duration; // we don't know the new duration yet

                // finish up the temp basal before the suspend
                if(currBasal.duration) {
                  currBasal.with_expectedDuration(currBasal.duration);
                  var duration = Date.parse(event.time) - Date.parse(currBasal.time);
                  currBasal.with_duration(duration);

                  resumeBasal.duration = currBasal.expectedDuration - currBasal.duration - currStatus.duration;
                }
                common.truncateDuration(currBasal, 'medtronic');
                events.push(currBasal.done());

                // check if suspended basal is crossing schedule changes
                setCurrBasal(event);
                if (checkForScheduleChanges()) {
                  // we should remember to update resume basal's suppressed too
                  resumeBasal.suppressed = currBasal.suppressed.suppressed;
                }
                events.push(currBasal.done());

                setCurrBasal(resumeBasal);
                return;
              }
            }
          }
        }

        checkForScheduleChanges();

        if (currPumpSettings && currBasal.deliveryType === 'scheduled') {
          currBasal.with_scheduleName(currPumpSettings.activeSchedule);
          if(event.suppressed) {
            event.suppressed.scheduleName = currBasal.scheduleName;
          }
        }
        common.truncateDuration(currBasal, 'medtronic');
        currBasal = currBasal.done();
        events.push(currBasal);
      }

      setCurrBasal(event);
    },
    bolus: function(event) {
      if(currWizard) {
        // A wizard event is always followed by a bolus event.
        // Usually the timestamp is the same, but sometimes the bolus timestamp
        // is a second later. Here we also check that the bolus event is at least
        // within 5 seconds of the wizard event.
        var bolusTime = event.jsDate.valueOf();
        var wizardTime = currWizard.jsDate.valueOf();
        if ( (bolusTime >= wizardTime) && ( bolusTime < (wizardTime + 5000)) ) {
          currWizard.bolus = event;
          currWizard = currWizard.done();
          simpleSimulate(currWizard);
          setCurrWizard(null);
        } else {
          throw new Error('Could find matching bolus for wizard:' + currWizard);
        }
      }
      simpleSimulate(event);
    },
    wizard: function(event) {
      setCurrWizard(event);
    },
    smbg: function(event) {
      // TODO: DRY this out once Animas mmol/L issue (https://trello.com/c/Ry3Cz0eC) is resolved
      if(currSMBG != null && currSMBG.value === event.value) {
        console.log('Duplicate SMBG value (',event.value,')',currSMBG.subType,currSMBG.time,'/',event.subType,event.time);
        var duration = Date.parse(event.time) - Date.parse(currSMBG.time);
        if ((duration < (15 * sundial.MIN_TO_MSEC)) && (event.subType === 'manual') && (currSMBG.subType === 'linked')) {
          console.log('Dropping duplicate manual value');
          return;
        }
      }
      simpleSimulate(event);
      setCurrSMBG(event);
    },
    pumpSettings: function(event) {
      simpleSimulate(event);
      setCurrPumpSettings(event);
    },
    suspendResume: function(event) {
      simpleSimulate(event);
      setCurrStatus(event);
    },
    alarm: function(event) {
      var type = event.alarmType;
      if((type === 'no_delivery' || type === 'auto_off' || type === 'no_power')
        && suspendingEvent === null ) {
        // alarm will be added later (with fabricated status event) when basal is resumed,
        // because only then will we know the duration it was suspended for
        setSuspendingEvent(event);
      } else{
        simpleSimulate(event);
      }
    },
    prime: function(event) {
      simpleSimulate(event);
    },
    rewind: function(event) {
      // check that a suspending event, e.g. "no delivery" alarm
      // hasn't already been triggered
      if(suspendingEvent === null) {
        setSuspendingEvent(event);
      }
      simpleSimulate(event);
    },
    changeDeviceTime: function(event) {
      simpleSimulate(event);
    },
    finalBasal: function(finalRecordTime) {
      if(!currBasal.isAssigned('duration')) {
        var duration = Date.parse(finalRecordTime) - Date.parse(currBasal.time);
        currBasal.with_duration(duration);
      }
      if (currPumpSettings && currBasal.deliveryType === 'scheduled') {
        currBasal.with_scheduleName(currPumpSettings.activeSchedule);
      }
      common.truncateDuration(currBasal, 'medtronic');
      currBasal = currBasal.done();
      events.push(currBasal);
    },
    getEvents: function() {
      function filterOutInvalidData() {
        return _.filter(events, function(event) {

          //filter out zero boluses
          if (event.type === 'bolus') {
            if (event.normal === 0 && !event.expectedNormal) {
              return false;
            }
            else {
              return true;
            }
          }
          else if (event.type === 'wizard') {
            var bolus = event.bolus || null;
            if (bolus != null) {
              if (bolus.normal === 0 && !bolus.expectedNormal) {
                return false;
              }
              else {
                return true;
              }
            }
          }

          // Filter out dates 2012 and earlier.
          // We are doing this because we expect no pump to have true 2012 dates,
          // so anything generated in 2012 or earlier is really just because
          // someone didn't immediately set the date upon powering up the pump
          // for a while. Thus, we are dropping these events because we don't
          // know the actual, real time for them.
          if(parseInt(event.time.substring(0,4)) <= 2012) {
            debug('Dropping event in 2012 or earlier: ', event);
            return false;
          }

          return true;
        });
      }
      var orderedEvents = _.sortBy(filterOutInvalidData(), function(e) { return e.time; });

      _.forEach(orderedEvents, function(record) {
        delete record.index;
        delete record.resumeIndex;
        delete record.jsDate;
      });

      return orderedEvents;
    }
  };
};<|MERGE_RESOLUTION|>--- conflicted
+++ resolved
@@ -235,22 +235,6 @@
           currBasal.duration = duration;
         }
 
-<<<<<<< HEAD
-        if (event.deliveryType === 'temp' && event.rate == null && event.duration === 0) {
-          // temp basal was cancelled:
-          // The pump sends a temp basal record with duration 0 and no rate.
-          // We use the time this record was sent to calculate the actual duration.
-          checkForScheduleChanges(event);
-          currBasal.with_expectedDuration(currBasal.duration);
-          var duration = Date.parse(event.time) - Date.parse(currBasal.time);
-          currBasal.with_duration(duration);
-
-          currBasal = currBasal.done();
-          events.push(currBasal);
-          setCurrBasal(null);
-          return;
-        }
-=======
         if (event.deliveryType === 'temp') {
           if (event.rate == null && event.duration === 0) {
             // temp basal was cancelled:
@@ -260,7 +244,6 @@
             currBasal.with_expectedDuration(currBasal.duration);
             var duration = Date.parse(event.time) - Date.parse(currBasal.time);
             currBasal.with_duration(duration);
->>>>>>> c1c480cc
 
             currBasal = currBasal.done();
             events.push(currBasal);
