/**
 * Copyright (c) 2014, Tidepool Project
 *
 * This program is free software; you can redistribute it and/or modify it under
 * the terms of the associated License, which is identical to the BSD 2-Clause
 * License as published by the Open Source Initiative at opensource.org.
 *
 * This program is distributed in the hope that it will be useful, but WITHOUT
 * ANY WARRANTY; without even the implied warranty of MERCHANTABILITY or FITNESS
 * FOR A PARTICULAR PURPOSE. See the License for more details.
 *
 * You should have received a copy of the License along with this program; if
 * not, you can obtain one from Tidepool Project at tidepool.org.
 */

var _ = require('lodash');
var async = require('async');
var format = require('util').format;
var md5 = require('blueimp-md5');
// sometimes we load this into node and this routine behaves differently
if (md5.md5) {
  md5 = md5.md5;
}
var semver = require('semver');
var sundial = require('sundial');
var uuidv4 = require('uuid/v4');
var isElectron = require('is-electron');

var bows = require('bows');
var errorText = require('../../app/constants/errors');
var log = isElectron() ? bows('Api') : console.log;
var builder = require('../objectBuilder')();
var localStore = require('./localStore');

// for cli tools running in node
if (typeof localStore === 'function') {
  localStore = localStore({});
}

// Wrapper around the Tidepool client library
var createTidepoolClient = require('tidepool-platform-client');
var tidepool;

var api = {
  log: log
};

// ----- Api Setup -----

// synchronous!
api.create = function(options) {
  var tidepoolLog = isElectron() ? bows('Tidepool') : console.log;
  tidepool = createTidepoolClient({
    host: options.apiUrl,
    uploadApi: options.uploadUrl,
    dataHost: options.dataUrl,
    log: {
      warn: tidepoolLog,
      info: tidepoolLog,
      debug: tidepoolLog
    },
    localStore: localStore,
    metricsSource: 'chrome-uploader',
    metricsVersion: options.version,
    sessionTrace: uuidv4()
  });

  api.tidepool = tidepool;
};

// asynchronous!
api.init = function(cb) {
  api.tidepool.initialize(cb);
};

// ----- Config -----
api.setHosts = function(hosts) {
  if (hosts.API_URL) {
    tidepool.setApiHost(hosts.API_URL);
  }
  if (hosts.UPLOAD_URL) {
    tidepool.setUploadHost(hosts.UPLOAD_URL);
  }
  if (hosts.DATA_URL) {
    tidepool.setDataHost(hosts.DATA_URL);
  }
  if (hosts.BLIP_URL) {
    tidepool.setBlipHost(hosts.BLIP_URL);
  }
};

api.makeBlipUrl = function(tail) {
  return tidepool.makeBlipUrl(tail);
};

// ----- User -----

api.user = {};

api.user.initializationInfo = function(cb){
  async.series([
    api.user.account,
    api.user.loggedInProfile,
    api.user.getUploadGroups
  ], cb);
};

api.user.login = function(user, options, cb) {
  api.log('POST /auth/login');

  tidepool.login(user, options, function(err, data) {
    if (err) {
      return cb(err);
    }
    return cb(null, data);
  });
};

api.user.loginExtended = function(user, options, cb){
  async.series([
    api.user.login.bind(null, user, options),
    api.user.loggedInProfile,
    api.user.getUploadGroups
  ], cb);
};

api.user.account = function(cb) {
  api.log('GET /auth/user');
  tidepool.getCurrentUser(cb);
};

api.user.loggedInProfile = function(cb) {
  api.log('GET /metadata/' + tidepool.getUserId() + '/profile');
  tidepool.findProfile(tidepool.getUserId(), function(err, profile) {
      if (err) {
        return cb(err);
      }
      return cb(null, profile);
  });
};

api.user.profile = function(userId, cb) {
  api.log('GET /metadata/' + userId + '/profile');
  tidepool.findProfile(userId, function(err, profile) {
    if (err) {
      return cb(err);
    }
    return cb(null, profile);
  });
};

api.user.addProfile = function(userId, profile, cb){
  api.log('PUT /metadata/' + userId + '/profile');
  tidepool.addOrUpdateProfile(userId, profile, function(err, response){
    if(err){
      return cb(err);
    }
    return cb(null, response);
  });
};

api.user.updateProfile = function(userId, updates, cb){
  api.user.profile(userId, function(err, profile){
    if(err){
      return cb(err);
    }
    var currentEmail = _.get(profile, 'emails[0]');
    // Note: we can't use var newProfile = actionUtils.mergeProfileUpdates here,
    // as that would introduce an ES6 dependency causing problems for our CLIs
    var newProfile = _.merge(profile, updates, function(original, update){
      if (_.isArray(original)) {
        return update;
      }
    });
    var emails = _.get(updates, 'emails');
    // check to see if we have a single email address that also needs to be updated
    if (_.isArray(emails) && emails.length === 1 && emails[0] !== currentEmail){
      return async.series([
        function(callback){
          return tidepool.updateCustodialUser({username: emails[0], emails: emails}, userId, callback);
        },
        function(callback){
          return tidepool.addOrUpdateProfile(userId, newProfile, callback);
        },
        function(callback){
          return tidepool.signupStart(userId, callback);
        }
      ], function(err, results){
        if (err) {
          return cb(err);
        }
        return cb(null, results[1]);
      });
    }
    return tidepool.addOrUpdateProfile(userId, newProfile, cb);
  });
};

api.user.logout = function(cb) {
  api.log('POST /auth/logout');
  if (!tidepool.isLoggedIn()) {
    api.log('Not authenticated, but still destroying session for just in cases...');
    tidepool.destroySession();
    return;
  }
  tidepool.logout(function(err) {
    if (err) {
      api.log('Error while logging out but still destroying session...');
      tidepool.destroySession();
      return cb(err);
    }
    cb(null);
  });
};

api.user.getUploadGroups = function(cb) {
  var userId = tidepool.getUserId();

  api.log('GET /access/groups/' + userId);

  tidepool.getUploadGroups(userId, function(err, groups) {
    if (err) {
      return cb(err);
    }

    var asyncProfileSearchTasks = [];
    var uploadGroups = [];

    for(var id in groups) {
      var group = groups[id];

      var find = (function(_id) {
        return function(callback) {
          tidepool.findProfile(_id, function(err, profile) {
            if (err) {
              callback(err);
            }

            uploadGroups.push({
              userid: _id,
              profile: profile
            });

            callback();
          });
        };
      })(id);

      asyncProfileSearchTasks.push(find);
    }

    if(!asyncProfileSearchTasks.length) {
      return cb(null, []);
    }

    async.parallel(asyncProfileSearchTasks, function(){
      var sortedGroups = _.sortBy(uploadGroups, function(group) { return group.userid === userId; });

      return cb(null, sortedGroups);
    });
  });
};

api.user.createCustodialAccount = function(profile, cb) {
  var userId = tidepool.getUserId();

  api.log('POST /auth/user/' + userId + '/user');
  tidepool.createCustodialAccount(profile, function(err, account){
    return cb(err, account);
  });
};

// ----- Upload -----

api.upload = {};

api.upload.getVersions = function(cb) {
  api.log('GET /info');
  tidepool.checkUploadVersions(function(err, resp) {
    if (err) {
      if (!navigator.onLine) {
        return cb(new Error(errorText.E_OFFLINE));
      }
      return cb(err);
    }
    var uploaderVersion = _.get(resp, ['versions', 'uploaderMinimum'], null);
    if (uploaderVersion !== null) {
      return cb(null, resp.versions);
    }
    else {
      return cb(new Error(format('Info response does not contain versions.uploaderMinimum.')));
    }
  });
};

api.upload.accounts = function(happyCb, sadCb) {
  api.log('GET /access/groups/'+tidepool.getUserId());
  tidepool.getViewableUsers(tidepool.getUserId(),function(err, data) {
    if(err){
      return sadCb(err,err);
    }
    return happyCb(data, 'upload accounts found');
  });
};

function getUploadFunction(uploadType) {
  if(uploadType === 'dataservices') {
    return tidepool.addDataToDataset;
  }
  else if (uploadType === 'jellyfish') {
   return tidepool.uploadDeviceDataForUser;
  }
  return null;
}

function buildError(error, datasetId) {
  var err = new Error('Uploading data to platform failed.');
  err.name = 'API Error';
  err.status = error.status;
  err.datasetId = datasetId;
  if (error.sessionToken) {
    err.sessionToken = md5(error.sessionToken);
  }
  if (error.meta) {
    err.requestTrace = error.meta.trace.request;
    err.sessionTrace = error.meta.trace.session;
  }
  return err;
}

function createDatasetForUser(userId, info, callback) {

  var happy = function(dataset) {
    callback(null, dataset);
  };

  var sad = function (err) {
    api.log('platform create dataset failed:', err);
    var error = buildError(err);
    callback(error);
  };

  api.log('createDataset for user id ', userId);

  tidepool.createDatasetForUser(userId, info, function(err, dataset) {
    if (err) {
      return sad(err);
    }
    return happy(dataset);
  });
}

function finalizeDataset(datasetId, callback) {

  var happy = function() {
    callback();
  };

  var sad = function (err, dataset) {
    api.log('platform finalize dataset failed:', err);
    var error = buildError(err, datasetId);
    callback(error);
  };

  api.log('finalize dataset for dataset id ', datasetId);

  tidepool.finalizeDataset(datasetId, function(err, result) {
    if (err) {
      return sad(err, result);
    }
    return happy();
  });
}

function addDataToDataset(data, datasetId, blockIndex, uploadType, callback) {

  var recCount = data.length;
  var happy = function () {
    callback(null, recCount);
  };

  var sad = function (error) {
    api.log('addDataToDataset: checking failure details');
    if (error.status == 413 && data.length > 1) { // request entity too big
      // but we can split the request and try again
      var l = Math.floor(data.length / 2);
      var d1 = data.slice(0, l);
      var d2 = data.slice(l);
      async.mapSeries([d1, d2], addDataToDataset, function (err, result) {
        if (err) {
          return callback(err, 0);
        }
        return callback(null, result[0] + result[1]);
      });
      return;
    }
    if (error.responseJSON && error.responseJSON.errorCode && error.responseJSON.errorCode == 'duplicate') {
      api.log(error.responseJSON);
      callback('duplicate', error.responseJSON.index);
    } else {
      api.log('platform add data to dataset failed.');
<<<<<<< HEAD
      var err = buildError(error, datasetId);
=======
      var err = new Error('Uploading data to platform failed.');
      err.name = 'API Error';
      err.status = status;
      err.datasetId = datasetId;
      if(status.meta) {
        err.requestTrace = status.meta.trace.request;
      }
      api.log(JSON.stringify(status, null, '\t'));
      if(status.errors && status.errors.length > 0) {
        for (var i in status.errors) {
          var hpattern = /\/(\d+)\//;
          var toMatch = hpattern.exec(status.errors[i].source.pointer);
          if (toMatch[1]) {
            api.log('Offending record for error', i, ':', JSON.stringify(data[parseInt(toMatch[1])], null, '\t'));
          }
        }
      }
>>>>>>> 86640c2d
      callback(err);
    }
  };

  api.log('addDataToDataset #' + blockIndex + ': using id ', datasetId);


  var uploadForUser = getUploadFunction(uploadType);
  uploadForUser(datasetId, data, function(err, result) {
    if (err) {
      return sad(err);
    }
    return happy(result);
  });
}

/*
 * process the data sending it to the platform in blocks and feed back progress to the calling function
 * uploadType is the final argument (instead of the callback) so that existing calls to
 * api.upload.toPlatform don't have to be modified in every driver, and will default to
 * the jellyfish api
 */
api.upload.toPlatform = function(data, sessionInfo, progress, groupId, cb, uploadType) {
  uploadType = uploadType || 'jellyfish'; // can either be 'jellyfish' or 'dataservices'

  api.log('attempting to upload', data.length, 'device data records to', uploadType, 'api');
  var grouped = _.groupBy(data, 'type');
  for (var type in grouped) {
    api.log(grouped[type].length, 'records of type', type);
  }


  var blocks = [];
  var BLOCKSIZE = 1000;
  var nblocks = 0;
  var datasetId;

  var post_and_progress = function (data, callback) {
    progress(nblocks++ * 100.0 / blocks.length);
    //off to the platfrom we go
    if(uploadType === 'jellyfish') {
      return addDataToDataset(data, groupId, nblocks, uploadType, callback);
    }
    return addDataToDataset(data, datasetId, nblocks, uploadType, callback);
  };

  var post_dataset_create = function (uploadMeta, callback) {
    return createDatasetForUser(groupId, uploadMeta, callback);
  };

  var post_dataset_finalize = function (callback) {
    return finalizeDataset(datasetId, callback);
  };

  var decorate = function (data, uploadItem) {
    if(uploadType === 'jellyfish') {
      var deviceRecords = _.map(data, function(item) {
        return _.extend({}, item, {
          uploadId: uploadItem.uploadId,
          guid: uuidv4()
        });
      });
      return deviceRecords;
    }
    else{
      return data;
    }
  };

  async.waterfall([
    function(callback) {
      //generate and post the upload metadata
      var now = new Date();

      var uploadItem = builder.makeUpload()
        // yes, I'm intentionally breaking up the new Date() I made and parsing
        // it again with another new Date()...it's a moment limitation...
        .with_computerTime(sundial.formatDeviceTime(new Date(Date.UTC(
          now.getFullYear(), now.getMonth(), now.getDate(),
          now.getHours(), now.getMinutes(), now.getSeconds()
        ))))
        .with_time(sessionInfo.start)
        .with_timezone(sessionInfo.tzName)
        .with_timezoneOffset(-new Date().getTimezoneOffset())
        .with_conversionOffset(0)
        .with_timeProcessing(sessionInfo.timeProcessing)
        .with_version(sessionInfo.version)
        .with_source(sessionInfo.source)
        .with_deviceTags(sessionInfo.deviceTags)
        .with_deviceManufacturers(sessionInfo.deviceManufacturers)
        .with_deviceModel(sessionInfo.deviceModel)
        .with_deviceSerialNumber(sessionInfo.deviceSerialNumber)
        .with_deviceId(sessionInfo.deviceId)
        .with_payload(sessionInfo.payload);

      if(uploadType === 'jellyfish') {
        uploadItem.with_uploadId('upid_' + md5(sessionInfo.deviceId + '_' + sessionInfo.start).slice(0, 12));
        uploadItem.with_guid(uuidv4());
        uploadItem.with_byUser(tidepool.getUserId());
      }
      uploadItem = uploadItem.done();

      api.log('create dataset');

      if(uploadType === 'dataservices') {
        post_dataset_create(uploadItem, function(err, dataset){
          if(_.isEmpty(err)){
            api.log('created dataset');
            datasetId = _.get(dataset, 'data.uploadId');
            if(_.isEmpty(datasetId)){
              api.log('created dataset does not include uploadId');
              return callback(new Error(format('Dataset response does not contain uploadId.')));
            }
            return callback(null, uploadItem);
          }
          api.log('error creating dataset ', err);
          return callback(err);
        });
      }
      else{
        // upload metadata uploaded as usual through jellyfish
        addDataToDataset(uploadItem, groupId, 0, uploadType, function(err) {
          if(_.isEmpty(err)){
            api.log('saved upload metadata');
            return callback(null, uploadItem);
          }
          api.log('error saving upload metadata ', err);
          return callback(err);
        });
      }
    },
    function(uploadItem, callback) {
      // decorate our data with the successfully posted upload metadata
      // as well as a GUID and then save to the platform
      data = decorate(data, uploadItem);

      for (var i = 0; i < data.length; i += BLOCKSIZE) {
        blocks.push(data.slice(i, i + BLOCKSIZE));
      }
      api.log('start uploading the rest of the data');
      //process then finalise, or if you want you can finalize :)
      async.mapSeries(blocks, post_and_progress, callback);
    },
    function(result, callback) {
      if(uploadType === 'jellyfish') {
        return callback(null, result);
      }
      api.log('finalize dataset');
      post_dataset_finalize(function(err){
        if(_.isEmpty(err)){
          api.log('finalized dataset');
          return callback(null, result);
        }
        api.log('error finalizing dataset', err);
        return callback(err);
      });
    }
  ], function (err, result) {
    if(err == null){
      api.log('upload.toPlatform: all good');
      return cb(null, result);
    }
    api.log('upload.toPlatform: failed ',err);
    return cb(err);
  });
};

// `payload` contains:
// `carelinkUsername`, `careLinkPassword`, `daysAgo`
api.upload.fetchCarelinkData = function(payload, cb) {
  api.log('POST /carelink');
  tidepool.uploadCarelinkDataForUser(payload, function(err, syncTask) {
    if (err) {
      return cb(err);
    }
    return tidepool.getCarelinkData(syncTask.id, cb);
  });
};

// ----- Metrics -----

api.metrics = {};

api.metrics.track = function(eventName, properties) {
  api.log('GET /metrics/' + window.encodeURIComponent(eventName));
  return tidepool.trackMetric(eventName, properties);
};

// ----- Errors -----

api.errors = {};

api.errors.log = function(error, message, properties) {
  api.log('GET /errors');
  return tidepool.logAppError(error.debug, message, properties);
};

module.exports = api;<|MERGE_RESOLUTION|>--- conflicted
+++ resolved
@@ -399,9 +399,6 @@
       callback('duplicate', error.responseJSON.index);
     } else {
       api.log('platform add data to dataset failed.');
-<<<<<<< HEAD
-      var err = buildError(error, datasetId);
-=======
       var err = new Error('Uploading data to platform failed.');
       err.name = 'API Error';
       err.status = status;
@@ -419,7 +416,6 @@
           }
         }
       }
->>>>>>> 86640c2d
       callback(err);
     }
   };
