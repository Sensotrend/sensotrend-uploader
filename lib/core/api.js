/**
 * Copyright (c) 2014, Tidepool Project
 *
 * This program is free software; you can redistribute it and/or modify it under
 * the terms of the associated License, which is identical to the BSD 2-Clause
 * License as published by the Open Source Initiative at opensource.org.
 *
 * This program is distributed in the hope that it will be useful, but WITHOUT
 * ANY WARRANTY; without even the implied warranty of MERCHANTABILITY or FITNESS
 * FOR A PARTICULAR PURPOSE. See the License for more details.
 *
 * You should have received a copy of the License along with this program; if
 * not, you can obtain one from Tidepool Project at tidepool.org.
 */

var _ = require('lodash');
var async = require('async');
var format = require('util').format;
var md5 = require('blueimp-md5');
// sometimes we load this into node and this routine behaves differently
if (md5.md5) {
  md5 = md5.md5;
}
var semver = require('semver');
var sundial = require('sundial');
var uuid = require('node-uuid');
var isElectron = require('is-electron');

<<<<<<< HEAD
var bows = require('../bows');
var errorText = require('../../app/constants/errors');
var log = console.log;
=======
var bows = require('bows');
var errorText = require('../../app/constants/errors');
var log = isElectron() ? bows('Api') : console.log;
>>>>>>> 5d0dcc91
var builder = require('../objectBuilder')();
var localStore = require('./localStore');

// for cli tools running in node
if (typeof localStore === 'function') {
  localStore = localStore({});
}

// Wrapper around the Tidepool client library
var createTidepoolClient = require('tidepool-platform-client');
var tidepool;

var api = {
  log: log
};

// ----- Api Setup -----

// synchronous!
api.create = function(options) {
<<<<<<< HEAD
  var tidepoolLog = console.log;
=======
  var tidepoolLog = isElectron() ? bows('Tidepool') : console.log;
>>>>>>> 5d0dcc91
  tidepool = createTidepoolClient({
    host: options.apiUrl,
    uploadApi: options.uploadUrl,
    dataHost: options.dataUrl,
    log: {
      warn: tidepoolLog,
      info: tidepoolLog,
      debug: tidepoolLog
    },
    localStore: localStore,
    metricsSource: 'chrome-uploader',
    metricsVersion: options.version
  });

  api.tidepool = tidepool;
};

// asynchronous!
api.init = function(cb) {
  api.tidepool.initialize(cb);
};

// ----- Config -----
api.setHosts = function(hosts) {
  if (hosts.API_URL) {
    tidepool.setApiHost(hosts.API_URL);
  }
  if (hosts.UPLOAD_URL) {
    tidepool.setUploadHost(hosts.UPLOAD_URL);
  }
  if (hosts.DATA_URL) {
    tidepool.setDataHost(hosts.DATA_URL);
  }
  if (hosts.BLIP_URL) {
    tidepool.setBlipHost(hosts.BLIP_URL);
  }
};

api.makeBlipUrl = function(tail) {
  return tidepool.makeBlipUrl(tail);
};

// ----- User -----

api.user = {};

api.user.initializationInfo = function(cb){
  async.series([
    api.user.account,
    api.user.loggedInProfile,
    api.user.getUploadGroups
  ], cb);
};

api.user.login = function(user, options, cb) {
  api.log('POST /auth/login');

  tidepool.login(user, options, function(err, data) {
    if (err) {
      return cb(err);
    }
    return cb(null, data);
  });
};

api.user.loginExtended = function(user, options, cb){
  async.series([
    api.user.login.bind(null, user, options),
    api.user.loggedInProfile,
    api.user.getUploadGroups
  ], cb);
};

api.user.account = function(cb) {
  api.log('GET /auth/user');
  tidepool.getCurrentUser(cb);
};

api.user.loggedInProfile = function(cb) {
  api.log('GET /metadata/' + tidepool.getUserId() + '/profile');
  tidepool.findProfile(tidepool.getUserId(), function(err, profile) {
      if (err) {
        return cb(err);
      }
      return cb(null, profile);
  });
};

api.user.profile = function(userId, cb) {
  api.log('GET /metadata/' + userId + '/profile');
  tidepool.findProfile(userId, function(err, profile) {
    if (err) {
      return cb(err);
    }
    return cb(null, profile);
  });
};

api.user.addProfile = function(userId, profile, cb){
  api.log('PUT /metadata/' + userId + '/profile');
  tidepool.addOrUpdateProfile(userId, profile, function(err, response){
    if(err){
      return cb(err);
    }
    return cb(null, response);
  });
};

api.user.updateProfile = function(userId, updates, cb){
  api.user.profile(userId, function(err, profile){
    if(err){
      return cb(err);
    }
    var currentEmail = _.get(profile, 'emails[0]');
    // Note: we can't use var newProfile = actionUtils.mergeProfileUpdates here,
    // as that would introduce an ES6 dependency causing problems for our CLIs
    var newProfile = _.merge(profile, updates, function(original, update){
      if (_.isArray(original)) {
        return update;
      }
    });
    var emails = _.get(updates, 'emails');
    // check to see if we have a single email address that also needs to be updated
    if (_.isArray(emails) && emails.length === 1 && emails[0] !== currentEmail){
      return async.series([
        function(callback){
          return tidepool.updateCustodialUser({username: emails[0], emails: emails}, userId, callback);
        },
        function(callback){
          return tidepool.addOrUpdateProfile(userId, newProfile, callback);
        },
        function(callback){
          return tidepool.signupStart(userId, callback);
        }
      ], function(err, results){
        if (err) {
          return cb(err);
        }
        return cb(null, results[1]);
      });
    }
    return tidepool.addOrUpdateProfile(userId, newProfile, cb);
  });
};

api.user.logout = function(cb) {
  api.log('POST /auth/logout');
  if (!tidepool.isLoggedIn()) {
    api.log('Not authenticated, but still destroying session for just in cases...');
    tidepool.destroySession();
    return;
  }
  tidepool.logout(function(err) {
    if (err) {
      api.log('Error while logging out but still destroying session...');
      tidepool.destroySession();
      return cb(err);
    }
    cb(null);
  });
};

api.user.getUploadGroups = function(cb) {
  var userId = tidepool.getUserId();

  api.log('GET /access/groups/' + userId);

  tidepool.getUploadGroups(userId, function(err, groups) {
    if (err) {
      return cb(err);
    }

    var asyncProfileSearchTasks = [];
    var uploadGroups = [];

    for(var id in groups) {
      var group = groups[id];

      var find = (function(_id) {
        return function(callback) {
          tidepool.findProfile(_id, function(err, profile) {
            if (err) {
              callback(err);
            }

            uploadGroups.push({
              userid: _id,
              profile: profile
            });

            callback();
          });
        };
      })(id);

      asyncProfileSearchTasks.push(find);
    }

    if(!asyncProfileSearchTasks.length) {
      return cb(null, []);
    }

    async.parallel(asyncProfileSearchTasks, function(){
      var sortedGroups = _.sortBy(uploadGroups, function(group) { return group.userid === userId; });

      return cb(null, sortedGroups);
    });
  });
};

api.user.createCustodialAccount = function(profile, cb) {
  var userId = tidepool.getUserId();

  api.log('POST /auth/user/' + userId + '/user');
  tidepool.createCustodialAccount(profile, function(err, account){
    return cb(err, account);
  });
};

// ----- Upload -----

api.upload = {};

api.upload.getVersions = function(cb) {
  api.log('GET /info');
  tidepool.checkUploadVersions(function(err, resp) {
    if (err) {
      if (!navigator.onLine) {
        return cb(new Error(errorText.E_OFFLINE));
      }
      return cb(err);
    }
    var uploaderVersion = _.get(resp, ['versions', 'uploaderMinimum'], null);
    if (uploaderVersion !== null) {
      return cb(null, resp.versions);
    }
    else {
      return cb(new Error(format('Info response does not contain versions.uploaderMinimum.')));
    }
  });
};

api.upload.accounts = function(happyCb, sadCb) {
  api.log('GET /access/groups/'+tidepool.getUserId());
  tidepool.getViewableUsers(tidepool.getUserId(),function(err, data) {
    if(err){
      return sadCb(err,err);
    }
    return happyCb(data, 'upload accounts found');
  });
};

function getUploadFunction(uploadType) {
  if(uploadType === 'dataservices') {
    return tidepool.addDataToDataset;
  }
  else if (uploadType === 'jellyfish') {
   return tidepool.uploadDeviceDataForUser;
  }
  return null;
}

function createDatasetForUser(userId, info, callback) {

  var happy = function(dataset) {
    callback(null, dataset);
  };

  var sad = function (jqxhr, status, err) {
    api.log('platform create dataset failed.');
    api.log(status);
    callback(status);
  };

  api.log('createDataset for user id ', userId);

  tidepool.createDatasetForUser(userId, info, function(err, dataset) {
    if (err) {
      return sad(err, err);
    }
    return happy(dataset);
  });
}

function finalizeDataset(datasetId, callback) {

  var happy = function() {
    callback();
  };

  var sad = function (jqxhr, status, err) {
    api.log('platform finalize dataset failed.');
    api.log(status);
    callback(status);
  };

  api.log('finalize dataset for dataset id ', datasetId);

  tidepool.finalizeDataset(datasetId, function(err) {
    if (err) {
      return sad(err, err);
    }
    return happy();
  });
}

function addDataToDataset(data, datasetId, blockIndex, uploadType, callback) {

  var recCount = data.length;
  var happy = function () {
    callback(null, recCount);
  };

  var sad = function (jqxhr, status, err) {
    api.log('addDataToDataset: checking failure details');
    if (jqxhr.status == 413 && data.length > 1) { // request entity too big
      // but we can split the request and try again
      var l = Math.floor(data.length / 2);
      var d1 = data.slice(0, l);
      var d2 = data.slice(l);
      async.mapSeries([d1, d2], addDataToDataset, function (err, result) {
        if (err) {
          return callback(err, 0);
        }
        return callback(null, result[0] + result[1]);
      });
      return;
    }
    if (jqxhr.responseJSON && jqxhr.responseJSON.errorCode && jqxhr.responseJSON.errorCode == 'duplicate') {
      api.log(jqxhr.responseJSON);
      callback('duplicate', jqxhr.responseJSON.index);
    } else {
      api.log('platform add data to dataset failed.');
      var err = new Error('Uploading data to platform failed.');
      err.name = 'API Error';
      err.status = status;
      err.datasetId = datasetId;
      if(status.meta) {
        err.requestTrace = status.meta.trace.request;
      }
      api.log(JSON.stringify(status));
      callback(err);
    }
  };

  api.log('addDataToDataset #' + blockIndex + ': using id ', datasetId);


  var uploadForUser = getUploadFunction(uploadType);
  uploadForUser(datasetId, data, function(err, result) {
    if (err) {
      return sad(err, err);
    }
    return happy(result);
  });
}

/*
 * process the data sending it to the platform in blocks and feed back progress to the calling function
 * uploadType is the final argument (instead of the callback) so that existing calls to
 * api.upload.toPlatform don't have to be modified in every driver, and will default to
 * the jellyfish api
 */
api.upload.toPlatform = function(data, sessionInfo, progress, groupId, cb, uploadType) {
  uploadType = uploadType || 'jellyfish'; // can either be 'jellyfish' or 'dataservices'

  api.log('attempting to upload', data.length, 'device data records to', uploadType, 'api');
  var grouped = _.groupBy(data, 'type');
  for (var type in grouped) {
    api.log(grouped[type].length, 'records of type', type);
  }


  var blocks = [];
  var BLOCKSIZE = 100;
  var nblocks = 0;
  var datasetId;

  var post_and_progress = function (data, callback) {
    progress(nblocks++ * 100.0 / blocks.length);
    //off to the platfrom we go
    if(uploadType === 'jellyfish') {
      return addDataToDataset(data, groupId, nblocks, uploadType, callback);
    }
    return addDataToDataset(data, datasetId, nblocks, uploadType, callback);
  };

  var post_dataset_create = function (uploadMeta, callback) {
    return createDatasetForUser(groupId, uploadMeta, callback);
  };

  var post_dataset_finalize = function (callback) {
    return finalizeDataset(datasetId, callback);
  };

  var decorate = function (data, uploadItem) {
    if(uploadType === 'jellyfish') {
      var deviceRecords = _.map(data, function(item) {
        return _.extend({}, item, {
          uploadId: uploadItem.uploadId,
          guid: uuid.v4()
        });
      });
      return deviceRecords;
    }
    else{
      return data;
    }
  };

  async.waterfall([
    function(callback) {
      //generate and post the upload metadata
      var now = new Date();

      var uploadItem = builder.makeUpload()
        // yes, I'm intentionally breaking up the new Date() I made and parsing
        // it again with another new Date()...it's a moment limitation...
        .with_computerTime(sundial.formatDeviceTime(new Date(Date.UTC(
          now.getFullYear(), now.getMonth(), now.getDate(),
          now.getHours(), now.getMinutes(), now.getSeconds()
        ))))
        .with_time(sessionInfo.start)
        .with_timezone(sessionInfo.tzName)
        .with_timezoneOffset(-new Date().getTimezoneOffset())
        .with_conversionOffset(0)
        .with_timeProcessing(sessionInfo.timeProcessing)
        .with_version(sessionInfo.version)
        .with_source(sessionInfo.source)
        .with_deviceTags(sessionInfo.deviceTags)
        .with_deviceManufacturers(sessionInfo.deviceManufacturers)
        .with_deviceModel(sessionInfo.deviceModel)
        .with_deviceSerialNumber(sessionInfo.deviceSerialNumber)
        .with_deviceId(sessionInfo.deviceId)
        .with_payload(sessionInfo.payload);

      if(uploadType === 'jellyfish') {
        uploadItem.with_uploadId('upid_' + md5(sessionInfo.deviceId + '_' + sessionInfo.start).slice(0, 12));
        uploadItem.with_guid(uuid.v4());
        uploadItem.with_byUser(tidepool.getUserId());
      }
      uploadItem = uploadItem.done();

      api.log('create dataset');

      if(uploadType === 'dataservices') {
        post_dataset_create(uploadItem, function(err, dataset){
          if(_.isEmpty(err)){
            api.log('created dataset');
            datasetId = _.get(dataset, 'data.uploadId');
            if(_.isEmpty(datasetId)){
              api.log('created dataset does not include uploadId');
              return callback(new Error(format('Dataset response does not contain uploadId.')));
            }
            return callback(null, uploadItem);
          }
          api.log('error creating dataset ', err);
          return callback(err);
        });
      }
      else{
        // upload metadata uploaded as usual through jellyfish
        addDataToDataset(uploadItem, groupId, 0, uploadType, function(err) {
          if(_.isEmpty(err)){
            api.log('saved upload metadata');
            return callback(null, uploadItem);
          }
          api.log('error saving upload metadata ', err);
          return callback(err);
        });
      }
    },
    function(uploadItem, callback) {
      // decorate our data with the successfully posted upload metadata
      // as well as a GUID and then save to the platform
      data = decorate(data, uploadItem);

      for (var i = 0; i < data.length; i += BLOCKSIZE) {
        blocks.push(data.slice(i, i + BLOCKSIZE));
      }
      api.log('start uploading the rest of the data');
      //process then finalise, or if you want you can finalize :)
      async.mapSeries(blocks, post_and_progress, callback);
    },
    function(result, callback) {
      if(uploadType === 'jellyfish') {
        return callback(null, result);
      }
      api.log('finalize dataset');
      post_dataset_finalize(function(err){
        if(_.isEmpty(err)){
          api.log('finalized dataset');
          return callback(null, result);
        }
        api.log('error finalizing dataset', err);
        return callback(err);
      });
    }
  ], function (err, result) {
    if(err == null){
      api.log('upload.toPlatform: all good');
      return cb(null, result);
    }
    api.log('upload.toPlatform: failed ',err);
    return cb(err);
  });
};

// `payload` contains:
// `carelinkUsername`, `careLinkPassword`, `daysAgo`
api.upload.fetchCarelinkData = function(payload, cb) {
  api.log('POST /carelink');
  tidepool.uploadCarelinkDataForUser(payload, function(err, syncTask) {
    if (err) {
      return cb(err);
    }
    return tidepool.getCarelinkData(syncTask.id, cb);
  });
};

// ----- Metrics -----

api.metrics = {};

api.metrics.track = function(eventName, properties) {
  api.log('GET /metrics/' + window.encodeURIComponent(eventName));
  return tidepool.trackMetric(eventName, properties);
};

// ----- Errors -----

api.errors = {};

api.errors.log = function(error, message, properties) {
  api.log('GET /errors');
  return tidepool.logAppError(error.debug, message, properties);
};

module.exports = api;<|MERGE_RESOLUTION|>--- conflicted
+++ resolved
@@ -26,15 +26,9 @@
 var uuid = require('node-uuid');
 var isElectron = require('is-electron');
 
-<<<<<<< HEAD
-var bows = require('../bows');
-var errorText = require('../../app/constants/errors');
-var log = console.log;
-=======
 var bows = require('bows');
 var errorText = require('../../app/constants/errors');
 var log = isElectron() ? bows('Api') : console.log;
->>>>>>> 5d0dcc91
 var builder = require('../objectBuilder')();
 var localStore = require('./localStore');
 
@@ -55,11 +49,7 @@
 
 // synchronous!
 api.create = function(options) {
-<<<<<<< HEAD
-  var tidepoolLog = console.log;
-=======
   var tidepoolLog = isElectron() ? bows('Tidepool') : console.log;
->>>>>>> 5d0dcc91
   tidepool = createTidepoolClient({
     host: options.apiUrl,
     uploadApi: options.uploadUrl,
