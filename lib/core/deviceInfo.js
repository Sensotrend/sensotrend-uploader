--- conflicted
+++ resolved
@@ -38,9 +38,6 @@
   'InsuletOmniPod': infoBuilder('Insulet OmniPod', 'Upload .ibf file from PDM.'),
   'OneTouchUltra2': infoBuilder('OneTouch Ultra2', ''),
   'BayerContourNext': infoBuilder('Bayer Contour Next', ''),
-<<<<<<< HEAD
-  'BayerContourNextLink': infoBuilder('Bayer Contour Next LINK', '')
-=======
+  'BayerContourNextLink': infoBuilder('Bayer Contour Next LINK', ''),
   'BayerContourNextUsb': infoBuilder('Bayer Contour Next USB', '')
->>>>>>> 496edad1
 };