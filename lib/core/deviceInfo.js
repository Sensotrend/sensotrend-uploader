--- conflicted
+++ resolved
@@ -32,19 +32,13 @@
 
 module.exports = {
   'DexcomG4': infoBuilder('Dexcom CGM', 'G4 Platinum or Share'),
-  'OneTouchMini': infoBuilder('OneTouch UltraMini', ''),
+  //'OneTouchMini': infoBuilder('OneTouch UltraMini', ''),
   'AbbottPrecisionXtra': infoBuilder('Abbott Precision Xtra',
                                  'Blood glucose and ketone meter'),
   'InsuletOmniPod': infoBuilder('Insulet OmniPod', 'Upload .ibf file from PDM.'),
-  'OneTouchUltra2': infoBuilder('OneTouch Ultra2', ''),
-<<<<<<< HEAD
+  //'OneTouchUltra2': infoBuilder('OneTouch Ultra2', ''),
   'BayerContourNext': infoBuilder('Bayer Contour Next', 'Blood glucose meter'),
   'BayerContourNextUsb': infoBuilder('Bayer Contour Next USB', 'Blood glucose meter'),
-  'BayerContourUsb': infoBuilder('Bayer Contour USB', 'Blood glucose meter')
-=======
-  'BayerContourNext': infoBuilder('Bayer Contour Next', ''),
-  'BayerContourNextUsb': infoBuilder('Bayer Contour Next USB', ''),
-  'BayerContourNextLink': infoBuilder('Bayer Contour Next LINK', '')
-
->>>>>>> 750ec5c8
+  'BayerContourUsb': infoBuilder('Bayer Contour USB', 'Blood glucose meter'),
+  'BayerContourNextLink': infoBuilder('Bayer Contour Next LINK', 'Blood glucose meter')
 };