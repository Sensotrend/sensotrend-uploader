/*
 * == BSD2 LICENSE ==
 * Copyright (c) 2014, Tidepool Project
 *
 * This program is free software; you can redistribute it and/or modify it under
 * the terms of the associated License, which is identical to the BSD 2-Clause
 * License as published by the Open Source Initiative at opensource.org.
 *
 * This program is distributed in the hope that it will be useful, but WITHOUT
 * ANY WARRANTY; without even the implied warranty of MERCHANTABILITY or FITNESS
 * FOR A PARTICULAR PURPOSE. See the License for more details.
 *
 * You should have received a copy of the License along with this program; if
 * not, you can obtain one from Tidepool Project at tidepool.org.
 * == BSD2 LICENSE ==
 */

function infoBuilder(generalName, detailName) {
  return {
    getName: function(device) {
      return generalName;
    },
    getDetail: function(device) {
      var detail = detailName;
      if (device.serialNumber) {
        detail = detail + '<br>Serial # ' + device.serialNumber;
      }
      return detail;
    }
  };
}

module.exports = {
  'DexcomG4': infoBuilder('Dexcom CGM', 'G4 Platinum or Share'),
  'OneTouchMini': infoBuilder('OneTouch UltraMini', ''),
  'AbbottFreeStyle': infoBuilder('Abbott FreeStyle Precision Xtra',
                                 'Blood glucose and ketone meter'),
  'InsuletOmniPod': infoBuilder('Insulet OmniPod', 'Upload .ibf file from PDM.'),
  'OneTouchUltra2': infoBuilder('OneTouch Ultra2', ''),
<<<<<<< HEAD
  'BayerContourNext': infoBuilder('Bayer Contour Next', ''),
  'BayerContour': infoBuilder('Bayer Contour', '')
=======
  'BayerContourNext': infoBuilder('Bayer Contour Next', 'Blood glucose meter'),
  'BayerContourNextUsb': infoBuilder('Bayer Contour Next USB', 'Blood glucose meter')
>>>>>>> 6d82179d
};<|MERGE_RESOLUTION|>--- conflicted
+++ resolved
@@ -37,11 +37,7 @@
                                  'Blood glucose and ketone meter'),
   'InsuletOmniPod': infoBuilder('Insulet OmniPod', 'Upload .ibf file from PDM.'),
   'OneTouchUltra2': infoBuilder('OneTouch Ultra2', ''),
-<<<<<<< HEAD
   'BayerContourNext': infoBuilder('Bayer Contour Next', ''),
-  'BayerContour': infoBuilder('Bayer Contour', '')
-=======
-  'BayerContourNext': infoBuilder('Bayer Contour Next', 'Blood glucose meter'),
+  'BayerContour': infoBuilder('Bayer Contour', ''),
   'BayerContourNextUsb': infoBuilder('Bayer Contour Next USB', 'Blood glucose meter')
->>>>>>> 6d82179d
 };