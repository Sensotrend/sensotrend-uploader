--- conflicted
+++ resolved
@@ -15,25 +15,8 @@
  * == BSD2 LICENSE ==
  */
 
-<<<<<<< HEAD
 function infoBuilder(generalName, detailName) {
   return {
-=======
-module.exports = {
-  'DexcomG4': {
-    getName: function(device) {
-      return 'Dexcom CGM';
-    },
-    getDetail: function(device) {
-      var detail = 'Dexcom G4 Platinum';
-      if (device.serialNumber) {
-        detail = detail + '<br>Serial # ' + device.serialNumber;
-      }
-      return detail;
-    }
-  },
-  'OneTouchMini': {
->>>>>>> 6d065528
     getName: function(device) {
       return generalName;
     },
@@ -44,41 +27,14 @@
       }
       return detail;
     }
-<<<<<<< HEAD
   };
 }
 
 module.exports = {
-  'DexcomG4': infoBuilder('Dexcom CGM', 'Dexcom G4'),
+  'DexcomG4': infoBuilder('Dexcom CGM', 'Dexcom G4 Platinum'),
   'OneTouchMini': infoBuilder('OneTouch Mini BGM', 'OneTouch Mini'),
   'AsanteSNAP': infoBuilder('AsanteSnap Pump', 'Asante Snap'),
   'AbbottFreeStyle': infoBuilder('Abbott FreeStyle Precision Xtra BGM',
-                                 'FreeStyle Precision Xtra')
-=======
-  },
-  'AbbottFreeStyle': {
-    getName: function(device) {
-      return 'Abbott FreeStyle Precision Xtra BGM';
-    },
-    getDetail: function(device) {
-      var detail = 'FreeStyle Precision Xtra';
-      if (device.serialNumber) {
-        detail = detail + '<br>Serial # ' + device.serialNumber;
-      }
-      return detail;
-    }
-  },
-  'InsuletOmniPod': {
-    getName: function(device) {
-      return 'Insulet OmniPod';
-    },
-    getDetail: function(device) {
-      var detail = 'Upload .ibf file from PDM.';
-      if (device.serialNumber) {
-        detail = detail + '<br>Serial # ' + device.serialNumber;
-      }
-      return detail;
-    }
-  }
->>>>>>> 6d065528
+                                 'FreeStyle Precision Xtra'),
+  'InsuletOmniPod': infoBuilder('Insulet OmniPod', 'Upload .ibf file from PDM.')
 };