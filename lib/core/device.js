--- conflicted
+++ resolved
@@ -221,9 +221,6 @@
 device.detectUsb = function(driverId, cb) {
   var self = this;
   var driverManifest = this.getDriverManifest(driverId);
-
-  console.info('el manifest', driverManifest);
-
   var identification = {
     vendorId: driverManifest.vendorId,
     productId: driverManifest.productId
@@ -270,67 +267,56 @@
     options = { version: self._version };
   }
   var driverManifest = this.getDriverManifest(driverId);
-<<<<<<< HEAD
-  console.info('manifest del detect',driverManifest);
-  //this.detectUsb(driverId, function(err, devdata) {
-  this.detectHid(driverId, function(err, devdata) {
-
-    console.info('devData2',devdata);
-
-=======
   console.info('manifest del detect',driverManifest)
-  if(driverManifest.model =="HID"){
+
+  if(driverManifest.model ==='HID'){
       this.detectHid(driverId, function(err, devdata) {
->>>>>>> a1f31571
-    if (err) {
-      console.warn('un error');
-      //return cb(err);
-    }
-
-    if (!devdata) {
-      console.warn('un error');
-      //return cb();
-    }
-    console.info('devData3',devdata);
-    self._deviceInfoCache[driverId] = _.cloneDeep(devdata);
-
-    self.detectHelper(driverId, options, function(err, ftdiDevice) {
-
-      if (err) {
-        //return cb(err);
-      }
-      device = _.assign(devdata, ftdiDevice);
-      console.info('devData4',devdata);
-      //return cb(null, devdata);
-    });
-    }
-  );
-}else{
-        this.detectUsb(driverId, function(err, devdata) {
-    if (err) {
-      return cb(err);
-    }
-
-    if (!devdata) {
-      return cb();
-    }
-
-    self._deviceInfoCache[driverId] = _.cloneDeep(devdata);
-
-<<<<<<< HEAD
-=======
-    self.detectHelper(driverId, options, function(err, ftdiDevice) {
+
+        if (err) {
+          console.warn('un error');
+          //return cb(err);
+        }
+
+        if (!devdata) {
+          console.warn('un error');
+          //return cb();
+        }
+
+        console.info('devData3',devdata);
+        self._deviceInfoCache[driverId] = _.cloneDeep(devdata);
+        self.detectHelper(driverId, options, function(err, ftdiDevice) {
+
+          if (err) {
+            //return cb(err);
+          }
+          device = _.assign(devdata, ftdiDevice);
+          console.info('devData4',devdata);
+        //return cb(null, devdata);
+        });
+      });
+
+  }else{
+
+    this.detectUsb(driverId, function(err, devdata) {
 
       if (err) {
         return cb(err);
       }
-      device = _.assign(devdata, ftdiDevice);
-      return cb(null, devdata);
+
+      if (!devdata) {
+        return cb();
+      }
+
+      self._deviceInfoCache[driverId] = _.cloneDeep(devdata);
+      self.detectHelper(driverId, options, function(err, ftdiDevice) {
+        if (err) {
+          return cb(err);
+        }
+        device = _.assign(devdata, ftdiDevice);
+        return cb(null, devdata);
+      });
     });
-    }
-  );
-}
->>>>>>> a1f31571
+  }
 };
 
 device.detectAll = function(cb) {
