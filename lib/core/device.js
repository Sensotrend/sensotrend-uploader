--- conflicted
+++ resolved
@@ -15,9 +15,7 @@
  * == BSD2 LICENSE ==
  */
 
-<<<<<<< HEAD
 import os from 'os';
-import osName from 'os-name';
 import _ from 'lodash';
 import async from 'async';
 import util from 'util';
@@ -57,47 +55,6 @@
 
 let device = {
   log: bows('Device'),
-=======
-var os = require('os');
-
-var _ = require('lodash');
-var async = require('async');
-var util = require('util');
-
-var common = require('../commonFunctions');
-var debugMode = require('../../app/utils/debugMode');
-var serialDevice = require('../serialDevice');
-var hidDevice = require('../hidDevice');
-var usbDevice = require('../usbDevice');
-var bleDevice = require('../bleDevice');
-var driverManager = require('../driverManager');
-var builder = require('../objectBuilder')();
-var hid = require('node-hid');
-var usb = require('usb');
-var SerialPort = require('serialport');
-
-var dexcomDriver = require('../drivers/dexcom/dexcomDriver');
-var oneTouchUltraMini = require('../drivers/onetouch/oneTouchUltraMini');
-var abbottPrecisionXtra = require('../drivers/abbott/abbottPrecisionXtra');
-var tandemDriver = require('../drivers/tandem/tandemDriver');
-var insuletOmniPod = require('../drivers/insulet/insuletDriver');
-var oneTouchUltra2 = require('../drivers/onetouch/oneTouchUltra2');
-var oneTouchVerio = require('../drivers/onetouch/oneTouchVerio');
-var oneTouchVerioIQ = require('../drivers/onetouch/oneTouchVerioIQ');
-var abbottFreeStyleLite = require('../drivers/abbott/abbottFreeStyleLite');
-var abbottFreeStyleLibre = require('../drivers/abbott/abbottFreeStyleLibre');
-var abbottFreeStyleNeo = require('../drivers/abbott/abbottFreeStyleNeo');
-var bayerContourNext = require('../drivers/bayer/bayerContourNext');
-var animasDriver = require('../drivers/animas/animasDriver');
-var medtronicDriver = require('../drivers/medtronic/medtronicDriver');
-var medtronic600Driver = require('../drivers/medtronic600/medtronic600Driver');
-var TrueMetrixDriver = require('../drivers/trividia/trueMetrix');
-var accuChekUSBDriver = require('../drivers/roche/accuChekUSB');
-var bluetoothLEDriver = require('../drivers/bluetoothLE/bluetoothLEDriver');
-
-var device = {
-  log: require('bows')('Device')
->>>>>>> b10bbaac
 };
 
 const hostMap = {
@@ -161,13 +118,8 @@
       { vendorId: 6777, productId: 25104 }, // Bayer Contour Next Link 2.4
     ],
   },
-<<<<<<< HEAD
   InsuletOmniPod: {
-    mode: osName() === 'Windows 7' ? 'block' : 'usb',
-=======
-  'InsuletOmniPod': {
     mode: 'usb',
->>>>>>> b10bbaac
     usb: [
       { vendorId: 7734, productId: 2 }, // Eros PDM
       { vendorId: 3725, productId: 8221 }, // Dash PDM
