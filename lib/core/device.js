/*
 * == BSD2 LICENSE ==
 * Copyright (c) 2014, Tidepool Project
 *
 * This program is free software; you can redistribute it and/or modify it under
 * the terms of the associated License, which is identical to the BSD 2-Clause
 * License as published by the Open Source Initiative at opensource.org.
 *
 * This program is distributed in the hope that it will be useful, but WITHOUT
 * ANY WARRANTY; without even the implied warranty of MERCHANTABILITY or FITNESS
 * FOR A PARTICULAR PURPOSE. See the License for more details.
 *
 * You should have received a copy of the License along with this program; if
 * not, you can obtain one from Tidepool Project at tidepool.org.
 * == BSD2 LICENSE ==
 */

/* global chrome */

var _ = require('lodash');
var async = require('async');
var getIn = require('./getIn');

var serialDevice = require('../serialDevice');
var hidDevice = require('../hidDevice');
var driverManager = require('../driverManager');
var builder = require('../objectBuilder')();

var dexcomDriver = require('../drivers/dexcomDriver');
var oneTouchMiniDriver = require('../drivers/oneTouchMiniDriver');
var abbottFreeStyle = require('../drivers/abbottFreeStyle');
var insuletOmniPod = require('../drivers/insuletDriver');
var oneTouchUltra2 = require('../drivers/oneTouchUltra2');
var abbottFreeStyleLite = require('../drivers/abbottFreeStyleLite');
var bayerContourNext = require('../drivers/bayerContourNext');

var device = {
  log: require('../bows')('Device')
};

device._deviceDrivers = {
  'DexcomG4': dexcomDriver,
  'OneTouchMini': oneTouchMiniDriver,
  'AbbottFreeStyle': abbottFreeStyle,
  'InsuletOmniPod': insuletOmniPod,
  'OneTouchUltra2': oneTouchUltra2,
<<<<<<< HEAD
  'AbbottFreeStyleLite': abbottFreeStyleLite,
  'BayerContourNext': bayerContourNext
=======
  'BayerContourNext': bayerContourNext,
  'BayerContourNextUsb': bayerContourNext,
  'BayerContourUsb': bayerContourNext
>>>>>>> f18af409
};

device._deviceComms = {
  'DexcomG4': serialDevice,
  'OneTouchMini': serialDevice,
  'AbbottFreeStyle': serialDevice,
  'OneTouchUltra2': serialDevice,
<<<<<<< HEAD
  'AbbottFreeStyleLite': serialDevice,
  'BayerContourNext': hidDevice
=======
  'BayerContourNext': hidDevice,
  'BayerContourNextUsb': hidDevice,
  'BayerContourUsb': hidDevice
>>>>>>> f18af409
};

device._silentComms = {};
_.forEach(_.keys(device._deviceComms), function(driverId) {

  var comm = device._deviceComms[driverId];
  device._silentComms[driverId] = comm({silent: true});
  device._deviceComms[driverId] = comm();
});

// this is a cache for device information
// we need it so that what we learn in detect()
// can be used by process().
device._deviceInfoCache = {};

device.init = function(options, cb) {
  var self=this;
  self._defaultTimezone = options.defaultTimezone;
  self._driverManifests = self._getAllDriverManifests();
  self._api = options.api;
  self._version = options.version;
  self._groupId = options.targetId;
  chrome.runtime.getPlatformInfo(function (platformInfo) {
    self._os = platformInfo.os;
    if (platformInfo.os == 'win') {
      self._portpattern = 'COM[0-9]+';
    } else {
      self._portpattern = '/dev/cu\\.usb.+';
    }

    cb();
  });
};

device._getAllDriverManifests = function() {
  var manifest = chrome.runtime.getManifest();

  var usbDevicesPermission = _.find(manifest.permissions, function(permission) {
    return permission.usbDevices;
  });
  return _.reduce(usbDevicesPermission.usbDevices, function(acc, usbDevice) {
    acc[usbDevice.driverId] = usbDevice;
    return acc;
  }, {});
};

device.getDriverManifests = function() {
  return _.cloneDeep(this._driverManifests);
};

device.getDriverIds = function() {
  return _.keys(this._driverManifests);
};

device.getDriverManifest = function(driverId) {
  var driverManifest = this._driverManifests[driverId];
  if (!driverManifest) {
    throw new Error('Could not find driver manifest for "' + driverId + '"');
  }
  return driverManifest;
};

device.detectHelper = function(driverId, options, cb) {
  // Detect can run on a loop, so don't pollute the console with logging
  options.silent = true;
  var dm = this._createDriverManager(driverId, options);
  dm.detect(driverId, cb);
};

device._createDriverManager = function(driverId, options) {
  var drivers = {};
  drivers[driverId] = this._deviceDrivers[driverId];
  var configs = {};
  configs[driverId] = this._createDriverConfig(driverId, options);

  return driverManager(drivers, configs);
};

device._createDriverConfig = function(driverId, options) {
  options = options || {};
  var timezone = options.timezone || this._defaultTimezone;
  var comms = options.silent ? this._silentComms : this._deviceComms;
  var theVersion = options.version || this._version;
  var uploadGroup = options.targetId || this._groupId;

  // handle config for block-mode devices, which includes the file name and data
  if (options.filename != null) {
    return {
      filename: options.filename,
      filedata: options.filedata,
      deviceInfo: this._deviceInfoCache[driverId],
      timezone: timezone,
      groupId: uploadGroup,
      api: this._api,
      version: options.version,
      builder: builder,
      progress: options.progress,
      silent: Boolean(options.silent)
    };
  }

  return {
    deviceInfo: this._deviceInfoCache[driverId],
    deviceComms: comms[driverId],
    timezone: timezone,
    groupId: uploadGroup,
    api: this._api,
    version: options.version,
    builder: builder,
    progress: options.progress,
    silent: Boolean(options.silent)
  };
};

device.detectHid = function(driverId, cb) {
  var self = this;
  var driverManifest = this.getDriverManifest(driverId);
  var identification = {
    vendorId: driverManifest.vendorId,
    productId: driverManifest.productId
  };
  chrome.hid.getDevices(identification, function(results) {
    var devices = _.map(results, function(result) {
      var retval = {
        driverId: driverId,
        deviceId: result.deviceId,
        vendorId: result.vendorId,
        productId: result.productId
      };

      if (self._os == 'win') {
        if (driverManifest.winPortPattern) {
          retval.portPattern = driverManifest.winPortPattern;
        }
      } else {
        if (driverManifest.macPortPattern) {
          retval.portPattern = driverManifest.macPortPattern;
        }
      }

      return retval;
    });

    var devdata = _.first(devices);

    if (devices.length > 1) {
      self.log('WARNING: More than one device found for "' + driverId + '"');
      device.othersConnected = devices.length - 1;
    }

    return cb(null, devdata);
  });
};

device.detectUsb = function(driverId, cb) {
  var self = this;
  var driverManifest = this.getDriverManifest(driverId);
  var identification = {
    vendorId: driverManifest.vendorId,
    productId: driverManifest.productId
  };
  chrome.usb.getDevices(identification, function(results) {
    var devices = _.map(results, function(result) {
      var retval = {
        driverId: driverId,
        vendorId: driverManifest.vendorId,
        productId: driverManifest.productId,
        portPattern: self._portpattern,
        usbDevice: result.device
      };
      if (self._os == 'win') {
        if (driverManifest.winPortPattern) {
          retval.portPattern = driverManifest.winPortPattern;
        }
      } else {
        if (driverManifest.macPortPattern) {
          retval.portPattern = driverManifest.macPortPattern;
        }
      }
      if (!!driverManifest.bitrate) {
        retval.bitrate = driverManifest.bitrate;
      }
      return retval;
    });

    var devdata = _.first(devices);

    if (devices.length > 1) {
      self.log('WARNING: More than one device found for "' + driverId + '"');
      device.othersConnected = devices.length - 1;
    }
    return cb(null, devdata);
  });
};


device.detect = function(driverId, options, cb) {
  var self = this;
  if (_.isFunction(options)) {
    cb = options;
    options = { version: self._version };
  }
  var driverManifest = this.getDriverManifest(driverId);

  if(driverManifest.mode === 'HID'){
      this.detectHid(driverId, function(err, devdata) {

        if (err) {
          return cb(err);
        }

        if (!devdata) {
          return cb();
        }

        self._deviceInfoCache[driverId] = _.cloneDeep(devdata);
        self.detectHelper(driverId, options, function(err, ftdiDevice) {

          if (err) {
            return cb(err);
          }
          device = _.assign(devdata, ftdiDevice);
          return cb(null, devdata);
        });
      });

  }else{

    this.detectUsb(driverId, function(err, devdata) {

      if (err) {
        return cb(err);
      }

      if (!devdata) {
        return cb();
      }

      self._deviceInfoCache[driverId] = _.cloneDeep(devdata);
      self.detectHelper(driverId, options, function(err, ftdiDevice) {
        if (err) {
          return cb(err);
        }
        device = _.assign(devdata, ftdiDevice);
        return cb(null, devdata);
      });
    });
  }
};

device.detectAll = function(cb) {
  async.map(this.getDriverIds(), this.detect.bind(this), function(err, results) {
    if (err) {
      return cb(err);
    }
    // Filter out any nulls
    results = _.filter(results);
    cb(null, results);
  });
};

device.upload = function(driverId, options, cb) {
  var dm = this._createDriverManager(driverId, options);
  dm.process(driverId, function(err, result) {
    if (err) {
      return cb(err);
    }
    return cb(null, result.post_records);
  });
};

module.exports = device;<|MERGE_RESOLUTION|>--- conflicted
+++ resolved
@@ -44,14 +44,10 @@
   'AbbottFreeStyle': abbottFreeStyle,
   'InsuletOmniPod': insuletOmniPod,
   'OneTouchUltra2': oneTouchUltra2,
-<<<<<<< HEAD
   'AbbottFreeStyleLite': abbottFreeStyleLite,
   'BayerContourNext': bayerContourNext
-=======
-  'BayerContourNext': bayerContourNext,
   'BayerContourNextUsb': bayerContourNext,
   'BayerContourUsb': bayerContourNext
->>>>>>> f18af409
 };
 
 device._deviceComms = {
@@ -59,14 +55,10 @@
   'OneTouchMini': serialDevice,
   'AbbottFreeStyle': serialDevice,
   'OneTouchUltra2': serialDevice,
-<<<<<<< HEAD
   'AbbottFreeStyleLite': serialDevice,
   'BayerContourNext': hidDevice
-=======
-  'BayerContourNext': hidDevice,
   'BayerContourNextUsb': hidDevice,
   'BayerContourUsb': hidDevice
->>>>>>> f18af409
 };
 
 device._silentComms = {};
