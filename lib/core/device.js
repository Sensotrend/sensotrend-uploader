/*
 * == BSD2 LICENSE ==
 * Copyright (c) 2014, Tidepool Project
 *
 * This program is free software; you can redistribute it and/or modify it under
 * the terms of the associated License, which is identical to the BSD 2-Clause
 * License as published by the Open Source Initiative at opensource.org.
 *
 * This program is distributed in the hope that it will be useful, but WITHOUT
 * ANY WARRANTY; without even the implied warranty of MERCHANTABILITY or FITNESS
 * FOR A PARTICULAR PURPOSE. See the License for more details.
 *
 * You should have received a copy of the License along with this program; if
 * not, you can obtain one from Tidepool Project at tidepool.org.
 * == BSD2 LICENSE ==
 */

var os = require('os');

var _ = require('lodash');
var async = require('async');

var debugMode = require('../../app/utils/debugMode');
var serialDevice = require('../serialDevice');
var hidDevice = require('../hidDevice');
var usbDevice = require('../usbDevice');
var driverManager = require('../driverManager');
var builder = require('../objectBuilder')();
var hid = require('node-hid');
var usb = require('usb');
var SerialPort = require('serialport');

var dexcomDriver = require('../drivers/dexcom/dexcomDriver');
var oneTouchUltraMini = require('../drivers/onetouch/oneTouchUltraMini');
var abbottPrecisionXtra = require('../drivers/abbott/abbottPrecisionXtra');
var tandemDriver = require('../drivers/tandem/tandemDriver');
var insuletOmniPod = require('../drivers/insulet/insuletDriver');
var oneTouchUltra2 = require('../drivers/onetouch/oneTouchUltra2');
var oneTouchVerio = require('../drivers/onetouch/oneTouchVerio');
var oneTouchVerioIQ = require('../drivers/onetouch/oneTouchVerioIQ');
var abbottFreeStyleLite = require('../drivers/abbott/abbottFreeStyleLite');
var abbottFreeStyleLibre = require('../drivers/abbott/abbottFreeStyleLibre');
var bayerContourNext = require('../drivers/bayer/bayerContourNext');
var animasDriver = require('../drivers/animas/animasDriver');
var medtronicDriver = require('../drivers/medtronic/medtronicDriver');

var device = {
  log: require('bows')('Device')
};

var hostMap = {
  'darwin': 'mac',
  'win32' : 'win',
  'linux': 'linux',
};

device._deviceDrivers = {
  'Dexcom': dexcomDriver,
  'OneTouchUltraMini': oneTouchUltraMini,
  'AbbottPrecisionXtra': abbottPrecisionXtra,
  'InsuletOmniPod': insuletOmniPod,
  'Tandem': tandemDriver,
  'OneTouchUltra2': oneTouchUltra2,
  'OneTouchVerio': oneTouchVerio,
  'OneTouchVerioIQ': oneTouchVerioIQ,
  'AbbottFreeStyleLite': abbottFreeStyleLite,
  'AbbottFreeStyleLibre': abbottFreeStyleLibre,
  'BayerContourNext': bayerContourNext,
  'Animas': animasDriver,
  'Medtronic': medtronicDriver
};

device._deviceComms = {
  'Dexcom': serialDevice,
  'OneTouchUltraMini': serialDevice,
  'AbbottPrecisionXtra': serialDevice,
  'OneTouchUltra2': serialDevice,
  'OneTouchVerio': usbDevice,
  'OneTouchVerioIQ': serialDevice,
  'AbbottFreeStyleLite': serialDevice,
  'AbbottFreeStyleLibre': hidDevice,
  'Tandem': serialDevice,
  'BayerContourNext': hidDevice,
  'Animas': serialDevice,
  'Medtronic': hidDevice
};

device._driverManifests = {
  'Medtronic': {
    mode: 'HID',
    usb: [
      {vendorId: 6777, productId: 25344}, // Bayer Contour Next Link mmol/L
      {vendorId: 6777, productId: 25088}  // Bayer Contour Next Link
    ]
  },
  'InsuletOmniPod': {
    mode: 'block',
    usb: [
      {vendorId: 7734, productId: 2}
    ]
  },
  'Dexcom': {
    mode: 'serial',
    usb: [
      {vendorId: 8867, productId: 71}
    ]
  },
  'AbbottPrecisionXtra': {
    mode: 'serial',
    bitrate: 19200,
    usb: [
      {vendorId: 6753, productId: 13344}
    ]
  },
  'Tandem': {
    mode: 'serial',
    bitrate: 921600,
    sendTimeout: 50,
    receiveTimeout: 50,
    usb: [
      {vendorId: 1155, productId: 22336}
    ]
  },
  'AbbottFreeStyleLite': {
    mode: 'serial',
    bitrate: 19200,
    usb: [
      {vendorId: 6753, productId: 13328}, // Abbott cable
      {vendorId: 1027, productId: 24577}  // FTDI cable
    ]
  },
  'AbbottFreeStyleLibre': {
    mode: 'HID',
    usb: [
      {vendorId: 6753, productId: 13904}
    ]
  },
  'BayerContourNext': {
    mode: 'HID',
    usb: [
      {vendorId: 6777, productId: 29520}, // Bayer Contour Next
      {vendorId: 6777, productId: 29712}, // Bayer Contour Next USB
      {vendorId: 6777, productId: 25088}, // Bayer Contour Next Link
      {vendorId: 6777, productId: 25344}, // Bayer Contour Next Link mmol/L
      {vendorId: 6777, productId: 25104}, // Bayer Contour Next Link 2.4
      {vendorId: 6777, productId: 24578}  // Bayer Contour USB
    ]
  },
  'Animas': {
    mode: 'serial',
    bitrate: 9600,
    ctsFlowControl: true,
    sendTimeout: 500,
    receiveTimeout: 500,
    usb: [
      {vendorId: 1659, productId: 8963}
    ]
  },
  'OneTouchVerio': {
    mode: 'usb',
    usb: [
      {vendorId: 10086, productId: 0},
      {vendorId: 10086, productId: 4}
    ]
  },
  'OneTouchVerioIQ': {
    mode: 'serial',
    bitrate: 38400,
    usb: [
      {vendorId: 4292, productId: 34215}
    ]
  },
  'OneTouchUltraMini': {
    mode: 'serial',
    usb: [
      {vendorId: 1659, productId: 8963},    // "official" Prolific cable
      { vendorId: 1027, productId: 24577 }  // FTDI cable
    ]
  },
  'OneTouchUltra2': {
    mode: 'serial',
    bitrate: 9600,
    sendTimeout: 5000,
    receiveTimeout: 5000,
    usb: [
      {vendorId: 1659, productId: 8963},  // "official" Prolific cable
      {vendorId: 1027, productId: 24577}  // FTDI cable
    ]
  }
};

device._silentComms = {};
_.forEach(_.keys(device._deviceComms), function(driverId) {

  var comm = device._deviceComms[driverId];
  device._silentComms[driverId] = comm({silent: true});
  device._deviceComms[driverId] = comm();
});

// this is a cache for device information
// we need it so that what we learn in detect()
// can be used by process().
device._deviceInfoCache = {};

device.init = function(options, cb) {
  var self=this;
  self._defaultTimezone = options.defaultTimezone;
  self._api = options.api;
  self._version = options.version;
  self._groupId = options.targetId;
  self._os = hostMap[os.platform()];
  cb();
};

device.getDriverManifests = function() {
  return _.cloneDeep(this._driverManifests);
};

device.getDriverIds = function() {
  return _.keys(this._driverManifests);
};

device.getDriverManifest = function(driverId) {
  var driverManifest = this._driverManifests[driverId];
  if (!driverManifest) {
    throw new Error('Could not find driver manifest for "' + driverId + '"');
  }
  return driverManifest;
};

device.detectHelper = function(driverId, options, cb) {
  // Detect can run on a loop, so don't pollute the console with logging
  options.silent = true;
  var dm = this._createDriverManager(driverId, options);
  dm.detect(driverId, cb);
};

device._createDriverManager = function(driverId, options) {
  var drivers = {};
  drivers[driverId] = this._deviceDrivers[driverId];
  var configs = {};
  configs[driverId] = this._createDriverConfig(driverId, options);
  configs.debug = debugMode.isDebug;

  return driverManager(drivers, configs);
};

device._createDriverConfig = function(driverId, options) {
  options = options || {};
  var timezone = options.timezone || this._defaultTimezone;
  var comms = options.silent ? this._silentComms : this._deviceComms;
  var theVersion = options.version || this._version;
  var uploadGroup = options.targetId || this._groupId;

  // handle config for block-mode devices, which includes the file name and data
  if (options.filename != null) {
    return {
      filename: options.filename,
      filedata: options.filedata,
      deviceInfo: this._deviceInfoCache[driverId],
      timezone: timezone,
      groupId: uploadGroup,
      api: this._api,
      version: options.version,
      builder: builder,
      progress: options.progress,
      silent: Boolean(options.silent)
    };
  }

  var deviceInfo = this._deviceInfoCache[driverId];

  if(options.serialNumber) {
    _.assign(deviceInfo, {serialNumber: options.serialNumber});
  }

  return {
    deviceInfo: deviceInfo,
    deviceComms: comms[driverId],
    timezone: timezone,
    groupId: uploadGroup,
    api: this._api,
    version: options.version,
    builder: builder,
    progress: options.progress,
    silent: Boolean(options.silent)
  };
};

device.findUsbDevice = function(driverId, usbDevices) {
  var driverManifest = this.getDriverManifest(driverId);

  var matchingUsbDevices = _.filter(usbDevices, function(usbDevice) {
    var found = false;
    for (var i = 0; i < driverManifest.usb.length; i++) {
      if(driverManifest.usb[i].vendorId === usbDevice.vendorId &&
        driverManifest.usb[i].productId === usbDevice.productId) {
        found = true;
      }
    }
    return found;
  });

  var devices = _.map(matchingUsbDevices, function(result) {
    return {
      driverId: driverId,
      deviceId: result.deviceId,
      vendorId: result.vendorId,
      productId: result.productId
    };
  });

<<<<<<< HEAD
=======
  var devdata = _.head(devices);

>>>>>>> d187d7a7
  if (devices.length > 1) {
    this.log('WARNING: More than one device found for "' + driverId + '"');
    device.othersConnected = devices.length - 1;
  }

  return _.first(devices);
};

device.detectUsb = function(driverId, cb) {
  var usbDevices = _.map(usb.getDeviceList(), function(result) {
    return {
      deviceId: result.deviceDescriptor.idDevice,
      vendorId: result.deviceDescriptor.idVendor,
      productId: result.deviceDescriptor.idProduct
    };
  });

  return cb(null, this.findUsbDevice(driverId, usbDevices));
};

device.detectHid = function(driverId, cb) {
  return cb(null, this.findUsbDevice(driverId, hid.devices()));
};

device.detectUsbSerial = function(driverId, cb) {
  var self = this;
  var driverManifest = this.getDriverManifest(driverId);

  var getDevice = function(results) {
    var devices = _.map(results, function(result) {
      var retval = {
        driverId: driverId,
        vendorId: result.vendorId,
        productId: result.productId,
        usbDevice: result.device,
        path: result.comName
      };
      if (!!driverManifest.bitrate) {
        retval.bitrate = driverManifest.bitrate;
      }
      if(!!driverManifest.ctsFlowControl) {
        retval.ctsFlowControl = driverManifest.ctsFlowControl;
      }
      if(!!driverManifest.sendTimeout){
        retval.sendTimeout = driverManifest.sendTimeout;
      }
      if(!!driverManifest.receiveTimeout) {
        retval.receiveTimeout = driverManifest.receiveTimeout;
      }
      return retval;
    });

    var devdata = _.head(devices);

    if (devices.length > 1) {
      self.log('WARNING: More than one device found for "' + driverId + '"');
      device.othersConnected = devices.length - 1;
    }
    return cb(null, devdata);
  };


  SerialPort.list(function (err, serialDevices) {
    console.log('Connected device(s):', serialDevices);
    serialDevices = _.filter(serialDevices, function(serialDevice) {
      var vendorId = parseInt(serialDevice.vendorId, 16);
      var productId = parseInt(serialDevice.productId, 16);

      for (var i = 0; i < driverManifest.usb.length; i++) {

        if(driverManifest.usb[i].vendorId === vendorId &&
           driverManifest.usb[i].productId === productId) {

<<<<<<< HEAD
           if (self._os === 'mac') {
             if (serialDevice.comName.match('/dev/cu.+')) {
               return true;
=======
             if (self._os == 'win') {
               found = true;
             } else if (p.comName.match('/dev/tty.+')) {
               found = true;
>>>>>>> d187d7a7
             }
           } else {
             return true;
           }
        }
      }
      return false;
    });
    console.log('Possible device(s):', serialDevices);
    getDevice(serialDevices);
  });
};

device.detect = function(driverId, options, cb) {
  var self = this;
  if (_.isFunction(options)) {
    cb = options;
    options = { version: self._version };
  }
  var driverManifest = this.getDriverManifest(driverId);

  if(driverManifest.mode === 'HID'){
      this.detectHid(driverId, function(err, devdata) {

        if (err) {
          return cb(err);
        }

        if (!devdata) {
          return cb();
        }

        self._deviceInfoCache[driverId] = _.cloneDeep(devdata);
        self.detectHelper(driverId, options, function(err, ftdiDevice) {

          if (err) {
            return cb(err);
          }
          device = _.assign(devdata, ftdiDevice);
          return cb(null, devdata);
        });
      });

  } else if (driverManifest.mode === 'usb') {

    this.detectUsb(driverId, function(err, devdata) {

      if (err) {
        return cb(err);
      }

      if (!devdata) {
        return cb();
      }

      self._deviceInfoCache[driverId] = _.cloneDeep(devdata);

      self.detectHelper(driverId, options, function(err, usbDevice) {

        if (err) {
          return cb(err);
        }
        device = _.assign(devdata, usbDevice);
        return cb(null, devdata);
      });
    });

  } else {

    this.detectUsbSerial(driverId, function(err, devdata) {

      if (err) {
        return cb(err);
      }

      if (!devdata) {
        return cb();
      }

      self._deviceInfoCache[driverId] = _.cloneDeep(devdata);
      self.detectHelper(driverId, options, function(err, ftdiDevice) {
        if (err) {
          return cb(err);
        }
        device = _.assign(devdata, ftdiDevice);
        return cb(null, devdata);
      });
    });
  }
};

device.detectAll = function(cb) {
  async.map(this.getDriverIds(), this.detect.bind(this), function(err, results) {
    if (err) {
      return cb(err);
    }
    // Filter out any nulls
    results = _.filter(results);
    cb(null, results);
  });
};

device.upload = function(driverId, options, cb) {
  var dm = this._createDriverManager(driverId, options);
  dm.process(driverId, function(err, result) {
    return cb(err, result);
  });
};

module.exports = device;<|MERGE_RESOLUTION|>--- conflicted
+++ resolved
@@ -310,11 +310,6 @@
     };
   });
 
-<<<<<<< HEAD
-=======
-  var devdata = _.head(devices);
-
->>>>>>> d187d7a7
   if (devices.length > 1) {
     this.log('WARNING: More than one device found for "' + driverId + '"');
     device.othersConnected = devices.length - 1;
@@ -388,16 +383,9 @@
         if(driverManifest.usb[i].vendorId === vendorId &&
            driverManifest.usb[i].productId === productId) {
 
-<<<<<<< HEAD
            if (self._os === 'mac') {
-             if (serialDevice.comName.match('/dev/cu.+')) {
+             if (serialDevice.comName.match('/dev/tty.+')) {
                return true;
-=======
-             if (self._os == 'win') {
-               found = true;
-             } else if (p.comName.match('/dev/tty.+')) {
-               found = true;
->>>>>>> d187d7a7
              }
            } else {
              return true;
