/*
 * == BSD2 LICENSE ==
 * Copyright (c) 2014, Tidepool Project
 *
 * This program is free software; you can redistribute it and/or modify it under
 * the terms of the associated License, which is identical to the BSD 2-Clause
 * License as published by the Open Source Initiative at opensource.org.
 *
 * This program is distributed in the hope that it will be useful, but WITHOUT
 * ANY WARRANTY; without even the implied warranty of MERCHANTABILITY or FITNESS
 * FOR A PARTICULAR PURPOSE. See the License for more details.
 *
 * You should have received a copy of the License along with this program; if
 * not, you can obtain one from Tidepool Project at tidepool.org.
 * == BSD2 LICENSE ==
 */
var _ = require('lodash');
var hid = require('node-hid');

var debug = require('./bows')('HidDevice');

module.exports = function(config) {
  config = config || {};
  var connection = null;
<<<<<<< HEAD
  var buffer = [];
  var packetBuffer = [];
  var packetHandler = null;
  var rawdata = null;

  // This is the object that is passed to the packet handler
  var bufobj = {
    // get(x) -- returns char at x
    get : function(n) {return buffer[n]; },
    // len() -- returns length
    len : function() { return buffer.length; },
    // discard(n) -- deletes n chars at start of buffer
    discard : function(n) { discardBytes(n); },
    // bytes() -- returns entire buffer as a Uint8Array
    bytes : function() {
      return new Uint8Array(buffer);
    }
  };

  function portListener(data) {
    if (connection && data) {
      rawdata = data; // take a snapshot of raw data for receive() function
      var bufView = new Uint8Array(data);
      for (var i = 0; i < bufView.byteLength; i++) {
        buffer.push(bufView[i]);
      }

      // packet handler removes bytes from buffer and parses into an array of packets
      if (packetHandler) {
        var pkt = packetHandler(bufobj);
        while (pkt) {
          packetBuffer.push(pkt);
          pkt = packetHandler(bufobj);
        }
      }
    }
  }

  function connect(deviceInfo, _packetHandler_, probe, cb) {

    if (arguments.length != 4) {
=======
  var connectionId;

  function init() {
    connection = null;
    connectionId = null;
    localStore.init(DEVICEPORTS, function() {});
  }

  init();

  function connect(deviceInfo, probe, cb) {

    if (arguments.length != 3) {
>>>>>>> da4de65b
      debug('hid connect called with wrong number of arguments!');
    }

    debug('in HIDDevice.connect, info ', deviceInfo);

    connection = new hid.HID(deviceInfo.vendorId, deviceInfo.productId);

    if (connection) {

      // Set up data listener
      connection.on('data', function(rawdata) {
        portListener(rawdata);
      });

<<<<<<< HEAD
      // Set up error listener
      connection.on('error', function(error) {
        debug('Error:', error);
        cb(error);
      });

      cb();
    } else {
      cb(new Error('Unable to connect to device'));
    }

=======
          probe(function(err) {
            if (!err) {
              return cb();
            } else {
              chrome.hid.disconnect(deviceInfo.connectionId, function() {});
              connection = null;
              var deviceDebugInfo = 'driverId ' + deviceInfo.driverId +
                  ', vendorId '+ deviceInfo.vendorId +
                  ', productId '+ deviceInfo.productId ;
              return cb(new Error('Could not connect to device: '+ deviceDebugInfo));
            }
          });

          return cb();
        } else {
          return cb(new Error('Unable to connect to device'));
        }
    });
>>>>>>> da4de65b
  }

  function disconnect(deviceInfo, cb) {
    if (connection === null){
      return;
    }else{
<<<<<<< HEAD
      connection.close();
      console.log('disconnected from HIDDevice');
      cb();
=======
      chrome.hid.disconnect(connectionId, function(){
        console.log('disconnected from HIDDevice');
        return cb();
      });
>>>>>>> da4de65b
    }
  }

  function receive(cb){
<<<<<<< HEAD
    if(rawdata) {
      cb(rawdata);
      rawdata = null;
    } else {
      return cb(null);
    }
=======
    chrome.hid.receive(connectionId, function(reportId, rawdata) {
      if(chrome.runtime.lastError) {
        return cb(new Error('Could not connect to device: '+ chrome.runtime.lastError.message));
      } else {
        return cb(rawdata);
      }
    });
>>>>>>> da4de65b
  }

  function send(bytes, callback) {

    var buf = new Uint8Array(bytes);
    if (bytes == null) {
      debug('just tried to send nothing!');
    } else {
<<<<<<< HEAD
      connection.write(Array.from(buf));
      callback();
=======
      var reportId = 0;
      chrome.hid.send(connectionId, reportId, bytes, function(err){
        if(chrome.runtime.lastError) {
          return callback(new Error('Could not connect to device: '+ chrome.runtime.lastError.message));
        } else {
          return callback();
        }
      });
>>>>>>> da4de65b
    }
  }

  return {
    connect: connect,
    disconnect: disconnect,
    receive: receive,
    send: send,
  };

};<|MERGE_RESOLUTION|>--- conflicted
+++ resolved
@@ -22,63 +22,10 @@
 module.exports = function(config) {
   config = config || {};
   var connection = null;
-<<<<<<< HEAD
-  var buffer = [];
-  var packetBuffer = [];
-  var packetHandler = null;
-  var rawdata = null;
-
-  // This is the object that is passed to the packet handler
-  var bufobj = {
-    // get(x) -- returns char at x
-    get : function(n) {return buffer[n]; },
-    // len() -- returns length
-    len : function() { return buffer.length; },
-    // discard(n) -- deletes n chars at start of buffer
-    discard : function(n) { discardBytes(n); },
-    // bytes() -- returns entire buffer as a Uint8Array
-    bytes : function() {
-      return new Uint8Array(buffer);
-    }
-  };
-
-  function portListener(data) {
-    if (connection && data) {
-      rawdata = data; // take a snapshot of raw data for receive() function
-      var bufView = new Uint8Array(data);
-      for (var i = 0; i < bufView.byteLength; i++) {
-        buffer.push(bufView[i]);
-      }
-
-      // packet handler removes bytes from buffer and parses into an array of packets
-      if (packetHandler) {
-        var pkt = packetHandler(bufobj);
-        while (pkt) {
-          packetBuffer.push(pkt);
-          pkt = packetHandler(bufobj);
-        }
-      }
-    }
-  }
-
-  function connect(deviceInfo, _packetHandler_, probe, cb) {
-
-    if (arguments.length != 4) {
-=======
-  var connectionId;
-
-  function init() {
-    connection = null;
-    connectionId = null;
-    localStore.init(DEVICEPORTS, function() {});
-  }
-
-  init();
 
   function connect(deviceInfo, probe, cb) {
 
     if (arguments.length != 3) {
->>>>>>> da4de65b
       debug('hid connect called with wrong number of arguments!');
     }
 
@@ -88,16 +35,10 @@
 
     if (connection) {
 
-      // Set up data listener
-      connection.on('data', function(rawdata) {
-        portListener(rawdata);
-      });
-
-<<<<<<< HEAD
       // Set up error listener
       connection.on('error', function(error) {
         debug('Error:', error);
-        cb(error);
+        return cb(error);
       });
 
       cb();
@@ -105,62 +46,25 @@
       cb(new Error('Unable to connect to device'));
     }
 
-=======
-          probe(function(err) {
-            if (!err) {
-              return cb();
-            } else {
-              chrome.hid.disconnect(deviceInfo.connectionId, function() {});
-              connection = null;
-              var deviceDebugInfo = 'driverId ' + deviceInfo.driverId +
-                  ', vendorId '+ deviceInfo.vendorId +
-                  ', productId '+ deviceInfo.productId ;
-              return cb(new Error('Could not connect to device: '+ deviceDebugInfo));
-            }
-          });
-
-          return cb();
-        } else {
-          return cb(new Error('Unable to connect to device'));
-        }
-    });
->>>>>>> da4de65b
   }
 
   function disconnect(deviceInfo, cb) {
     if (connection === null){
       return;
     }else{
-<<<<<<< HEAD
       connection.close();
       console.log('disconnected from HIDDevice');
       cb();
-=======
-      chrome.hid.disconnect(connectionId, function(){
-        console.log('disconnected from HIDDevice');
-        return cb();
-      });
->>>>>>> da4de65b
     }
   }
 
   function receive(cb){
-<<<<<<< HEAD
-    if(rawdata) {
-      cb(rawdata);
-      rawdata = null;
-    } else {
-      return cb(null);
-    }
-=======
-    chrome.hid.receive(connectionId, function(reportId, rawdata) {
-      if(chrome.runtime.lastError) {
-        return cb(new Error('Could not connect to device: '+ chrome.runtime.lastError.message));
-      } else {
-        return cb(rawdata);
+    connection.read(function(err, data) {
+      if(err) {
+        debug('Error:', err);
       }
+      cb(data);
     });
->>>>>>> da4de65b
   }
 
   function send(bytes, callback) {
@@ -169,19 +73,8 @@
     if (bytes == null) {
       debug('just tried to send nothing!');
     } else {
-<<<<<<< HEAD
       connection.write(Array.from(buf));
       callback();
-=======
-      var reportId = 0;
-      chrome.hid.send(connectionId, reportId, bytes, function(err){
-        if(chrome.runtime.lastError) {
-          return callback(new Error('Could not connect to device: '+ chrome.runtime.lastError.message));
-        } else {
-          return callback();
-        }
-      });
->>>>>>> da4de65b
     }
   }
 
@@ -189,7 +82,7 @@
     connect: connect,
     disconnect: disconnect,
     receive: receive,
-    send: send,
+    send: send
   };
 
 };