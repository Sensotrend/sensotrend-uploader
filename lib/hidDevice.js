--- conflicted
+++ resolved
@@ -17,16 +17,11 @@
 var _ = require('lodash');
 import * as hid from 'node-hid';
 
-<<<<<<< HEAD
-var debug = require('./bows')('HidDevice');
-=======
 var debug = require('bows')('HidDevice');
->>>>>>> 5d0dcc91
 
 module.exports = function(config) {
   config = config || {};
   var connection = null;
-<<<<<<< HEAD
 
   function connect(deviceInfo, probe, cb) {
 
@@ -39,47 +34,6 @@
     connection = new hid.HID(deviceInfo.vendorId, deviceInfo.productId);
 
     if (connection) {
-=======
-  var buffer = [];
-  var packetBuffer = [];
-  var packetHandler = null;
-  var rawdata = null;
-
-  // This is the object that is passed to the packet handler
-  var bufobj = {
-    // get(x) -- returns char at x
-    get : function(n) {return buffer[n]; },
-    // len() -- returns length
-    len : function() { return buffer.length; },
-    // discard(n) -- deletes n chars at start of buffer
-    discard : function(n) { discardBytes(n); },
-    // bytes() -- returns entire buffer as a Uint8Array
-    bytes : function() {
-      return new Uint8Array(buffer);
-    }
-  };
-
-  function portListener(data) {
-    if (connection && data) {
-      rawdata = data; // take a snapshot of raw data for receive() function
-      var bufView = new Uint8Array(data);
-      for (var i = 0; i < bufView.byteLength; i++) {
-        buffer.push(bufView[i]);
-      }
-
-      // packet handler removes bytes from buffer and parses into an array of packets
-      if (packetHandler) {
-        var pkt = packetHandler(bufobj);
-        while (pkt) {
-          packetBuffer.push(pkt);
-          pkt = packetHandler(bufobj);
-        }
-      }
-    }
-  }
-
-  function connect(deviceInfo, _packetHandler_, probe, cb) {
->>>>>>> 5d0dcc91
 
       // Set up error listener
       connection.on('error', function(error) {
@@ -92,36 +46,10 @@
       cb(new Error('Unable to connect to device'));
     }
 
-<<<<<<< HEAD
-=======
-    debug('in HIDDevice.connect, info ', deviceInfo);
-
-    connection = new hid.HID(deviceInfo.vendorId, deviceInfo.productId);
-
-    if (connection) {
-
-      // Set up data listener
-      connection.on('data', function(rawdata) {
-        portListener(rawdata);
-      });
-
-      // Set up error listener
-      connection.on('error', function(error) {
-        debug('Error:', error);
-        cb(error);
-      });
-
-      cb();
-    } else {
-      cb(new Error('Unable to connect to device'));
-    }
-
   }
 
   function removeListeners() {
-    connection.removeAllListeners('data');
     connection.removeAllListeners('error');
->>>>>>> 5d0dcc91
   }
 
   function disconnect(deviceInfo, cb) {
@@ -135,21 +63,12 @@
   }
 
   function receive(cb){
-<<<<<<< HEAD
     connection.read(function(err, data) {
       if(err) {
         debug('Error:', err);
       }
       cb(data);
     });
-=======
-    if(rawdata) {
-      cb(rawdata);
-      rawdata = null;
-    } else {
-      return cb(null);
-    }
->>>>>>> 5d0dcc91
   }
 
   function send(bytes, callback) {
@@ -169,11 +88,7 @@
   return {
     connect: connect,
     disconnect: disconnect,
-<<<<<<< HEAD
-=======
     removeListeners: removeListeners,
-    discardBytes: discardBytes,
->>>>>>> 5d0dcc91
     receive: receive,
     send: send
   };
