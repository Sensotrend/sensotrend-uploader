/*
 * == BSD2 LICENSE ==
 * Copyright (c) 2014, Tidepool Project
 *
 * This program is free software; you can redistribute it and/or modify it under
 * the terms of the associated License, which is identical to the BSD 2-Clause
 * License as published by the Open Source Initiative at opensource.org.
 *
 * This program is distributed in the hope that it will be useful, but WITHOUT
 * ANY WARRANTY; without even the implied warranty of MERCHANTABILITY or FITNESS
 * FOR A PARTICULAR PURPOSE. See the License for more details.
 *
 * You should have received a copy of the License along with this program; if
 * not, you can obtain one from Tidepool Project at tidepool.org.
 * == BSD2 LICENSE ==
 */

/* eslint-disable import/no-extraneous-dependencies, no-param-reassign, camelcase,
    no-bitwise, no-continue, global-require, import/no-unresolved, object-curly-newline */
import _ from 'lodash';
import { promises as fs } from 'fs';
import path from 'path';
import isElectron from 'is-electron';
import sundial from 'sundial';

import structJs from '../../struct';
import annotate from '../../eventAnnotations';
import common from './common';
import commonFunctions from '../../commonFunctions';
import logic from './objectBuildingLogic';
import insuletSimulatorMaker from './insuletSimulator';
import TZOUtil from '../../TimezoneOffsetUtil';

const isBrowser = typeof window !== 'undefined';
const debug = isBrowser ? require('bows')('InsuletDriver') : console.log;

module.exports = (config) => {
  const cfg = _.clone(config);
  let buf;
  let bytes;
  const struct = structJs();

  const BG_UNITS = 'mg/dL';

  let isDash = false; // Dash PDM has different output values

  _.merge(cfg, {
    deviceInfo: {
      tags: ['insulin-pump'],
      manufacturers: ['Insulet'],
    },
  });

  // all insulin unit readings are in .01 unit increments, so we divide by 100.0 to get units
  // (multiplying by 0.01 tends to cause floating point issues)
  const toUnits = (x) => x / 100.0;

  // Insulet reports percentage temp basals as +/- integers [-100, 100+]
  // i.e., -50 for 50% of the scheduled basal rate
  const convertTempPercentageToNetBasal = (x) => {
    // 0 means there *wasn't* a temp basal in this record
    if (x === 0) {
      return null;
    }
    return 1.0 + (x / 100.0);
  };

  // This is a particularly weak checksum algorithm but that's what Insulet uses...
  const weakChecksum = (offset, count) => {
    let total = 0;
    for (let i = 0; i < count; ++i) {
      total += bytes[offset + i];
    }
    return total & 0xFFFF;
  };

  const getRecord = (offset) => {
    const recsize = struct.extractBEShort(bytes, offset);
    let retval = {};

    if (recsize) {
      retval = {
        recsize,
        packetlen: recsize + 2,
        rawdata: new Uint8Array(buf, offset + 2, recsize - 2),
        chksum: struct.extractBEShort(bytes, offset + recsize),
        calcsum: weakChecksum(offset + 2, recsize - 2),
      };
      retval.valid = (retval.calcsum === retval.chksum);
    } else {
      retval.valid = false;
    }
    return retval;
  };

  const addTimestamp = (o) => {
    const dt = sundial.buildTimestamp(o);
    if (dt) {
      o.jsDate = dt;
      o.deviceTime = sundial.formatDeviceTime(dt);
    }
  };

  const decodeSerial = (encoded) => {
    const phoneFamily = (encoded & 0x7E000000) >> 25;
    const year = (encoded & 0x01E00000) >> 21;
    const reset = (encoded & 0x001E0000) >> 17;
    const sequence = (encoded & 0x1FFFC) >> 2;

    // eslint-disable-next-line prefer-template
    const serialNumber = _.padStart(phoneFamily.toString(), 2, '0')
       + _.padStart(year.toString(), 2, '0')
       + _.padStart(reset.toString(), 2, '0')
       + '-'
       + _.padStart(sequence.toString(), 5, '0');
    return serialNumber;
  };

  // postprocess is a function that accepts a record, optionally modifies it,
  // and returns null if the record is good, and a message if processing should halt.
  const fixedRecords = {
    ibf_version: {
      format: '6S8z8z',
      fields: [
        'ibf_maj', 'ibf_min', 'ibf_patch',
        'eng_maj', 'eng_min', 'eng_patch',
        'vendorid', 'productid',
      ],
      postprocess: (rec) => {
        if ((rec.ibf_maj === 0) && (rec.ibf_min >= 1)
          && (rec.eng_maj === 0) && (rec.ibf_min >= 1)
          && (rec.vendorid === 'Insulet') && (rec.productid === 'OmniPod')) {
          return null;
        }
        return 'ibf_version record is incompatible with this driver.';
      },
    },
    pdm_version: {
      format: '3S',
      fields: [
        'pdm_maj', 'pdm_min', 'pdm_patch',
      ],
      postprocess: (rec) => {
        if (((rec.pdm_maj === 2) && (rec.pdm_min >= 3)) // Eros PDM
            || ((rec.pdm_maj === 3) && (rec.pdm_min === 0))) { // Dash PDM
          return null;
        }
        return 'pdm_version record is incompatible with this driver.';
      },
    },
    // this format gets rewritten before being used
    mfg_data: { format: '??z', fields: ['data'] },
    basal_programs_hdr: {
      format: '3S',
      fields: ['num_progs', 'enabled_idx', 'max_name_size'],
    },
    // this format gets rewritten before being used
    basal_programs_name: { format: 'S??z', fields: ['index', 'name'] },
    eeprom_settings: {
      format: '13.4i2b4.b5.b.bb8.i19.7b3sb19.bi',
      fields: [
        'BOLUS_INCR',
        'BOLUS_MAX',
        'BASAL_MAX',
        'LOW_VOL',
        'AUTO_OFF',
        'LANGUAGE',
        'EXPIRE_ALERT',
        'BG_REMINDER',
        'CONF_ALERT',
        'REMDR_ALERT',
        'REMOTE_ID',
        'TEMP_BAS_TYPE',
        'EXT_BOL_TYPE',
        'BOL_REMINDER',
        'BOL_CALCS',
        'BOL_CALCS_REVERSE',
        'BG_DISPLAY',
        'BG_SOUND',
        'BG_MIN',
        'BG_GOAL_LOW',
        'BG_GOAL_UP',
        'INSULIN_DURATION',
        'ALARM_REPAIR_COUNT',
        'PDM_CONFIG',
      ],
      postprocess: (rec) => {
        rec.bolus_incr_units = toUnits(rec.BOLUS_INCR);
        rec.bolus_max_units = toUnits(rec.BOLUS_MAX);
        rec.basal_max_units = toUnits(rec.BASAL_MAX);
        rec.low_vol_units = toUnits(rec.LOW_VOL);
        if (isDash) {
          rec.serial_number = decodeSerial(rec.REMOTE_ID);
        } else {
          rec.serial_number = rec.REMOTE_ID.toString();
        }

        if (rec.BG_DISPLAY === 0) {
          rec.units = 'mg/dL';
        } else {
          rec.units = 'mmol/L';
        }
        rec.insulin_duration_msec = rec.INSULIN_DURATION * sundial.MIN30_TO_MSEC;
        return null;
      },
    },
    profile_hdr: {
      format: 'b6.Si',
      fields: [
        'profile_idx',
        'error_code',
        'operation_time',
      ],
    },
    log_hdr: {
      format: '7bS3b.S',
      fields: [
        'logs_info_revision',
        'insulin_history_revision',
        'alarm_history_revision',
        'blood_glucose_revision',
        'insulet_stats_revision',
        'day',
        'month',
        'year',
        'seconds',
        'minutes',
        'hours',
        'num_log_descriptions',
      ],
    },
    log_description: {
      format: '5S2N',
      fields: [
        'log_index', 'backup', 'location', 'has_variable', 'record_size',
        'first_index', 'last_index',
      ],
    },
    log_record: {
      format: 'bNSSbbsbbb.i',
      fields: [
        'log_id', 'log_index', 'record_size', 'error_code',
        'day', 'month', 'year', 'seconds', 'minutes', 'hours',
        'secs_since_powerup',
      ],
    },
    history_record: {
      format: 'bNSSbbsbbb.ins..',
      fields: [
        'log_id', 'log_index', 'record_size', 'error_code',
        'day', 'month', 'year', 'seconds', 'minutes', 'hours',
        'secs_since_powerup', 'rectype', 'flags',
      ],
    },
  };

  const logRecords = {
    0x0000: {
      value: 0x0000,
      name: 'End_Marker',
      format: '',
      fields: [],
    },
    0x0001: {
      value: 0x0001,
      name: 'Deactivate',
      format: '',
      fields: [],
    },
    0x0002: {
      value: 0x0002,
      name: 'Time_Change',
      format: '3b.',
      fields: [
        'seconds',
        'minutes',
        'hours',
      ],
    },
    0x0004: {
      value: 0x0004,
      name: 'Bolus',
      format: 'ishs',
      fields: [
        'volume',
        'extended_duration_minutes',
        'calculation_record_offset',
        'immediate_duration_seconds',
      ],
      postprocess: (rec) => {
        rec.volume_units = toUnits(rec.volume);
        // this occurs if an extended bolus is programmed but the bolus is interrupted
        // before any of the extended portion is delivered!
        if (rec.extended_duration_minutes === 65535) {
          rec.extended_duration_msec = 0;
        } else if (rec.extended_duration_minutes === 0) {
          // a zero *here* means that this isn't an extended bolus
          // and we need to distinguish between two types of zeros -
          // dual-wave boluses interrupted before any of the extended was
          // delivered (i.e., the case above ^) or non-extended boluses (here)
          // so here we use null instead of 0
          rec.extended_duration_msec = null;
        } else {
          rec.extended_duration_msec = rec.extended_duration_minutes * sundial.MIN_TO_MSEC;
        }
        rec.immediate_duration_msec = rec.immediate_duration_seconds * sundial.SEC_TO_MSEC;
      },
    },
    0x0008: {
      value: 0x0008,
      name: 'Basal_Rate',
      format: 'ish',
      fields: [
        'basal_rate', 'duration', 'percent',
      ],
      postprocess: (rec) => {
        rec.basal_rate_units_per_hour = toUnits(rec.basal_rate);
        rec.duration_msec = rec.duration * sundial.MIN_TO_MSEC;
        rec.temp_basal_percent = convertTempPercentageToNetBasal(rec.percent);
      },
    },
    0x0010: {
      value: 0x0010,
      name: 'Suspend',
      format: '',
      fields: [],
    },
    0x0020: {
      value: 0x0020,
      name: 'Date_Change',
      format: 'bbs',
      fields: [
        'day',
        'month',
        'year',
      ],
    },
    0x0040: {
      value: 0x0040,
      name: 'Suggested_Calc',
      format: '4in3i6s',
      fields: [
        'correction_delivered', 'carb_bolus_delivered',
        'correction_programmed', 'carb_bolus_programmed',
        'correction_suggested', 'carb_bolus_suggested',
        'correction_iob', 'meal_iob',
        'correction_factor_used', 'current_bg',
        'target_bg', 'bg_correction_threshold',
        'carb_grams', 'ic_ratio_used',
      ],
      postprocess: (rec) => {
        rec.corr_units_delivered = toUnits(rec.correction_delivered);
        rec.carb_bolus_units_delivered = toUnits(rec.carb_bolus_delivered);
        rec.corr_units_programmed = toUnits(rec.correction_programmed);
        rec.carb_bolus_units_programmed = toUnits(rec.carb_bolus_programmed);
        rec.corr_units_suggested = toUnits(rec.correction_suggested);
        rec.carb_bolus_units_suggested = toUnits(rec.carb_bolus_suggested);
        rec.corr_units_iob = toUnits(rec.correction_iob);
        rec.meal_units_iob = toUnits(rec.meal_iob);

        if (isDash) {
          rec.correction_factor_used /= 100.0;
          rec.ic_ratio_used /= 10.0;
          rec.carb_grams /= 10.0;
        }
      },
    },
    0x0080: {
      value: 0x0080,
      name: 'Remote_Hazard_Alarm',
      format: '2bs3b.4s',
      fields: [
        'day', 'month', 'year', 'seconds', 'minutes', 'hours',
        'alarm_type', 'file_number', 'line_number', 'error_code',
      ],
    },
    0x0400: {
      value: 0x0400,
      name: 'Alarm',
      format: '2bs3b.4s',
      fields: [
        'day', 'month', 'year', 'seconds', 'minutes', 'hours',
        'alarm_type', 'file_number', 'line_number', 'error_code',
      ],
    },
    0x0800: {
      value: 0x0800,
      name: 'Blood_Glucose',
      format: 'is24z24zb.',
      fields: [
        'error_code', 'bg_reading',
        'user_tag_1', 'user_tag_2',
        'flags',
      ],
    },
    0x1000: {
      value: 0x1000,
      name: 'Carb',
      format: 'sbb',
      fields: [
        'carbs',
        'was_preset',
        'preset_type',
      ],
    },
    0x2000: {
      value: 0x2000,
      name: 'Terminate_Bolus',
      format: 'is',
      fields: [
        'insulin_left',
        'time_left_minutes',
      ],
      postprocess: (rec) => {
        rec.insulin_units_left = toUnits(rec.insulin_left);
        rec.time_left_msec = rec.time_left_minutes * sundial.MIN_TO_MSEC;
      },
    },
    0x4000: {
      value: 0x4000,
      name: 'Terminate_Basal',
      format: 's',
      fields: [
        'time_left_minutes',
      ],
      postprocess: (rec) => {
        rec.time_left_msec = rec.time_left_minutes * sundial.MIN_TO_MSEC;
      },
    },
    0x8000: {
      value: 0x8000,
      name: 'Activate',
      format: '2S6b',
      fields: [
        'lot_number', 'serial_number',
        'pod_maj', 'pod_min', 'pod_patch',
        'interlock_maj', 'interlock_min', 'interlock_patch',
      ],
    },
    0x10000: {
      value: 0x10000,
      name: 'Resume',
      format: '',
      fields: [],
    },
    0x20000: {
      value: 0x20000,
      name: 'Download',
      format: '',
      fields: [],
    },
    0x40000: {
      value: 0x40000,
      name: 'Occlusion',
      format: '',
      fields: [],
    },
  };

  const PROFILES = {
    carbRatio: {
      value: 11,
      name: 'carbRatio',
      mfrname: 'IC Ratio',
      isBasal: false,
      keyname: 'amount',
      valuename: 'value',
    },
    insulinSensitivity: {
      value: 12,
      name: 'insulinSensitivity',
      mfrname: 'Correction',
      isBasal: false,
      keyname: 'amount',
      valuename: 'value',
    },
    bgTarget: {
      value: 13,
      name: 'bgTarget',
      mfrname: 'Target BG',
      isBasal: false,
      keyname: 'low',
      valuename: 'value',
    },
    bgThreshold: {
      value: 14,
      name: 'bgThreshold',
      mfrname: 'BG Threshold',
      isBasal: false,
      keyname: 'amount',
      valuename: 'value',
    },
    basalprofile0: {
      value: 15,
      name: 'basalprofile0',
      mfrname: 'Basal Profile 0',
      isBasal: true,
      keyname: 'rate',
      valuename: 'units',
    },
    basalprofile1: {
      value: 16,
      name: 'basalprofile1',
      mfrname: 'Basal Profile 1',
      isBasal: true,
      keyname: 'rate',
      valuename: 'units',
    },
    basalprofile2: {
      value: 17,
      name: 'basalprofile2',
      mfrname: 'Basal Profile 2',
      isBasal: true,
      keyname: 'rate',
      valuename: 'units',
    },
    basalprofile3: {
      value: 18,
      name: 'basalprofile3',
      mfrname: 'Basal Profile 3',
      isBasal: true,
      keyname: 'rate',
      valuename: 'units',
    },
    basalprofile4: {
      value: 19,
      name: 'basalprofile4',
      mfrname: 'Basal Profile 4',
      isBasal: true,
      keyname: 'rate',
      valuename: 'units',
    },
    basalprofile5: {
      value: 20,
      name: 'basalprofile5',
      mfrname: 'Basal Profile 5',
      isBasal: true,
      keyname: 'rate',
      valuename: 'units',
    },
    basalprofile6: {
      value: 21,
      name: 'basalprofile6',
      mfrname: 'Basal Profile 6',
      isBasal: true,
      keyname: 'rate',
      valuename: 'units',
    },
  };

  const pump_alarm_record = {
    format: '2bs3b.b.b.2i6b',
    fields: [
      'day', 'month', 'year', 'seconds', 'minutes', 'hours',
      'alarm', 'error_code', 'lot_number', 'seq_number',
      'processor_maj', 'processor_min', 'processor_patch',
      'interlock_maj', 'interlock_min', 'interlock_patch',
    ],
  };

  const BG_FLAGS = {
    MANUAL_FLAG: { value: 0x01, name: 'MANUAL_FLAG' },
    TEMPERATURE_FLAG: { value: 0x02, name: 'TEMPERATURE_FLAG' },
    BELOW_TARGET_FLAG: { value: 0x04, name: 'BELOW_TARGET_FLAG' },
    ABOVE_TARGET_FLAG: { value: 0x08, name: 'ABOVE_TARGET_FLAG' },
    RANGE_ERROR_LOW_FLAG: { value: 0x10, name: 'RANGE_ERROR_LOW_FLAG' },
    RANGE_ERROR_HIGH_FLAG: { value: 0x20, name: 'RANGE_ERROR_HIGH_FLAG' },
    OTHER_ERROR_FLAG: { value: 0x40, name: 'OTHER_ERROR_FLAG' },
  };

  const PDM_CONFIG_FLAGS = {
    SUGGESTED_BOLUS_STYLE: { value: 0x01, name: 'SUGGESTED_BOLUS_STYLE' },
    PRODUCT_ID: { mask: 0x1E, shift: 1, name: 'PRODUCT_ID' },
    LOT_TID_SUPPORT: { value: 0x20, name: 'LOT_TID_SUPPORT' },
    BG_BOARD_TYPE: { mask: 0x3C0, shift: 6, name: 'BG_BOARD_TYPE' },
  };

  const BG_BOARD_TYPES = {
    0: { name: 'Abbott FreeStyle', highest: 500 },
    2: { name: 'LifeScan Verio', highest: 600 },
    3: { name: 'None', highest: 600 },
  };

  const LOG_FLAGS = {
    // TODO: look for this flag and use it to identify
    // extended boluses split over midnight instead of uploading
    // them separately and annotating the extended with the
    // 'insulet/bolus/split-extended' code as we're doing now
    CARRY_OVER_FLAG: { value: 0x01, name: 'CARRY_OVER_FLAG' },
    NEW_DAY_FLAG: { value: 0x02, name: 'NEW_DAY_FLAG' },
    // TODO: we should probably look for this flag on all records
    // and maybe annotate when we find it
    IN_PROGRESS_FLAG: { value: 0x04, name: 'IN_PROGRESS_FLAG' },
    END_DAY_FLAG: { value: 0x08, name: 'END_DAY_FLAG' },
    // TODO: we should probably look for this flag on all records
    // and either annotate or maybe even discard the record when we find it
    UNCOMFIRMED_FLAG: { value: 0x10, name: 'UNCOMFIRMED_FLAG' },
    REVERSE_CORR_FLAG: { value: 0x0100, name: 'REVERSE_CORR_FLAG' },
    MAX_BOLUS_FLAG: { value: 0x0200, name: 'MAX_BOLUS_FLAG' },
    // filter out records marked with ERROR flag as
    // the spec says these are "deleted" and should be ignored
    ERROR: { value: 0x80000000, name: 'ERROR' },
  };

  const LOG_TYPES = {
    HISTORY: { value: 0x03, name: 'HISTORY' },
    PUMP_ALARM: { value: 0x05, name: 'PUMP_ALARM' },
    DELETED: { mask: 0x80000000, name: 'DELETED' },
    // this is an impossible value for a 1-byte LOG_TYPE
    IGNORE: { value: 0x100, name: 'IGNORED by driver' },
  };

  const ALARM_TYPES = {
    AlrmPDM_ERROR0: { value: 0, name: 'AlrmPDM_ERROR0', explanation: 'PDM error', stopsDelivery: 'unknown' },
    AlrmPDM_ERROR1: { value: 1, name: 'AlrmPDM_ERROR1', explanation: 'PDM error', stopsDelivery: 'unknown' },
    AlrmPDM_ERROR2: { value: 2, name: 'AlrmPDM_ERROR2', explanation: 'PDM error', stopsDelivery: 'unknown' },
    AlrmPDM_ERROR3: { value: 3, name: 'AlrmPDM_ERROR3', explanation: 'PDM error', stopsDelivery: 'unknown' },
    AlrmPDM_ERROR4: { value: 4, name: 'AlrmPDM_ERROR4', explanation: 'PDM error', stopsDelivery: 'unknown' },
    AlrmPDM_ERROR5: { value: 5, name: 'AlrmPDM_ERROR5', explanation: 'PDM error', stopsDelivery: 'unknown' },
    AlrmPDM_ERROR6: { value: 6, name: 'AlrmPDM_ERROR6', explanation: 'PDM error', stopsDelivery: 'unknown' },
    AlrmPDM_ERROR7: { value: 7, name: 'AlrmPDM_ERROR7', explanation: 'PDM error', stopsDelivery: 'unknown' },
    AlrmPDM_ERROR8: { value: 8, name: 'AlrmPDM_ERROR8', explanation: 'PDM error', stopsDelivery: 'unknown' },
    AlrmPDM_ERROR9: { value: 9, name: 'AlrmPDM_ERROR9', explanation: 'PDM error', stopsDelivery: 'unknown' },
    AlrmSYSTEM_ERROR10: { value: 10, name: 'AlrmSYSTEM_ERROR10', explanation: 'system error', stopsDelivery: false },
    AlrmSYSTEM_ERROR12: { value: 12, name: 'AlrmSYSTEM_ERROR12', explanation: 'system error', stopsDelivery: 'unknown' },
    AlrmHAZ_REMOTE: { value: 13, name: 'AlrmHAZ_REMOTE', explanation: 'clock reset alarm', stopsDelivery: false },
    AlrmHAZ_PUMP_VOL: { value: 14, name: 'AlrmHAZ_PUMP_VOL', explanation: 'empty reservoir', stopsDelivery: true },
    AlrmHAZ_PUMP_AUTO_OFF: { value: 15, name: 'AlrmHAZ_PUMP_AUTO_OFF', explanation: 'auto-off', stopsDelivery: true },
    AlrmHAZ_PUMP_EXPIRED: { value: 16, name: 'AlrmHAZ_PUMP_EXPIRED', explanation: 'pod expired', stopsDelivery: true },
    AlrmHAZ_PUMP_OCCL: { value: 17, name: 'AlrmHAZ_PUMP_OCCL', explanation: 'pump site occluded', stopsDelivery: true },
    AlrmHAZ_PUMP_ACTIVATE: { value: 18, name: 'AlrmHAZ_PUMP_ACTIVATE', explanation: 'pod is a lump of coal', stopsDelivery: false },
    AlrmADV_KEY: { value: 21, name: 'AlrmADV_KEY', explanation: 'PDM stuck key detected', stopsDelivery: false },
    AlrmADV_PUMP_VOL: { value: 23, name: 'AlrmADV_PUMP_VOL', explanation: 'low reservoir', stopsDelivery: false },
    AlrmADV_PUMP_AUTO_OFF: { value: 24, name: 'AlrmADV_PUMP_AUTO_OFF', explanation: '15 minutes to auto-off warning', stopsDelivery: false },
    AlrmADV_PUMP_SUSPEND: { value: 25, name: 'AlrmADV_PUMP_SUSPEND', explanation: 'suspend done', stopsDelivery: false },
    AlrmADV_PUMP_EXP1: { value: 26, name: 'AlrmADV_PUMP_EXP1', explanation: 'pod expiration advisory', stopsDelivery: false },
    AlrmADV_PUMP_EXP2: { value: 27, name: 'AlrmADV_PUMP_EXP2', explanation: 'pod expiration alert', stopsDelivery: false },
    AlrmSYSTEM_ERROR28: { value: 28, name: 'AlrmSYSTEM_ERROR28', explanation: 'system error', stopsDelivery: 'unknown' },
    AlrmEXP_WARNING: { value: 37, name: 'AlrmEXP_WARNING', explanation: 'pod expiration advisory', stopsDelivery: false },
    AlrmHAZ_PDM_AUTO_OFF: { value: 39, name: 'AlrmHAZ_PDM_AUTO_OFF', explanation: 'auto-off', stopsDelivery: true },
  };

  const LOG_ERRORS = {
    eLogNoErr: { value: 0, name: 'eLogNoErr' },
    eLogGetEEPROMErr: { value: 3, name: 'eLogGetEEPROMErr' },
    eLogCRCErr: { value: 4, name: 'eLogCRCErr' },
    eLogLogIndexErr: { value: 6, name: 'eLogLogIndexErr' },
    eLogRecSizeErr: { value: 8, name: 'eLogRecSizeErr' },
  };

  const TEMP_BASAL_TYPES = {
    0: 'off',
    1: 'percent',
    2: 'Units/hour',
  };

  const getItemWithValue = (list, itemname, valuename, value) => {
    // eslint-disable-next-line no-restricted-syntax
    for (const i in list) {
      if (list[i][valuename] === value) {
        return list[i][itemname];
      }
    }
    return null;
  };

  const getNameForValue = (list, v) => getItemWithValue(list, 'name', 'value', v);

  const getValueForName = (list, n) => getItemWithValue(list, 'value', 'name', n);

  const getFlagNames = (list, v) => {
    const flags = [];
    // eslint-disable-next-line no-restricted-syntax
    for (const i in list) {
      if (list[i].value & v) {
        flags.push(list[i].name);
      }
    }
    return flags.join('|');
  };

  const hasFlag = (flag, v) => {
    if (flag.value & v) {
      return true;
    }
    return false;
  };

  const getFixedRecord = (recname, offset) => {
    const rec = getRecord(offset);
    const decoded = struct.unpack(rec.rawdata, 0,
      fixedRecords[recname].format, fixedRecords[recname].fields);
    _.assign(rec, decoded);
    return rec;
  };

  const getManufacturingData = (offset) => {
    const rec = getRecord(offset);
    const fmt = `${rec.recsize}z`;
    const decoded = struct.unpack(rec.rawdata, 0, fmt, fixedRecords.mfg_data.fields);
    _.assign(rec, decoded);
    return rec;
  };

  const getBasalProgramNames = (offset) => {
    const basalProgramsHeader = getFixedRecord('basal_programs_hdr', offset);
    const basalProgramNames = [];
    for (let i = 0; i < 7; ++i) {
      const prgOffset = 6 + i * (2 + basalProgramsHeader.max_name_size);
      // the format for the name data is dependent on the name size
      fixedRecords.basal_programs_name.format =
        `S${basalProgramsHeader.max_name_size}z`;
      const prog = struct.unpack(basalProgramsHeader.rawdata, prgOffset,
        fixedRecords.basal_programs_name.format,
        fixedRecords.basal_programs_name.fields);
      prog.name = prog.name.replace(/\./g, '-');
      prog.name = prog.name.replace(/\$/g, '');
      basalProgramNames.push(prog);
    }
    basalProgramsHeader.names = basalProgramNames;
    return basalProgramsHeader;
  };

  const getProfiles = (offset, basalProgramNames) => {
    const profiles = [];
    let totalLen = 0;
    // there are 11 profiles in a row
    for (let i = 0; i < 11; ++i) {
      // profiles consist of a header plus 48 integers
      const profile = getFixedRecord('profile_hdr', offset);
      profile.standard_name = getItemWithValue(PROFILES, 'mfrname', 'value', profile.profile_idx);
      if (getItemWithValue(PROFILES, 'isBasal', 'value', profile.profile_idx)) {
        // user-assigned name is at an index in the program names
        // relative to the profile index, which starts at 15 in
        // insulet data
        profile.name = basalProgramNames[profile.profile_idx - 15].name;
      }
      profile.steps = [];
      const step_offset = struct.structlen(fixedRecords.profile_hdr.format);
      for (let j = 0; j < 48; ++j) {
        let val = struct.extractInt(profile.rawdata, step_offset + j * 4);
        if (isDash) {
          if (profile.standard_name === PROFILES.carbRatio.mfrname) {
            val /= 10.0;
          }
        }

        profile.steps.push({
          // profile steps are every 30 minutes starting at midnight
          // convert them to milliseconds
          starttime: j * sundial.MIN30_TO_MSEC,
          value: val,
        });
        // if it's a basal profile, add the units conversion
        if (getItemWithValue(PROFILES, 'isBasal', 'value', profile.profile_idx)) {
          profile.steps[j].units = toUnits(profile.steps[j].value);
        }
      }
      profiles.push(profile);
      offset += profile.packetlen;
      totalLen += profile.packetlen;
    }
    profiles.packetlen = totalLen;
    return profiles;
  };

  const getLogDescriptions = (offset) => {
    const logDescriptions = getFixedRecord('log_hdr', offset);
    logDescriptions.descs = [];
    addTimestamp(logDescriptions);
    for (let i = 0; i < logDescriptions.num_log_descriptions; ++i) {
      const descOffset = 15 + i * 18;
      const desc = struct.unpack(logDescriptions.rawdata, descOffset,
        fixedRecords.log_description.format,
        fixedRecords.log_description.fields);
      logDescriptions.descs.push(desc);
    }
    return logDescriptions;
  };

  const getLogRecord = (offset) => {
    const rec = getRecord(offset);
    let logheader = struct.unpack(rec.rawdata, 0,
      fixedRecords.log_record.format,
      fixedRecords.log_record.fields);
    if (logheader.log_id === LOG_TYPES.HISTORY.value) { // history
      logheader = struct.unpack(rec.rawdata, 0,
        fixedRecords.history_record.format,
        fixedRecords.history_record.fields);
      if (logheader.error_code) {
        logheader.error_text = getNameForValue(LOG_ERRORS, logheader.error_code);
      }
      if (logheader.flags !== 0) {
        logheader.flag_text = getFlagNames(LOG_FLAGS, logheader.flags);
      }
    } else {
      // There are other record types but we don't have documentation on them,
      // so we're going to ignore them.
    }
    _.assign(rec, logheader);
    if (rec.rectype & LOG_TYPES.DELETED.mask) {
      // this is a deleted record so we're going to only return
      // a deleted flag and a size
      return { rectype: LOG_TYPES.IGNORE.value, packetlen: rec.packetlen };
    }
    // now process further data, if there is any
    if (rec.log_id === LOG_TYPES.HISTORY.value) {
      if (logRecords[rec.rectype]) {
        if (rec.rectype !== 0) {
          addTimestamp(rec);
        }
        rec.rectype_name = logRecords[rec.rectype].name;
        const detail = struct.unpack(rec.rawdata,
          struct.structlen(fixedRecords.history_record.format),
          logRecords[rec.rectype].format,
          logRecords[rec.rectype].fields);
        if (logRecords[rec.rectype].postprocess) {
          logRecords[rec.rectype].postprocess(detail);
        }
        rec.detail = detail;
      } else {
        debug('Unknown history record type %d', rec.rectype);
      }
    } else if (rec.log_id === LOG_TYPES.PUMP_ALARM.value) {
      rec.alarm = struct.unpack(rec.rawdata,
        struct.structlen(fixedRecords.log_record.format),
        pump_alarm_record.format,
        pump_alarm_record.fields);
      addTimestamp(rec.alarm);
      rec.alarm.alarm_text = getNameForValue(ALARM_TYPES, rec.alarm.alarm);
    } else {
      // all other log types are meaningless to us, we're told
      return { rectype: LOG_TYPES.IGNORE.value, packetlen: rec.packetlen };
    }
    return rec;
  };

  const getLogRecords = (recordset) => {
    // this is where we get the position-independent information
    let offset = recordset.independent_offset;
    let done = false;
    const log_records = [];
    let index = 0;
    while (!done) {
      const rec = getLogRecord(offset);
      offset += rec.packetlen;
      if (offset >= bytes.length) {
        done = true;
      }
      if (rec.rectype === LOG_TYPES.IGNORE.value) {
        continue;
      }
      if (rec.error_code) {
        // according to the spec, a record with an error code should not be parsed
        debug(`logRecord error (${rec.error_text}) at ${rec.deviceTime}, dropping.`);
      } else {
        index += 1;
        rec.index = index;
        log_records.push(rec);
      }
    }

    return log_records;
  };

  // returns indices of the matching records
  const findSpecificRecords = (recordlist, rectypelist) => {
    const result = [];
    for (let i = 0; i < recordlist.length; ++i) {
      for (let j = 0; j < rectypelist.length; ++j) {
        if (recordlist[i].rectype === rectypelist[j]) {
          result.push(i);
        }
      }
    }
    return result.sort((a, b) => recordlist[a].log_index - recordlist[b].log_index);
  };

  // these aren't history records, so we have to find them separately
  const findPumpAlarmRecords = (recordlist) => {
    const result = [];
    for (let i = 0; i < recordlist.length; ++i) {
      // log_index of -1 doesn't have a timestamp, not a valid record
      if (recordlist[i].alarm != null && recordlist[i].log_index >= 0) {
        result.push(i);
      }
    }
    return result.sort((a, b) => recordlist[a].log_index - recordlist[b].log_index);
  };

  const linkWizardRecords = (data, bolusrecs) => {
    // we need to see if two (or more!) boluses come from the same calculation (wizard) record
    // if so, they're actually a dual bolus, and need to be consolidated
    // so we create a table of backlinks from the calc records to the bolus records that
    // refer to them
    const wizRecords = {};
    for (let b = 0; b < bolusrecs.length; ++b) {
      const bolus = data.log_records[bolusrecs[b]];
      let wiz_idx;
      // these are boluses not linked with wizard records (i.e., quick boluses)
      // but they could be dual-wave boluses with a normal and square component
      // so we use the UTC timestamp to index them
      if (bolus.detail.calculation_record_offset === 0) {
        bolus.index = bolus.log_index;
        cfg.tzoUtil.fillInUTCInfo(bolus, bolus.jsDate);
        wiz_idx = bolus.time;
      } else {
        wiz_idx = bolusrecs[b] + bolus.detail.calculation_record_offset;
      }
      const r = wizRecords[wiz_idx] || {};
      if (bolus.detail.extended_duration_msec !== null) {
        // the extended portion of a dual-wave bolus is split into two records
        // if it crosses local (deviceTime) midnight
        if (r.extended != null) {
          r.extended2 = bolusrecs[b];
        } else {
          r.extended = bolusrecs[b];
        }
      } else {
        r.immediate = bolusrecs[b];
      }
      if (r.immediate && r.extended) {
        r.isDual = true;
      }
      wizRecords[wiz_idx] = r;
    }
    return wizRecords;
  };

  const buildAlarmRecords = (data, records) => {
    let alarmrecs = findSpecificRecords(data.log_records, [
      getValueForName(logRecords, 'Remote_Hazard_Alarm'),
      getValueForName(logRecords, 'Alarm'),
    ]);
    const pumpAlarms = findPumpAlarmRecords(data.log_records);
    alarmrecs = alarmrecs.concat(pumpAlarms);
    const postrecords = [];

    function makeSuspended(anAlarm) {
      // only build a suspended in conjunction with a stopsDelivery alarm
      // if the alarm is a history record with a log index
      // otherwise we can't be certain of our conversion to UTC
      // and thus really don't want to be mucking with the basal events stream
      if (anAlarm.detail && anAlarm.log_index) {
        const suspend = cfg.builder.makeDeviceEventSuspend()
          .with_deviceTime(anAlarm.deviceTime)
          .with_reason({ suspended: 'automatic' });
        suspend.set('index', anAlarm.log_index);
        cfg.tzoUtil.fillInUTCInfo(suspend, anAlarm.jsDate);
        return suspend.done();
      }
      return null;
    }

    function makeSuspendBasal(anAlarm) {
      // we don't call .done() on the basal b/c it still needs duration added
      // which happens in the simulator
      // only build a suspended in conjunction with a stopsDelivery alarm
      // if the alarm is a history record with a log index
      // otherwise we can't be certain of our conversion to UTC
      // and thus really don't want to be mucking with the basal events stream
      if (anAlarm.detail && anAlarm.log_index) {
        const basal = cfg.builder.makeSuspendBasal()
          .with_deviceTime(anAlarm.deviceTime || anAlarm.alarm.deviceTime);
        basal.set('index', anAlarm.log_index);
        cfg.tzoUtil.fillInUTCInfo(basal, anAlarm.jsDate || anAlarm.alarm.jsDate);
        return basal;
      }
      return null;
    }

    for (let a = 0; a < alarmrecs.length; ++a) {
      const alarm = data.log_records[alarmrecs[a]];
      let postalarm = null;
      let postsuspend = null;
      let postbasal = null;
      let alarmValue = null;

      postalarm = cfg.builder.makeDeviceEventAlarm()
        .with_deviceTime(alarm.deviceTime || alarm.alarm.deviceTime);
      cfg.tzoUtil.fillInUTCInfo(postalarm, alarm.jsDate || alarm.alarm.jsDate);
      // handle history-style alarms
      if (alarm.detail) {
        alarmValue = alarm.detail.alarm_type;
        postalarm.set('index', alarm.log_index);
      // handle non-history alarms
      } else if (alarm.alarm.alarm_text != null) {
        // alarm.alarm.alarm is not a typo!
        alarmValue = alarm.alarm.alarm;
      } else {
        postalarm = null;
      }
      if (postalarm && postalarm.time === '**REQUIRED**') {
        // will occur for alarms that aren't bootstrappable
        // since we're no longer erroring on failure to look up UTC info
        postalarm = null;
      }
      const alarmText = getNameForValue(ALARM_TYPES, alarmValue);
      switch (alarmValue) {
        // alarmType `other`
        // History - ALARM
        case ALARM_TYPES.AlrmADV_KEY.value:
        case ALARM_TYPES.AlrmEXP_WARNING.value:
        case ALARM_TYPES.AlrmSYSTEM_ERROR10.value:
        case ALARM_TYPES.AlrmSYSTEM_ERROR12.value:
        case ALARM_TYPES.AlrmSYSTEM_ERROR28.value:
        case ALARM_TYPES.AlrmPDM_ERROR0.value:
        case ALARM_TYPES.AlrmPDM_ERROR1.value:
        case ALARM_TYPES.AlrmPDM_ERROR2.value:
        case ALARM_TYPES.AlrmPDM_ERROR3.value:
        case ALARM_TYPES.AlrmPDM_ERROR4.value:
        case ALARM_TYPES.AlrmPDM_ERROR5.value:
        case ALARM_TYPES.AlrmPDM_ERROR6.value:
        case ALARM_TYPES.AlrmPDM_ERROR7.value:
        case ALARM_TYPES.AlrmPDM_ERROR8.value:
        case ALARM_TYPES.AlrmPDM_ERROR9.value: // History - REMOTE HAZ
        case ALARM_TYPES.AlrmHAZ_REMOTE.value:
        case ALARM_TYPES.AlrmHAZ_PUMP_ACTIVATE.value:
        case ALARM_TYPES.AlrmADV_PUMP_AUTO_OFF.value:
        case ALARM_TYPES.AlrmADV_PUMP_SUSPEND.value:
        case ALARM_TYPES.AlrmADV_PUMP_EXP1.value:
        case ALARM_TYPES.AlrmADV_PUMP_EXP2.value:
          postalarm = postalarm.with_alarmType('other')
            .with_payload({
              alarmText,
              explanation: ALARM_TYPES[alarmText].explanation,
              stopsDelivery: ALARM_TYPES[alarmText].stopsDelivery,
            })
            .done();
          break;
        // Pump advisory and hazard alarm (non-History)
        // alarmType `low_insulin`
        case ALARM_TYPES.AlrmADV_PUMP_VOL.value:
          postalarm = postalarm.with_alarmType('low_insulin')
            .with_payload({
              alarmText,
              explanation: ALARM_TYPES[alarmText].explanation,
              stopsDelivery: ALARM_TYPES[alarmText].stopsDelivery,
            })
            .done();
          break;
        // alarmType `no_insulin`
        case ALARM_TYPES.AlrmHAZ_PUMP_VOL.value:
          postsuspend = makeSuspended(alarm);
          postbasal = makeSuspendBasal(alarm);
          postalarm = postalarm.with_alarmType('no_insulin')
            .with_payload({
              alarmText: getNameForValue(ALARM_TYPES, alarmValue),
              explanation: ALARM_TYPES[alarmText].explanation,
              stopsDelivery: ALARM_TYPES[alarmText].stopsDelivery,
            })
            .with_status(postsuspend)
            .done();
          break;
        // alarmType `occlusion`
        case ALARM_TYPES.AlrmHAZ_PUMP_OCCL.value:
          postsuspend = makeSuspended(alarm);
          postbasal = makeSuspendBasal(alarm);
          postalarm = postalarm.with_alarmType('occlusion')
            .with_payload({
              alarmText: getNameForValue(ALARM_TYPES, alarmValue),
              explanation: ALARM_TYPES[alarmText].explanation,
              stopsDelivery: ALARM_TYPES[alarmText].stopsDelivery,
            })
            .with_status(postsuspend)
            .done();
          break;
        // alarmType `no_delivery`
        case ALARM_TYPES.AlrmHAZ_PUMP_EXPIRED.value:
          postsuspend = makeSuspended(alarm);
          postbasal = makeSuspendBasal(alarm);
          postalarm = postalarm.with_alarmType('no_delivery')
            .with_payload({
              alarmText: getNameForValue(ALARM_TYPES, alarmValue),
              explanation: ALARM_TYPES[alarmText].explanation,
              stopsDelivery: ALARM_TYPES[alarmText].stopsDelivery,
            })
            .with_status(postsuspend)
            .done();
          break;
        // alarmType `auto_off`
        case ALARM_TYPES.AlrmHAZ_PDM_AUTO_OFF.value:
        case ALARM_TYPES.AlrmHAZ_PUMP_AUTO_OFF.value:
          // TODO: clarify with Insulet or get data to figure out whether this (below) is
          // a warning or the actual auto-off; the spec is confused
          postsuspend = makeSuspended(alarm);
          postbasal = makeSuspendBasal(alarm);
          postalarm = postalarm.with_alarmType('auto_off')
            .with_payload({
              alarmText: getNameForValue(ALARM_TYPES, alarmValue),
              explanation: ALARM_TYPES[alarmText].explanation,
              stopsDelivery: ALARM_TYPES[alarmText].stopsDelivery,
            })
            .with_status(postsuspend)
            .done();
          break;
        // for alarm codes not documented in the spec
        default:
          if (postalarm) {
            postalarm = postalarm.with_alarmType('other')
              .done();
          }
          break;
      }
      if (postalarm != null) {
        postrecords.push(postalarm);
      }
      if (postsuspend != null) {
        postrecords.push(postsuspend);
      }
      if (postbasal != null) {
        postrecords.push(postbasal);
      }
    }
    return records.concat(postrecords);
  };

  const buildBolusRecords = (data, records) => {
    const bolusrecs = findSpecificRecords(data.log_records, [
      getValueForName(logRecords, 'Bolus'),
    ]);
    const wizRecords = linkWizardRecords(data, bolusrecs);
    const postrecords = [];

    for (let b = 0; b < bolusrecs.length; ++b) {
      const bolus = data.log_records[bolusrecs[b]];
      let wiz_idx;
      // quick boluses are indexed by UTC timestamp
      if (bolus.detail.calculation_record_offset === 0) {
        wiz_idx = bolus.time;
      } else {
        wiz_idx = bolusrecs[b] + bolus.detail.calculation_record_offset;
      }

      // if we already did this dual bolus, skip it on the second round
      if (wizRecords[wiz_idx] && wizRecords[wiz_idx].handled) {
        continue;
      }

      let postbolus = null;
      if (wizRecords[wiz_idx]) {
        if (wizRecords[wiz_idx].isDual) {
          const ext = wizRecords[wiz_idx].extended;
          const ext2 = wizRecords[wiz_idx].extended2 || null;
          const imm = wizRecords[wiz_idx].immediate;
          postbolus = cfg.builder.makeDualBolus()
            .with_normal(data.log_records[imm].detail.volume_units)
            .with_deviceTime(data.log_records[imm].deviceTime)
            .set('index', data.log_records[imm].log_index);
          cfg.tzoUtil.fillInUTCInfo(postbolus, data.log_records[imm].jsDate);
          if (ext2 != null) {
            postbolus = postbolus.with_extended(common.fixFloatingPoint(
              data.log_records[ext].detail.volume_units + data.log_records[ext2].detail.volume_units,
              2,
            ))
              .with_duration(
                data.log_records[ext].detail.extended_duration_msec + data.log_records[ext2].detail.extended_duration_msec,
              )
              .done();
          } else {
            postbolus = postbolus.with_extended(data.log_records[ext].detail.volume_units)
              .with_duration(data.log_records[ext].detail.extended_duration_msec)
              .done();
          }
          wizRecords[wiz_idx].handled = true;
        } else if (bolus.detail.extended_duration_msec !== null) {
          const square2 = wizRecords[wiz_idx].extended2 || null;
          postbolus = cfg.builder.makeSquareBolus()
            .with_deviceTime(bolus.deviceTime)
            .set('index', bolus.log_index);
          cfg.tzoUtil.fillInUTCInfo(postbolus, bolus.jsDate);
          if (square2 != null) {
            postbolus = postbolus.with_extended(common.fixFloatingPoint(
              bolus.detail.volume_units + data.log_records[square2].detail.volume_units,
              2,
            ))
              .with_duration(
                bolus.detail.extended_duration_msec + data.log_records[square2].detail.extended_duration_msec,
              ).done();
          } else {
            postbolus.with_extended(bolus.detail.volume_units)
              .with_duration(bolus.detail.extended_duration_msec);
            const millisInDay = sundial.getMsFromMidnight(postbolus.time, postbolus.timezoneOffset);
            // extended boluses with timestamps at "precisely" (within 5 sec.) of midnight
            // might actually be the second half of a previous dual- or square-wave bolus
            // since Insulet always splits these records when they cross midnight
            // when there isn't a wizard record to tie split records together, we don't
            // know if this is a component of a split, so we annotate
            if (millisInDay <= 5000 && !data.log_records[wiz_idx]) {
              annotate.annotateEvent(postbolus, 'insulet/bolus/split-extended');
            }
            postbolus = postbolus.done();
          }
        } else if (bolus.detail.immediate_duration_msec !== 0) {
          postbolus = cfg.builder.makeNormalBolus()
            .with_normal(bolus.detail.volume_units)
            .with_deviceTime(bolus.deviceTime)
            .set('index', bolus.log_index);
          cfg.tzoUtil.fillInUTCInfo(postbolus, bolus.jsDate);
          postbolus = postbolus.done();
        } else if (bolus.detail.volume_units !== 0) {
          debug('Unexpected bolus of nonzero volume %d but zero duration!', bolus.detail.volume_units);
        } else {
          // we thought we could ignore zero-volume boluses, but it turns out they could
          // be the result of an interrupted non-zero-volume bolus (when followed by a
          // bolus termination)
          postbolus = cfg.builder.makeNormalBolus()
            .with_normal(bolus.detail.volume_units)
            .with_deviceTime(bolus.deviceTime)
            .set('index', bolus.log_index);
          cfg.tzoUtil.fillInUTCInfo(postbolus, bolus.jsDate);
          postbolus = postbolus.done();
        }
      }

      if (postbolus) {
        if (wizRecords[wiz_idx]) {
          const wiz = data.log_records[wiz_idx] || {};
          // wiz will be empty if the bolus was a quick bolus
          // and wiz.detail will be empty in various circumstances that share
          // the common feature that the bolus attempting to link to the
          // wizard record is the first data point (chronologically) in the
          // log records
          // presumably these wizard records are missing because this is
          // the PDM's memory cut-off
          if (!_.isEmpty(wiz) && !_.isEmpty(wiz.detail)) {
            const payload = _.assign({}, wiz.detail);
            let bg = wiz.detail.current_bg;
            if (bg === 65535) {
              // if bg was not given to the wizard, don't report it.
              bg = null;
            }
            let carb = wiz.detail.carb_grams;
            if (carb === 65535) {
              // if carb count was not given to the wizard, don't report it.
              carb = null;
            }
            postbolus.carbInput = carb; /* we need this to delete zero boluses
                                         * without wizard carbs in the simulator */
            let postwiz = cfg.builder.makeWizard()
              .with_recommended({
                carb: wiz.detail.carb_bolus_units_suggested,
                correction: wiz.detail.corr_units_suggested,
                net: logic.calculateNetRecommendation(wiz.detail),
              })
              .with_bgInput(bg)
              .with_carbInput(carb)
              .with_insulinCarbRatio(wiz.detail.ic_ratio_used)
              .with_insulinSensitivity(wiz.detail.correction_factor_used)
              .with_bolus(postbolus)
              .with_payload(payload)
              .with_deviceTime(wiz.deviceTime)
              .with_units(BG_UNITS)
              .set('index', wiz.log_index);

            if (wiz.detail.target_bg && wiz.detail.bg_correction_threshold) {
              postwiz = postwiz.with_bgTarget({
                target: wiz.detail.target_bg,
                high: wiz.detail.bg_correction_threshold,
              });
            }

            if (wiz.detail.corr_units_iob || wiz.detail.meal_units_iob) {
              postwiz = postwiz.with_insulinOnBoard(
                common.fixFloatingPoint(wiz.detail.corr_units_iob + wiz.detail.meal_units_iob, 2),
              );
            }

            cfg.tzoUtil.fillInUTCInfo(postwiz, wiz.jsDate);
            postwiz = postwiz.done();
            postrecords.push(postwiz);
          }
        }
        postrecords.push(postbolus);
      }
    }
    return records.concat(postrecords);
  };

  const buildBolusTerminations = (data, records) => {
    const termrecs = findSpecificRecords(data.log_records, [
      getValueForName(logRecords, 'Terminate_Bolus'),
    ]);
    const postrecords = [];
    let postterm = null;
    for (let t = 0; t < termrecs.length; ++t) {
      const term = data.log_records[termrecs[t]];
      // these get fed to the simulator but not uploaded (just used to modify other events)
      // hence not using the object builder
      postterm = {
        type: 'termination',
        subType: 'bolus',
        deviceTime: term.deviceTime,
        missedInsulin: term.detail.insulin_units_left,
        durationLeft: term.detail.time_left_msec,
        index: term.log_index,
      };
      cfg.tzoUtil.fillInUTCInfo(postterm, term.jsDate);
      postrecords.push(postterm);
    }
    return records.concat(postrecords);
  };

  const buildBasalRecords = (data, records) => {
    const basalrecs = findSpecificRecords(data.log_records, [
      getValueForName(logRecords, 'Basal_Rate'),
    ]);
    const postrecords = [];
    let postbasal = null;
    for (let b = 0; b < basalrecs.length; ++b) {
      const basal = data.log_records[basalrecs[b]];
      // for Tidepool's purposes, the 'duration' field of a scheduled basal is
      // how long it's supposed to last. In this case, the answer is "until the next rate
      // change" -- but it's NOT the duration field of the basal record; that's only for
      // temp basals
      if (basal.detail.duration === 0) {
        postbasal = cfg.builder.makeScheduledBasal()
          .with_scheduleName(data.basalPrograms.names[data.basalPrograms.enabled_idx].name)
          .with_rate(basal.detail.basal_rate_units_per_hour)
          .with_deviceTime(basal.deviceTime)
          .set('index', basal.log_index);
        cfg.tzoUtil.fillInUTCInfo(postbasal, basal.jsDate);
      } else {
        postbasal = cfg.builder.makeTempBasal()
          .with_rate(basal.detail.basal_rate_units_per_hour)
          .with_deviceTime(basal.deviceTime)
          .with_duration(basal.detail.duration_msec)
          .set('index', basal.log_index);
        cfg.tzoUtil.fillInUTCInfo(postbasal, basal.jsDate);
        if (basal.detail.temp_basal_percent != null) {
          const suppressed = cfg.builder.makeScheduledBasal()
            .with_rate(common.fixFloatingPoint(
              basal.detail.basal_rate_units_per_hour / basal.detail.temp_basal_percent,
              2,
            ))
            .with_deviceTime(basal.deviceTime)
            .with_time(postbasal.time)
            .with_timezoneOffset(postbasal.timezoneOffset)
            .with_conversionOffset(postbasal.conversionOffset)
            .with_duration(basal.detail.duration_msec);
          postbasal.with_percent(basal.detail.temp_basal_percent)
            .set('suppressed', suppressed);
        }
      }
      postrecords.push(postbasal);
    }
    return records.concat(postrecords);
  };

  // it turns out these records may not actually be implemented
  // occlusions are only represented through pump advisory and hazard alarms
  // TODO: maybe we should just delete this code?
  const buildOcclusionRecords = (data, records) => {
    const occlusionrecs = findSpecificRecords(data.log_records, [
      getValueForName(logRecords, 'Occlusion'),
    ]);
    const postrecords = [];
    let postocc = null;
    for (let o = 0; o < occlusionrecs.length; ++o) {
      const occlusion = data.log_records[occlusionrecs[o]];
      postocc = cfg.builder.makeDeviceEventAlarm()
        .with_deviceTime(occlusion.deviceTime)
        .with_alarmType('occlusion')
        .set('index', occlusion.log_index);
      cfg.tzoUtil.fillInUTCInfo(postocc, occlusion.jsDate);
      postocc = postocc.done();
      postrecords.push(postocc);
    }
    return records.concat(postrecords);
  };

  const buildSuspendRecords = (data, records) => {
    const suspendrecs = findSpecificRecords(data.log_records, [
      getValueForName(logRecords, 'Suspend'),
      getValueForName(logRecords, 'Deactivate'),
    ]);
    const postrecords = [];
    let postsuspend = null;
    let postbasal = null;
    let postreschange = null;
    for (let s = 0; s < suspendrecs.length; ++s) {
      const suspend = data.log_records[suspendrecs[s]];
      postsuspend = cfg.builder.makeDeviceEventSuspend()
        .with_deviceTime(suspend.deviceTime)
        // the spec doesn't really specify circumstances under which suspends happen
        // i.e., 'manual' reason code is an assumption here
        // 'Deactivate' is probably most commonly *not* manual (b/c it's pod expiration)
        // but it *can* be and the event itself doesn't identify
        // in the future we could consider keeping track of the pump warnings that precede
        // (e.g., in the simulator) and attempt to infer the proper reason code that way
        // TODO: consider an annotation here re: unknown reason code
        .with_reason({ suspended: 'manual' })
        .set('index', suspend.log_index);
      cfg.tzoUtil.fillInUTCInfo(postsuspend, suspend.jsDate);
      postsuspend = postsuspend.done();
      if (suspend.rectype_name === 'Deactivate') {
        postreschange = cfg.builder.makeDeviceEventReservoirChange()
          .with_deviceTime(suspend.deviceTime)
          .with_payload({ event: 'pod_deactivation' })
          .with_status(postsuspend)
          .set('index', suspend.log_index);
        cfg.tzoUtil.fillInUTCInfo(postreschange, suspend.jsDate);
        postreschange = postreschange.done();
        postrecords.push(postreschange);
      }
      postrecords.push(postsuspend);
      // we don't call .done() on the basal b/c it still needs duration added
      // which happens in the simulator
      postbasal = cfg.builder.makeSuspendBasal()
        .with_deviceTime(suspend.deviceTime)
        .set('index', suspend.log_index);
      cfg.tzoUtil.fillInUTCInfo(postbasal, suspend.jsDate);
      postrecords.push(postbasal);
    }
    return records.concat(postrecords);
  };

  const buildResumeRecords = (data, records) => {
    const resumerecs = findSpecificRecords(data.log_records, [
      getValueForName(logRecords, 'Resume'),
    ]);
    const postrecords = [];
    let postresume = null;
    for (let r = 0; r < resumerecs.length; ++r) {
      const resume = data.log_records[resumerecs[r]];
      // we don't call .done() on a resume b/c we still need to pair it with
      // its previous suspend in the simulator
      postresume = cfg.builder.makeDeviceEventResume()
        .with_deviceTime(resume.deviceTime)
        // the spec doesn't really specify circumstances under which resumes happen
        // i.e., 'manual' reason code is an assumption here
        .with_reason({ resumed: 'manual' })
        .set('index', resume.log_index);
      cfg.tzoUtil.fillInUTCInfo(postresume, resume.jsDate);
      postrecords.push(postresume);
    }
    return records.concat(postrecords);
  };

  const buildActivationRecords = (data, records) => {
    const activerecs = findSpecificRecords(data.log_records, [
      getValueForName(logRecords, 'Activate'),
    ]);
    const postrecords = [];
    let postactivate = null;
    for (let a = 0; a < activerecs.length; ++a) {
      const activate = data.log_records[activerecs[a]];
      postactivate = cfg.builder.makeDeviceEventResume()
        .with_deviceTime(activate.deviceTime)
        .with_reason('new_pod')
        .set('index', activate.log_index);
      cfg.tzoUtil.fillInUTCInfo(postactivate, activate.jsDate);
      postrecords.push(postactivate);
    }
    return records.concat(postrecords);
  };

  const buildTimeChangeRecords = (data, records, settings) => {
    const seenChanges = {};
    function findNearbyChanges(index) {
      let donechange = false;
      const changes = [data.log_records[index]];
      while (!donechange) {
        index -= 1;
        const currentrec = data.log_records[index];
        if (currentrec.rectype_name === 'Date_Change' || currentrec.rectype_name === 'Time_Change') {
          seenChanges[index] = true;
          changes.push(currentrec);
        } else {
          donechange = true;
        }
      }
      return changes;
    }

    const changerecs = findSpecificRecords(data.log_records, [
      getValueForName(logRecords, 'Date_Change'),
      getValueForName(logRecords, 'Time_Change'),
    ]);
    const postrecords = [];
    let postchange = null;
    for (let c = 0; c < changerecs.length; ++c) {
      if (!seenChanges[changerecs[c]]) {
        const changegroup = findNearbyChanges(changerecs[c]);
        const grouped = _.groupBy(changegroup, 'rectype_name');
        const first = changegroup[0];
        const ts = sundial.buildTimestamp(_.assign(
          {},
          grouped.Date_Change ? grouped.Date_Change[grouped.Date_Change.length - 1].detail :
            { year: first.year, month: first.month, day: first.day },
          grouped.Time_Change ? grouped.Time_Change[grouped.Time_Change.length - 1].detail :
            { hours: first.hours, minutes: first.minutes, seconds: first.seconds },
        ));
        postchange = cfg.builder.makeDeviceEventTimeChange()
          .with_deviceTime(first.deviceTime)
          .set('jsDate', ts)
          .with_change({
            from: first.deviceTime,
            to: sundial.formatDeviceTime(ts),
            agent: 'manual',
          })
          .set('index', first.log_index);
        postrecords.push(postchange);
      }
    }
    const tzoUtil = new TZOUtil(
      cfg.timezone,
      settings.time,
      // certain errors cause the OmniPod to reset the clock to 2007-01-01
      // (or to 2015-12-31 on the Dash)
      // these are not legitimate time change records for UTC "bootstrapping"
      _.filter(postrecords, (rec) => rec.change.from.slice(0, 4) > '2015'),
    );
    cfg.tzoUtil = tzoUtil;

    return records.concat(tzoUtil.records);
  };

  const buildBGRecords = (data, records) => {
    const bgrecs = findSpecificRecords(data.log_records, [
      getValueForName(logRecords, 'Blood_Glucose'),
    ]);
    const postrecords = [];
    for (let i = 0; i < bgrecs.length; ++i) {
      const bg = data.log_records[bgrecs[i]];
      // skip errored records: meter error code, temperature error flag, other error flag
      if (bg.detail.error_code !== 0
        || hasFlag(BG_FLAGS.TEMPERATURE_FLAG, bg.detail.flags)
        || hasFlag(BG_FLAGS.OTHER_ERROR_FLAG, bg.detail.flags)) {
        continue;
      }
      const bgMeter = BG_BOARD_TYPES[PDM_CONFIG_FLAGS.BG_BOARD_TYPE.mask & data.eeprom_settings.PDM_CONFIG_FLAGS];
      let postbg = cfg.builder.makeSMBG()
        .with_deviceTime(bg.deviceTime)
        .with_units(BG_UNITS)
        .with_subType(hasFlag(BG_FLAGS.MANUAL_FLAG, bg.detail.flags) ? 'manual' : 'linked')
        .set('index', bg.log_index);
      cfg.tzoUtil.fillInUTCInfo(postbg, bg.jsDate);
      let value = bg.detail.bg_reading;
      if (hasFlag(BG_FLAGS.RANGE_ERROR_LOW_FLAG, bg.detail.flags)) {
        value = 19;
        annotate.annotateEvent(postbg, { code: 'bg/out-of-range', value: 'low', threshold: 20 });
      }
      if (hasFlag(BG_FLAGS.RANGE_ERROR_HIGH_FLAG, bg.detail.flags)) {
        value = bgMeter.highest + 1;
        annotate.annotateEvent(postbg, { code: 'bg/out-of-range', value: 'high', threshold: bgMeter.highest });
      }
      postbg = postbg.with_value(value)
        .done();
      postrecords.push(postbg);
      if (bg.user_tag_1 || bg.user_tag_2) {
        const s = `${bg.user_tag_1} ${bg.user_tag_2}`;
        let note = cfg.builder.makeNote()
          .with_value(s)
          .with_deviceTime(bg.deviceTime);
        cfg.tzoUtil.fillInUTCInfo(note, bg.jsDate);
        note = note.done();
        debug('Not storing note:', s);
      }
    }
    return records.concat(postrecords);
  };

  const buildSettingsRecord = (data, records) => {
    const downloads = findSpecificRecords(data.log_records, [
      getValueForName(logRecords, 'Download'),
    ]);
    // there can in very rare circumstances be more than one download
    // so we always take the last (most current) one
    const download = data.log_records[downloads[downloads.length - 1]];

    const schedules = {};
    const generateSchedule = (prof_idx) => {
      const keyname = getItemWithValue(PROFILES, 'keyname', 'value', data.profiles[prof_idx].profile_idx);
      const valname = getItemWithValue(PROFILES, 'valuename', 'value', data.profiles[prof_idx].profile_idx);
      const sked = [];
      const addStep = (idx) => {
        const o = { start: data.profiles[prof_idx].steps[idx].starttime };
        o[keyname] = data.profiles[prof_idx].steps[idx][valname];
        sked.push(o);
      };
      addStep(0);
      for (let j = 1; j < data.profiles[prof_idx].steps.length; ++j) {
        if (data.profiles[prof_idx].steps[j][valname] !== sked[sked.length - 1][keyname]) {
          addStep(j);
        }
      }
      return sked;
    };
    const settings = {};
    for (let i = 0; i < data.profiles.length; ++i) {
      if (getItemWithValue(PROFILES, 'isBasal', 'value', data.profiles[i].profile_idx)) {
        if (data.profiles[i].name) {
          schedules[data.profiles[i].name] = generateSchedule(i);
        }
      } else {
        settings[getNameForValue(PROFILES, data.profiles[i].profile_idx)] = generateSchedule(i);
      }
    }
    const bgSettingsByStart = {};
    for (let j = 0; j < settings.bgTarget.length; ++j) {
      const target = settings.bgTarget[j];
      bgSettingsByStart[target.start] = { target };
    }
    for (let k = 0; k < settings.bgThreshold.length; ++k) {
      const threshold = settings.bgThreshold[k];
      if (bgSettingsByStart[threshold.start]) {
        bgSettingsByStart[threshold.start].threshold = threshold;
      } else {
        bgSettingsByStart[threshold.start] = { threshold };
      }
    }

    const bgTargetSettings = [];
    const starts = _.sortBy(Object.keys(bgSettingsByStart), (start) => start);

    for (let l = 0; l < starts.length; ++l) {
      const currentStart = starts[l];
      let start;
      // find the current, or most recent previous target or threshold
      // if there isn't a new one for this start time
      for (let m = l; m >= 0; --m) {
        if (bgSettingsByStart[starts[m]].target) {
          start = starts[m];
          break;
        }
      }
      const thisTarget = bgSettingsByStart[start].target;

      for (let n = l; n >= 0; --n) {
        if (bgSettingsByStart[starts[n]].threshold) {
          start = starts[n];
          break;
        }
      }
      const thisThreshold = bgSettingsByStart[start].threshold;

      bgTargetSettings.push({
        start: parseInt(currentStart, 10),
        target: thisTarget.low,
        high: thisThreshold.amount,
      });
    }

    const settingsUTCTime = sundial.applyTimezone(download.deviceTime, cfg.timezone).toISOString();

    const postsettings = cfg.builder.makePumpSettings()
      .with_activeSchedule(data.basalPrograms.names[data.basalPrograms.enabled_idx].name)
      .with_units({ carb: 'grams', bg: BG_UNITS }) // values are sent in mg/dL even on mmol/L PDMs
      .with_basalSchedules(schedules)
      .with_carbRatio(settings.carbRatio)
      .with_insulinSensitivity(settings.insulinSensitivity)
      .with_bgTarget(bgTargetSettings)
      .with_bolus({
        calculator: {
          enabled: data.eeprom_settings.BOL_CALCS > 0,
          insulin: {
            duration: data.eeprom_settings.INSULIN_DURATION * 30,
            units: 'minutes',
          },
        },
        extended: {
          // normal boluses = 0, percent = 1, units = 2
          enabled: data.eeprom_settings.EXT_BOL_TYPE > 0,
        },
        amountMaximum: {
          value: data.eeprom_settings.BOLUS_MAX / 100.0,
          units: 'Units',
        },
      })
      .with_basal({
        rateMaximum: {
          value: data.eeprom_settings.BASAL_MAX / 100.0,
          units: 'Units/hour',
        },
        temporary: {
          type: TEMP_BASAL_TYPES[data.eeprom_settings.TEMP_BAS_TYPE],
        },
      })
      .with_display({
        bloodGlucose: {
          units: data.eeprom_settings.BG_DISPLAY ? 'mmol/L' : 'mg/dL',
        },
      })
      .with_manufacturers(cfg.deviceInfo.manufacturers)
      .with_model(cfg.deviceInfo.model)
      .with_serialNumber(cfg.deviceInfo.serialNumber)
      .with_time(settingsUTCTime)
      .with_deviceTime(download.deviceTime)
      .with_timezoneOffset(sundial.getOffsetFromZone(settingsUTCTime, cfg.timezone))
      .with_conversionOffset(0)
      .done();

    records.push(postsettings);
    return records;
  };

<<<<<<< HEAD
=======
  const getFile = async (tempFile, retries = 0) => {
    // PowerShell does not notify us when the file is ready,
    // so we may have to make a couple of attempts
    try {
      const res = await fs.readFile(tempFile);
      buf = res.buffer;
      bytes = new Uint8Array(buf);
    } catch (err) {
      if (err.code === 'ENOENT') {
        debug('File not found, retrying..');
        await sleep(4000);
        retries += 1;
        if (retries < 5) {
          await getFile(tempFile, retries);
        } else {
          throw new Error('Could not read file from PDM. Please unplug PDM and try again.');
        }
      } else {
        throw err;
      }
    }

    try {
      await fs.unlink(tempFile);
    } catch (err) {
      debug('Error while deleting file:', err);
    }
  };

>>>>>>> 81cc1179
  return {
    detect(deviceInfo, cb) {
      debug('no detect function needed');
      cb(null, deviceInfo);
    },

    // eslint-disable-next-line consistent-return
    setup(deviceInfo, progress, cb) {
      debug('Insulet Setup!');
      progress(0);
      const data = { stage: 'setup' };

      if (cfg.filename && cfg.filedata) {
        // the user has already selected a file
        buf = cfg.filedata;
        bytes = new Uint8Array(buf);
        data.filedata = cfg.filedata; // to store as blob
        progress(100);
        return cb(null, data);
      }

      // check if pdm is mounted as a drive

      // eslint-disable-next-line consistent-return
      (async () => {
        try {
          const drivelist = require('drivelist');
          const drives = await drivelist.list();

          let filePath = null;
          debug('Drives:', drives);
          // eslint-disable-next-line no-restricted-syntax
          for (const drive of drives) {
            debug(drive.description);
            if (drive.description && drive.description.toLowerCase().includes('omnipod pdm') && !drive.system) {
              if (drive.mountpoints.length > 0) {
                const devicePath = drive.mountpoints[0].path;
                // eslint-disable-next-line no-await-in-loop
                const contents = await fs.readdir(devicePath);
                const files = _.filter(contents, (file) => {
                  const regex = /(.+\.ibf)/g;
                  return file.match(regex);
                });
                // On Eros PDM there should only be one .ibf file
                filePath = path.join(devicePath, files[0]);
              } else {
                return cb(new Error('File not found. Please unplug PDM and try again.'), null);
              }
            }
          }

          if (filePath) {
            debug('filePath:', filePath);

            const res = await fs.readFile(filePath);
            buf = res.buffer;
            bytes = new Uint8Array(buf);
            progress(100);
            return cb(null, data);
          }

          // no mounted drive with .ibf file, let's try connecting over MTP (Dash)
          const Mtp = require('webmtp');
          const mtp = new Mtp(deviceInfo.vendorId, deviceInfo.productId);

          mtp.on('error', (err) => cb(err, null));
          mtp.on('ready', async () => {
            await mtp.openSession();
            const handles = await mtp.getObjectHandles();
            const objectHandle = Math.max(...handles);
            const fileName = await mtp.getFileName(objectHandle);
            bytes = await mtp.getFile(objectHandle, fileName);
            buf = bytes.buffer;
            await mtp.close();

            progress(100);
            return cb(null, data);
          });
        } catch (err) {
          return cb(err);
        }
      })();
    },

    connect(progress, data, cb) {
      debug('Insulet Connect!');
      // let's do a validation pass
      data.stage = 'connect';
      progress(0);
      let done = false;
      let offset = 0;
      data.npackets = 0;
      while (!done) {
        const rec = getRecord(offset);
        if (!rec.valid) {
          return cb('Checksum error', rec);
        }
        data.npackets += 1;
        offset += rec.packetlen;
        if (offset >= bytes.length) {
          done = true;
        }
      }

      // we made it through
      progress(100);
      return cb(null, data);
    },

    // eslint-disable-next-line consistent-return
    getConfigInfo(progress, data, cb) {
      debug('Insulet GetConfigInfo!');
      data.stage = 'getConfigInfo';
      progress(0);
      let offset = 0;
      data.ibf_version = getFixedRecord('ibf_version', offset);
      offset += data.ibf_version.packetlen;

      progress(10);
      data.pdm_version = getFixedRecord('pdm_version', offset);
      if (data.pdm_version.pdm_maj >= 3) { // Dash PDM
        isDash = true;
        cfg.deviceInfo.model = 'Dash';
      } else {
        cfg.deviceInfo.model = 'Eros';
      }
      data.deviceModel = cfg.deviceInfo.model; // for metrics

      if (!isDash) {
        // non-Dash PDM has a built-in BGM
        cfg.deviceInfo.manufacturers.push('Abbott');
        cfg.deviceInfo.tags.push('bgm');
      }

      offset += data.pdm_version.packetlen;

      progress(20);
      data.mfg_data = getManufacturingData(offset);
      offset += data.mfg_data.packetlen;

      progress(30);
      data.basalPrograms = getBasalProgramNames(offset);
      offset += data.basalPrograms.packetlen;

      progress(50);
      data.eeprom_settings = getFixedRecord('eeprom_settings', offset);
      offset += data.eeprom_settings.packetlen;

      progress(70);
      data.profiles = getProfiles(offset, data.basalPrograms.names);
      offset += data.profiles.packetlen;

      progress(80);
      data.logDescriptions = getLogDescriptions(offset);
      offset += data.logDescriptions.packetlen;
      data.independent_offset = offset;

      const recnames = ['ibf_version', 'pdm_version', 'mfg_data', 'eeprom_settings'];
      for (let i = 0; i < recnames.length; ++i) {
        if (fixedRecords[recnames[i]].postprocess) {
          const err = fixedRecords[recnames[i]].postprocess(data[recnames[i]]);
          if (err) {
            return cb(err, null);
          }
        }
      }

      _.merge(cfg, {
        deviceInfo: {
          deviceTime: data.logDescriptions.deviceTime,
          serialNumber: data.eeprom_settings.serial_number,
          deviceId: `${data.ibf_version.vendorid.slice(0, 3)}${data.ibf_version.productid.slice(0, 3)}-${data.eeprom_settings.serial_number}`,
        },
      });

      if (isElectron()) {
        commonFunctions.checkDeviceTime(cfg, (err) => {
          progress(100);
          return cb(err, data);
        });
      } else {
        return cb(null, data);
      }
    },

    fetchData(progress, data, cb) {
      debug('Insulet FetchData!');
      data.stage = 'fetchData';
      progress(0);
      const log_records = getLogRecords(data);

      /*
        Because pump shut-down interferes with BtUTC, anywhere
        where a pump shut-down appears in records to be processed
        we only attempt to process and upload the data following
        the most recent device shut-down.
      */
      data.log_records = _.takeWhile(log_records, (rec) => {
        if (rec.rectype_name
          && rec.rectype_name === 'Remote_Hazard_Alarm'
          && rec.year <= 2015) { // Eros resets clock to 2007-01-01, DASH to 2015-12-31
          debug('Most recent pump shut down:', rec);
          return false;
        }
        return true;
      });
      debug('Will process', data.log_records.length, 'log records.');
      if (buf) {
        data.filedata = buf; // to store as blob
      }
      progress(100);
      return cb(null, data);
    },

    processData(progress, data, cb) {
      debug('Insulet ProcessData!');
      data.stage = 'processData';
      // data are processed while being loaded
      progress(100);
      return cb(null, data);
    },

    uploadData(progress, data, cb) {
      debug('Insulet UploadData!');
      data.stage = 'uploadData';

      cfg.builder.setDefaults({ deviceId: cfg.deviceInfo.deviceId });

      let postrecords = [];
      let settings = null;
      postrecords = buildSettingsRecord(data, postrecords);
      if (!_.isEmpty(postrecords)) {
        [settings] = postrecords;
      }
      // order of these matters (we use it to ensure the secondary sort order)
      postrecords = buildTimeChangeRecords(data, postrecords, settings);
      postrecords = buildActivationRecords(data, postrecords);
      postrecords = buildAlarmRecords(data, postrecords);
      postrecords = buildOcclusionRecords(data, postrecords);
      postrecords = buildSuspendRecords(data, postrecords);
      postrecords = buildResumeRecords(data, postrecords);
      postrecords = buildBasalRecords(data, postrecords);
      postrecords = buildBolusRecords(data, postrecords);
      postrecords = buildBolusTerminations(data, postrecords);
      postrecords = buildBGRecords(data, postrecords);
      // first sort by log index
      postrecords = _.sortBy(postrecords, (d) => d.index);
      // finally sort by time, including indexed (history) and non-indexed records
      postrecords = _.sortBy(postrecords, (d) => d.time);
      const simulator = insuletSimulatorMaker.make({ settings });
      for (let j = 0; j < postrecords.length; ++j) {
        const datum = postrecords[j];
        switch (datum.type) {
          case 'basal':
            simulator.basal(datum);
            break;
          case 'bolus':
            simulator.bolus(datum);
            break;
          case 'termination':
            if (datum.subType === 'bolus') {
              simulator.bolusTermination(datum);
            }
            break;
          case 'deviceEvent':
            if (datum.subType === 'status') {
              if (datum.status === 'suspended') {
                simulator.suspend(datum);
              } else if (datum.status === 'resumed') {
                if (datum.reason === 'new_pod') {
                  simulator.podActivation(datum);
                } else {
                  simulator.resume(datum);
                }
              } else {
                debug('Unknown deviceEvent status!', datum.status);
              }
            } else if (datum.subType === 'alarm') {
              simulator.alarm(datum);
            } else if (datum.subType === 'reservoirChange') {
              simulator.changeReservoir(datum);
            } else if (datum.subType === 'timeChange') {
              simulator.changeDeviceTime(datum);
            } else {
              debug('deviceEvent of subType %s not passed to simulator!', datum.subType);
            }
            break;
          case 'pumpSettings':
            simulator.pumpSettings(datum);
            break;
          case 'smbg':
            simulator.smbg(datum);
            break;
          case 'wizard':
            simulator.wizard(datum);
            break;
          default:
            debug('[Hand-off to simulator] Unhandled type!', datum.type);
        }
      }
      simulator.finalBasal();

      const sessionInfo = {
        deviceTags: cfg.deviceInfo.tags,
        deviceTime: cfg.deviceInfo.deviceTime,
        deviceManufacturers: cfg.deviceInfo.manufacturers,
        deviceModel: cfg.deviceInfo.model,
        deviceSerialNumber: cfg.deviceInfo.serialNumber,
        deviceId: cfg.deviceInfo.deviceId,
        start: sundial.utcDateString(),
        timeProcessing: cfg.tzoUtil.type,
        tzName: cfg.timezone,
        version: cfg.version,
        blobId: data.blobId,
      };

      data.post_records = simulator.getEvents();

      cfg.api.upload.toPlatform(
        data.post_records,
        sessionInfo,
        progress,
        cfg.groupId,
        (err) => {
          if (err) {
            debug(err);
            progress(100);
            return cb(err, data);
          }

          progress(100);
          return cb(null, data);
        },
      );
    },

    disconnect(progress, data, cb) {
      debug('Insulet Disconnect!');
      data.stage = 'disconnect';
      progress(100);
      return cb(null, data);
    },

    cleanup(progress, data, cb) {
      debug('Insulet Cleanup!');
      data.stage = 'cleanup';
      progress(100);
      delete data.stage;
      return cb(null, data);
    },

    _decodeSerial: decodeSerial,
  };
};<|MERGE_RESOLUTION|>--- conflicted
+++ resolved
@@ -1695,38 +1695,6 @@
     return records;
   };
 
-<<<<<<< HEAD
-=======
-  const getFile = async (tempFile, retries = 0) => {
-    // PowerShell does not notify us when the file is ready,
-    // so we may have to make a couple of attempts
-    try {
-      const res = await fs.readFile(tempFile);
-      buf = res.buffer;
-      bytes = new Uint8Array(buf);
-    } catch (err) {
-      if (err.code === 'ENOENT') {
-        debug('File not found, retrying..');
-        await sleep(4000);
-        retries += 1;
-        if (retries < 5) {
-          await getFile(tempFile, retries);
-        } else {
-          throw new Error('Could not read file from PDM. Please unplug PDM and try again.');
-        }
-      } else {
-        throw err;
-      }
-    }
-
-    try {
-      await fs.unlink(tempFile);
-    } catch (err) {
-      debug('Error while deleting file:', err);
-    }
-  };
-
->>>>>>> 81cc1179
   return {
     detect(deviceInfo, cb) {
       debug('no detect function needed');
