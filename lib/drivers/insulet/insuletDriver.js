/*
 * == BSD2 LICENSE ==
 * Copyright (c) 2014, Tidepool Project
 *
 * This program is free software; you can redistribute it and/or modify it under
 * the terms of the associated License, which is identical to the BSD 2-Clause
 * License as published by the Open Source Initiative at opensource.org.
 *
 * This program is distributed in the hope that it will be useful, but WITHOUT
 * ANY WARRANTY; without even the implied warranty of MERCHANTABILITY or FITNESS
 * FOR A PARTICULAR PURPOSE. See the License for more details.
 *
 * You should have received a copy of the License along with this program; if
 * not, you can obtain one from Tidepool Project at tidepool.org.
 * == BSD2 LICENSE ==
 */

/* eslint-disable import/no-extraneous-dependencies, no-param-reassign, camelcase, no-bitwise, no-continue, global-require, import/no-unresolved */
import _ from 'lodash';
import { promises as fs } from 'fs';
import drivelist from 'drivelist';
import path from 'path';
import isElectron from 'is-electron';
import electron from 'electron';
import sundial from 'sundial';

import structJs from '../../struct';
import annotate from '../../eventAnnotations';
import common from './common';
import commonFunctions from '../../commonFunctions';
import logic from './objectBuildingLogic';
import insuletSimulatorMaker from './insuletSimulator';
import TZOUtil from '../../TimezoneOffsetUtil';

const isBrowser = typeof window !== 'undefined';
const debug = isBrowser ? require('bows')('InsuletDriver') : console.log;

module.exports = (config) => {
  const cfg = _.clone(config);
  let buf;
  let bytes;
  const struct = structJs();

  const BG_UNITS = 'mg/dL';

  let isDash = false; // Dash PDM has different output values

  _.merge(cfg, {
    deviceInfo: {
      tags: ['insulin-pump', 'bgm'],
      manufacturers: ['Insulet'],
    },
  });

  // all insulin unit readings are in .01 unit increments, so we divide by 100.0 to get units
  // (multiplying by 0.01 tends to cause floating point issues)
  const toUnits = (x) => x / 100.0;

  // Insulet reports percentage temp basals as +/- integers [-100, 100+]
  // i.e., -50 for 50% of the scheduled basal rate
  const convertTempPercentageToNetBasal = (x) => {
    // 0 means there *wasn't* a temp basal in this record
    if (x === 0) {
      return null;
    }
    return 1.0 + x / 100.0;
  };

  // This is a particularly weak checksum algorithm but that's what Insulet uses...
  const weakChecksum = (offset, count) => {
    let total = 0;
    for (let i = 0; i < count; ++i) {
      total += bytes[offset + i];
    }
    return total & 0xFFFF;
  };

  const getRecord = (offset) => {
    const recsize = struct.extractBEShort(bytes, offset);
    let retval = {};

    if (recsize) {
      retval = {
        recsize,
        packetlen: recsize + 2,
        rawdata: new Uint8Array(buf, offset + 2, recsize - 2),
        chksum: struct.extractBEShort(bytes, offset + recsize),
        calcsum: weakChecksum(offset + 2, recsize - 2),
      };
      retval.valid = (retval.calcsum === retval.chksum);
    } else {
      retval.valid = false;
    }
    return retval;
  };

  const addTimestamp = (o) => {
    const dt = sundial.buildTimestamp(o);
    if (dt) {
      o.jsDate = dt;
      o.deviceTime = sundial.formatDeviceTime(dt);
    }
  };

  const decodeSerial = (encoded) => {
    const phoneFamily = (encoded & 0x7E000000) >> 25;
    const year = (encoded & 0x01E00000) >> 21;
    const reset = (encoded & 0x001E0000) >> 17;
    const sequence = (encoded & 0x1FFFC) >> 2;

    // eslint-disable-next-line prefer-template
    const serialNumber = _.padStart(phoneFamily.toString(), 2, '0')
       + _.padStart(year.toString(), 2, '0')
       + _.padStart(reset.toString(), 2, '0')
       + '-'
       + _.padStart(sequence.toString(), 5, '0');
    return serialNumber;
  };

  // postprocess is a function that accepts a record, optionally modifies it,
  // and returns null if the record is good, and a message if processing should halt.
  const fixedRecords = {
    ibf_version: {
      format: '6S8z8z',
      fields: [
        'ibf_maj', 'ibf_min', 'ibf_patch',
        'eng_maj', 'eng_min', 'eng_patch',
        'vendorid', 'productid',
      ],
      postprocess: (rec) => {
        if ((rec.ibf_maj === 0) && (rec.ibf_min >= 1)
          && (rec.eng_maj === 0) && (rec.ibf_min >= 1)
          && (rec.vendorid === 'Insulet') && (rec.productid === 'OmniPod')) {
          return null;
        }
        return 'ibf_version record is incompatible with this driver.';
      },
    },
    pdm_version: {
      format: '3S',
      fields: [
        'pdm_maj', 'pdm_min', 'pdm_patch',
      ],
      postprocess: (rec) => {
        if (((rec.pdm_maj === 2) && (rec.pdm_min >= 3)) // Eros PDM
            || ((rec.pdm_maj === 3) && (rec.pdm_min === 0))) { // Dash PDM
          return null;
        }
        return 'pdm_version record is incompatible with this driver.';
      },
    },
    // this format gets rewritten before being used
    mfg_data: { format: '??z', fields: ['data'] },
    basal_programs_hdr: {
      format: '3S',
      fields: ['num_progs', 'enabled_idx', 'max_name_size'],
    },
    // this format gets rewritten before being used
    basal_programs_name: { format: 'S??z', fields: ['index', 'name'] },
    eeprom_settings: {
      format: '13.4i2b4.b5.b.bb8.i19.7b3sb19.bi',
      fields: [
        'BOLUS_INCR',
        'BOLUS_MAX',
        'BASAL_MAX',
        'LOW_VOL',
        'AUTO_OFF',
        'LANGUAGE',
        'EXPIRE_ALERT',
        'BG_REMINDER',
        'CONF_ALERT',
        'REMDR_ALERT',
        'REMOTE_ID',
        'TEMP_BAS_TYPE',
        'EXT_BOL_TYPE',
        'BOL_REMINDER',
        'BOL_CALCS',
        'BOL_CALCS_REVERSE',
        'BG_DISPLAY',
        'BG_SOUND',
        'BG_MIN',
        'BG_GOAL_LOW',
        'BG_GOAL_UP',
        'INSULIN_DURATION',
        'ALARM_REPAIR_COUNT',
        'PDM_CONFIG',
      ],
      postprocess: (rec) => {
        rec.bolus_incr_units = toUnits(rec.BOLUS_INCR);
        rec.bolus_max_units = toUnits(rec.BOLUS_MAX);
        rec.basal_max_units = toUnits(rec.BASAL_MAX);
        rec.low_vol_units = toUnits(rec.LOW_VOL);
        if (isDash) {
          rec.serial_number = decodeSerial(rec.REMOTE_ID);
        } else {
          rec.serial_number = rec.REMOTE_ID.toString();
        }

        if (rec.BG_DISPLAY === 0) {
          rec.units = 'mg/dL';
        } else {
          rec.units = 'mmol/L';
        }
        rec.insulin_duration_msec = rec.INSULIN_DURATION * sundial.MIN30_TO_MSEC;
        return null;
      },
    },
    profile_hdr: {
      format: 'b6.Si',
      fields: [
        'profile_idx',
        'error_code',
        'operation_time',
      ],
    },
    log_hdr: {
      format: '7bS3b.S',
      fields: [
        'logs_info_revision',
        'insulin_history_revision',
        'alarm_history_revision',
        'blood_glucose_revision',
        'insulet_stats_revision',
        'day',
        'month',
        'year',
        'seconds',
        'minutes',
        'hours',
        'num_log_descriptions',
      ],
    },
    log_description: {
      format: '5S2N',
      fields: [
        'log_index', 'backup', 'location', 'has_variable', 'record_size',
        'first_index', 'last_index',
      ],
    },
    log_record: {
      format: 'bNSSbbsbbb.i',
      fields: [
        'log_id', 'log_index', 'record_size', 'error_code',
        'day', 'month', 'year', 'seconds', 'minutes', 'hours',
        'secs_since_powerup',
      ],
    },
    history_record: {
      format: 'bNSSbbsbbb.ins..',
      fields: [
        'log_id', 'log_index', 'record_size', 'error_code',
        'day', 'month', 'year', 'seconds', 'minutes', 'hours',
        'secs_since_powerup', 'rectype', 'flags',
      ],
    },
  };

  const logRecords = {
    0x0000: {
      value: 0x0000,
      name: 'End_Marker',
      format: '',
      fields: [],
    },
    0x0001: {
      value: 0x0001,
      name: 'Deactivate',
      format: '',
      fields: [],
    },
    0x0002: {
      value: 0x0002,
      name: 'Time_Change',
      format: '3b.',
      fields: [
        'seconds',
        'minutes',
        'hours',
      ],
    },
    0x0004: {
      value: 0x0004,
      name: 'Bolus',
      format: 'ishs',
      fields: [
        'volume',
        'extended_duration_minutes',
        'calculation_record_offset',
        'immediate_duration_seconds',
      ],
      postprocess: (rec) => {
        rec.volume_units = toUnits(rec.volume);
        // this occurs if an extended bolus is programmed but the bolus is interrupted
        // before any of the extended portion is delivered!
        if (rec.extended_duration_minutes === 65535) {
          rec.extended_duration_msec = 0;
        } else if (rec.extended_duration_minutes === 0) {
          // a zero *here* means that this isn't an extended bolus
          // and we need to distinguish between two types of zeros -
          // dual-wave boluses interrupted before any of the extended was
          // delivered (i.e., the case above ^) or non-extended boluses (here)
          // so here we use null instead of 0
          rec.extended_duration_msec = null;
        } else {
          rec.extended_duration_msec = rec.extended_duration_minutes * sundial.MIN_TO_MSEC;
        }
        rec.immediate_duration_msec = rec.immediate_duration_seconds * sundial.SEC_TO_MSEC;
      },
    },
    0x0008: {
      value: 0x0008,
      name: 'Basal_Rate',
      format: 'ish',
      fields: [
        'basal_rate', 'duration', 'percent',
      ],
      postprocess: (rec) => {
        rec.basal_rate_units_per_hour = toUnits(rec.basal_rate);
        rec.duration_msec = rec.duration * sundial.MIN_TO_MSEC;
        rec.temp_basal_percent = convertTempPercentageToNetBasal(rec.percent);
      },
    },
    0x0010: {
      value: 0x0010,
      name: 'Suspend',
      format: '',
      fields: [],
    },
    0x0020: {
      value: 0x0020,
      name: 'Date_Change',
      format: 'bbs',
      fields: [
        'day',
        'month',
        'year',
      ],
    },
    0x0040: {
      value: 0x0040,
      name: 'Suggested_Calc',
      format: '4in3i6s',
      fields: [
        'correction_delivered', 'carb_bolus_delivered',
        'correction_programmed', 'carb_bolus_programmed',
        'correction_suggested', 'carb_bolus_suggested',
        'correction_iob', 'meal_iob',
        'correction_factor_used', 'current_bg',
        'target_bg', 'bg_correction_threshold',
        'carb_grams', 'ic_ratio_used',
      ],
      postprocess: (rec) => {
        rec.corr_units_delivered = toUnits(rec.correction_delivered);
        rec.carb_bolus_units_delivered = toUnits(rec.carb_bolus_delivered);
        rec.corr_units_programmed = toUnits(rec.correction_programmed);
        rec.carb_bolus_units_programmed = toUnits(rec.carb_bolus_programmed);
        rec.corr_units_suggested = toUnits(rec.correction_suggested);
        rec.carb_bolus_units_suggested = toUnits(rec.carb_bolus_suggested);
        rec.corr_units_iob = toUnits(rec.correction_iob);
        rec.meal_units_iob = toUnits(rec.meal_iob);

        if (isDash) {
          rec.correction_factor_used /= 100.0;
          rec.ic_ratio_used /= 10.0;
          rec.carb_grams /= 10.0;
        }
      },
    },
    0x0080: {
      value: 0x0080,
      name: 'Remote_Hazard_Alarm',
      format: '2bs3b.4s',
      fields: [
        'day', 'month', 'year', 'seconds', 'minutes', 'hours',
        'alarm_type', 'file_number', 'line_number', 'error_code',
      ],
    },
    0x0400: {
      value: 0x0400,
      name: 'Alarm',
      format: '2bs3b.4s',
      fields: [
        'day', 'month', 'year', 'seconds', 'minutes', 'hours',
        'alarm_type', 'file_number', 'line_number', 'error_code',
      ],
    },
    0x0800: {
      value: 0x0800,
      name: 'Blood_Glucose',
      format: 'is24z24zb.',
      fields: [
        'error_code', 'bg_reading',
        'user_tag_1', 'user_tag_2',
        'flags',
      ],
    },
    0x1000: {
      value: 0x1000,
      name: 'Carb',
      format: 'sbb',
      fields: [
        'carbs',
        'was_preset',
        'preset_type',
      ],
    },
    0x2000: {
      value: 0x2000,
      name: 'Terminate_Bolus',
      format: 'is',
      fields: [
        'insulin_left',
        'time_left_minutes',
      ],
      postprocess: (rec) => {
        rec.insulin_units_left = toUnits(rec.insulin_left);
        rec.time_left_msec = rec.time_left_minutes * sundial.MIN_TO_MSEC;
      },
    },
    0x4000: {
      value: 0x4000,
      name: 'Terminate_Basal',
      format: 's',
      fields: [
        'time_left_minutes',
      ],
      postprocess: (rec) => {
        rec.time_left_msec = rec.time_left_minutes * sundial.MIN_TO_MSEC;
      },
    },
    0x8000: {
      value: 0x8000,
      name: 'Activate',
      format: '2S6b',
      fields: [
        'lot_number', 'serial_number',
        'pod_maj', 'pod_min', 'pod_patch',
        'interlock_maj', 'interlock_min', 'interlock_patch',
      ],
    },
    0x10000: {
      value: 0x10000,
      name: 'Resume',
      format: '',
      fields: [],
    },
    0x20000: {
      value: 0x20000,
      name: 'Download',
      format: '',
      fields: [],
    },
    0x40000: {
      value: 0x40000,
      name: 'Occlusion',
      format: '',
      fields: [],
    },
  };

  const PROFILES = {
    carbRatio: {
      value: 11,
      name: 'carbRatio',
      mfrname: 'IC Ratio',
      isBasal: false,
      keyname: 'amount',
      valuename: 'value',
    },
    insulinSensitivity: {
      value: 12,
      name: 'insulinSensitivity',
      mfrname: 'Correction',
      isBasal: false,
      keyname: 'amount',
      valuename: 'value',
    },
    bgTarget: {
      value: 13,
      name: 'bgTarget',
      mfrname: 'Target BG',
      isBasal: false,
      keyname: 'low',
      valuename: 'value',
    },
    bgThreshold: {
      value: 14,
      name: 'bgThreshold',
      mfrname: 'BG Threshold',
      isBasal: false,
      keyname: 'amount',
      valuename: 'value',
    },
    basalprofile0: {
      value: 15,
      name: 'basalprofile0',
      mfrname: 'Basal Profile 0',
      isBasal: true,
      keyname: 'rate',
      valuename: 'units',
    },
    basalprofile1: {
      value: 16,
      name: 'basalprofile1',
      mfrname: 'Basal Profile 1',
      isBasal: true,
      keyname: 'rate',
      valuename: 'units',
    },
    basalprofile2: {
      value: 17,
      name: 'basalprofile2',
      mfrname: 'Basal Profile 2',
      isBasal: true,
      keyname: 'rate',
      valuename: 'units',
    },
    basalprofile3: {
      value: 18,
      name: 'basalprofile3',
      mfrname: 'Basal Profile 3',
      isBasal: true,
      keyname: 'rate',
      valuename: 'units',
    },
    basalprofile4: {
      value: 19,
      name: 'basalprofile4',
      mfrname: 'Basal Profile 4',
      isBasal: true,
      keyname: 'rate',
      valuename: 'units',
    },
    basalprofile5: {
      value: 20,
      name: 'basalprofile5',
      mfrname: 'Basal Profile 5',
      isBasal: true,
      keyname: 'rate',
      valuename: 'units',
    },
    basalprofile6: {
      value: 21,
      name: 'basalprofile6',
      mfrname: 'Basal Profile 6',
      isBasal: true,
      keyname: 'rate',
      valuename: 'units',
    },
  };

  const pump_alarm_record = {
    format: '2bs3b.b.b.2i6b',
    fields: [
      'day', 'month', 'year', 'seconds', 'minutes', 'hours',
      'alarm', 'error_code', 'lot_number', 'seq_number',
      'processor_maj', 'processor_min', 'processor_patch',
      'interlock_maj', 'interlock_min', 'interlock_patch',
    ],
  };

  const BG_FLAGS = {
    MANUAL_FLAG: { value: 0x01, name: 'MANUAL_FLAG' },
    TEMPERATURE_FLAG: { value: 0x02, name: 'TEMPERATURE_FLAG' },
    BELOW_TARGET_FLAG: { value: 0x04, name: 'BELOW_TARGET_FLAG' },
    ABOVE_TARGET_FLAG: { value: 0x08, name: 'ABOVE_TARGET_FLAG' },
    RANGE_ERROR_LOW_FLAG: { value: 0x10, name: 'RANGE_ERROR_LOW_FLAG' },
    RANGE_ERROR_HIGH_FLAG: { value: 0x20, name: 'RANGE_ERROR_HIGH_FLAG' },
    OTHER_ERROR_FLAG: { value: 0x40, name: 'OTHER_ERROR_FLAG' },
  };

  const PDM_CONFIG_FLAGS = {
    SUGGESTED_BOLUS_STYLE: { value: 0x01, name: 'SUGGESTED_BOLUS_STYLE' },
    PRODUCT_ID: { mask: 0x1E, shift: 1, name: 'PRODUCT_ID' },
    LOT_TID_SUPPORT: { value: 0x20, name: 'LOT_TID_SUPPORT' },
    BG_BOARD_TYPE: { mask: 0x3C0, shift: 6, name: 'BG_BOARD_TYPE' },
  };

  const BG_BOARD_TYPES = {
    0: { name: 'Abbott FreeStyle', highest: 500 },
    2: { name: 'LifeScan Verio', highest: 600 },
    3: { name: 'None', highest: 600 },
  };

  const LOG_FLAGS = {
    // TODO: look for this flag and use it to identify
    // extended boluses split over midnight instead of uploading
    // them separately and annotating the extended with the
    // 'insulet/bolus/split-extended' code as we're doing now
    CARRY_OVER_FLAG: { value: 0x01, name: 'CARRY_OVER_FLAG' },
    NEW_DAY_FLAG: { value: 0x02, name: 'NEW_DAY_FLAG' },
    // TODO: we should probably look for this flag on all records
    // and maybe annotate when we find it
    IN_PROGRESS_FLAG: { value: 0x04, name: 'IN_PROGRESS_FLAG' },
    END_DAY_FLAG: { value: 0x08, name: 'END_DAY_FLAG' },
    // TODO: we should probably look for this flag on all records
    // and either annotate or maybe even discard the record when we find it
    UNCOMFIRMED_FLAG: { value: 0x10, name: 'UNCOMFIRMED_FLAG' },
    REVERSE_CORR_FLAG: { value: 0x0100, name: 'REVERSE_CORR_FLAG' },
    MAX_BOLUS_FLAG: { value: 0x0200, name: 'MAX_BOLUS_FLAG' },
    // filter out records marked with ERROR flag as
    // the spec says these are "deleted" and should be ignored
    ERROR: { value: 0x80000000, name: 'ERROR' },
  };

  const LOG_TYPES = {
    HISTORY: { value: 0x03, name: 'HISTORY' },
    PUMP_ALARM: { value: 0x05, name: 'PUMP_ALARM' },
    DELETED: { mask: 0x80000000, name: 'DELETED' },
    // this is an impossible value for a 1-byte LOG_TYPE
    IGNORE: { value: 0x100, name: 'IGNORED by driver' },
  };

  const ALARM_TYPES = {
    AlrmPDM_ERROR0: { value: 0, name: 'AlrmPDM_ERROR0', explanation: 'PDM error', stopsDelivery: 'unknown' },
    AlrmPDM_ERROR1: { value: 1, name: 'AlrmPDM_ERROR1', explanation: 'PDM error', stopsDelivery: 'unknown' },
    AlrmPDM_ERROR2: { value: 2, name: 'AlrmPDM_ERROR2', explanation: 'PDM error', stopsDelivery: 'unknown' },
    AlrmPDM_ERROR3: { value: 3, name: 'AlrmPDM_ERROR3', explanation: 'PDM error', stopsDelivery: 'unknown' },
    AlrmPDM_ERROR4: { value: 4, name: 'AlrmPDM_ERROR4', explanation: 'PDM error', stopsDelivery: 'unknown' },
    AlrmPDM_ERROR5: { value: 5, name: 'AlrmPDM_ERROR5', explanation: 'PDM error', stopsDelivery: 'unknown' },
    AlrmPDM_ERROR6: { value: 6, name: 'AlrmPDM_ERROR6', explanation: 'PDM error', stopsDelivery: 'unknown' },
    AlrmPDM_ERROR7: { value: 7, name: 'AlrmPDM_ERROR7', explanation: 'PDM error', stopsDelivery: 'unknown' },
    AlrmPDM_ERROR8: { value: 8, name: 'AlrmPDM_ERROR8', explanation: 'PDM error', stopsDelivery: 'unknown' },
    AlrmPDM_ERROR9: { value: 9, name: 'AlrmPDM_ERROR9', explanation: 'PDM error', stopsDelivery: 'unknown' },
    AlrmSYSTEM_ERROR10: { value: 10, name: 'AlrmSYSTEM_ERROR10', explanation: 'system error', stopsDelivery: false },
    AlrmSYSTEM_ERROR12: { value: 12, name: 'AlrmSYSTEM_ERROR12', explanation: 'system error', stopsDelivery: 'unknown' },
    AlrmHAZ_REMOTE: { value: 13, name: 'AlrmHAZ_REMOTE', explanation: 'clock reset alarm', stopsDelivery: false },
    AlrmHAZ_PUMP_VOL: { value: 14, name: 'AlrmHAZ_PUMP_VOL', explanation: 'empty reservoir', stopsDelivery: true },
    AlrmHAZ_PUMP_AUTO_OFF: { value: 15, name: 'AlrmHAZ_PUMP_AUTO_OFF', explanation: 'auto-off', stopsDelivery: true },
    AlrmHAZ_PUMP_EXPIRED: { value: 16, name: 'AlrmHAZ_PUMP_EXPIRED', explanation: 'pod expired', stopsDelivery: true },
    AlrmHAZ_PUMP_OCCL: { value: 17, name: 'AlrmHAZ_PUMP_OCCL', explanation: 'pump site occluded', stopsDelivery: true },
    AlrmHAZ_PUMP_ACTIVATE: { value: 18, name: 'AlrmHAZ_PUMP_ACTIVATE', explanation: 'pod is a lump of coal', stopsDelivery: false },
    AlrmADV_KEY: { value: 21, name: 'AlrmADV_KEY', explanation: 'PDM stuck key detected', stopsDelivery: false },
    AlrmADV_PUMP_VOL: { value: 23, name: 'AlrmADV_PUMP_VOL', explanation: 'low reservoir', stopsDelivery: false },
    AlrmADV_PUMP_AUTO_OFF: { value: 24, name: 'AlrmADV_PUMP_AUTO_OFF', explanation: '15 minutes to auto-off warning', stopsDelivery: false },
    AlrmADV_PUMP_SUSPEND: { value: 25, name: 'AlrmADV_PUMP_SUSPEND', explanation: 'suspend done', stopsDelivery: false },
    AlrmADV_PUMP_EXP1: { value: 26, name: 'AlrmADV_PUMP_EXP1', explanation: 'pod expiration advisory', stopsDelivery: false },
    AlrmADV_PUMP_EXP2: { value: 27, name: 'AlrmADV_PUMP_EXP2', explanation: 'pod expiration alert', stopsDelivery: false },
    AlrmSYSTEM_ERROR28: { value: 28, name: 'AlrmSYSTEM_ERROR28', explanation: 'system error', stopsDelivery: 'unknown' },
    AlrmEXP_WARNING: { value: 37, name: 'AlrmEXP_WARNING', explanation: 'pod expiration advisory', stopsDelivery: false },
    AlrmHAZ_PDM_AUTO_OFF: { value: 39, name: 'AlrmHAZ_PDM_AUTO_OFF', explanation: 'auto-off', stopsDelivery: true },
  };

  const LOG_ERRORS = {
    eLogNoErr: { value: 0, name: 'eLogNoErr' },
    eLogGetEEPROMErr: { value: 3, name: 'eLogGetEEPROMErr' },
    eLogCRCErr: { value: 4, name: 'eLogCRCErr' },
    eLogLogIndexErr: { value: 6, name: 'eLogLogIndexErr' },
    eLogRecSizeErr: { value: 8, name: 'eLogRecSizeErr' },
  };

  const TEMP_BASAL_TYPES = {
    0: 'off',
    1: 'percent',
    2: 'Units/hour',
  };

  const getItemWithValue = (list, itemname, valuename, value) => {
    // eslint-disable-next-line no-restricted-syntax
    for (const i in list) {
      if (list[i][valuename] === value) {
        return list[i][itemname];
      }
    }
    return null;
  };

  const getNameForValue = (list, v) => getItemWithValue(list, 'name', 'value', v);

  const getValueForName = (list, n) => getItemWithValue(list, 'value', 'name', n);

  const getFlagNames = (list, v) => {
    const flags = [];
    // eslint-disable-next-line no-restricted-syntax
    for (const i in list) {
      if (list[i].value & v) {
        flags.push(list[i].name);
      }
    }
    return flags.join('|');
  };

  const hasFlag = (flag, v) => {
    if (flag.value & v) {
      return true;
    }
    return false;
  };


  const getFixedRecord = (recname, offset) => {
    const rec = getRecord(offset);
    const decoded = struct.unpack(rec.rawdata, 0,
      fixedRecords[recname].format, fixedRecords[recname].fields);
    _.assign(rec, decoded);
    return rec;
  };

  const getManufacturingData = (offset) => {
    const rec = getRecord(offset);
    const fmt = `${rec.recsize}z`;
    const decoded = struct.unpack(rec.rawdata, 0, fmt, fixedRecords.mfg_data.fields);
    _.assign(rec, decoded);
    return rec;
  };

  const getBasalProgramNames = (offset) => {
    const basalProgramsHeader = getFixedRecord('basal_programs_hdr', offset);
    const basalProgramNames = [];
    for (let i = 0; i < 7; ++i) {
      const prgOffset = 6 + i * (2 + basalProgramsHeader.max_name_size);
      // the format for the name data is dependent on the name size
      fixedRecords.basal_programs_name.format =
        `S${basalProgramsHeader.max_name_size}z`;
      const prog = struct.unpack(basalProgramsHeader.rawdata, prgOffset,
        fixedRecords.basal_programs_name.format,
        fixedRecords.basal_programs_name.fields);
      prog.name = prog.name.replace(/\./g, '-');
      prog.name = prog.name.replace(/\$/g, '');
      basalProgramNames.push(prog);
    }
    basalProgramsHeader.names = basalProgramNames;
    return basalProgramsHeader;
  };

  const getProfiles = (offset, basalProgramNames) => {
    const profiles = [];
    let totalLen = 0;
    // there are 11 profiles in a row
    for (let i = 0; i < 11; ++i) {
      // profiles consist of a header plus 48 integers
      const profile = getFixedRecord('profile_hdr', offset);
      profile.standard_name = getItemWithValue(PROFILES, 'mfrname', 'value', profile.profile_idx);
      if (getItemWithValue(PROFILES, 'isBasal', 'value', profile.profile_idx)) {
        // user-assigned name is at an index in the program names
        // relative to the profile index, which starts at 15 in
        // insulet data
        profile.name = basalProgramNames[profile.profile_idx - 15].name;
      }
      profile.steps = [];
      const step_offset = struct.structlen(fixedRecords.profile_hdr.format);
      for (let j = 0; j < 48; ++j) {
        let val = struct.extractInt(profile.rawdata, step_offset + j * 4);
        if (isDash) {
          if (profile.standard_name === PROFILES.carbRatio.mfrname) {
            val /= 10.0;
          }
        }

        profile.steps.push({
          // profile steps are every 30 minutes starting at midnight
          // convert them to milliseconds
          starttime: j * sundial.MIN30_TO_MSEC,
          value: val,
        });
        // if it's a basal profile, add the units conversion
        if (getItemWithValue(PROFILES, 'isBasal', 'value', profile.profile_idx)) {
          profile.steps[j].units = toUnits(profile.steps[j].value);
        }
      }
      profiles.push(profile);
      offset += profile.packetlen;
      totalLen += profile.packetlen;
    }
    profiles.packetlen = totalLen;
    return profiles;
  };

  const getLogDescriptions = (offset) => {
    const logDescriptions = getFixedRecord('log_hdr', offset);
    logDescriptions.descs = [];
    addTimestamp(logDescriptions);
    for (let i = 0; i < logDescriptions.num_log_descriptions; ++i) {
      const descOffset = 15 + i * 18;
      const desc = struct.unpack(logDescriptions.rawdata, descOffset,
        fixedRecords.log_description.format,
        fixedRecords.log_description.fields);
      logDescriptions.descs.push(desc);
    }
    return logDescriptions;
  };

  const getLogRecord = (offset) => {
    const rec = getRecord(offset);
    let logheader = struct.unpack(rec.rawdata, 0,
      fixedRecords.log_record.format,
      fixedRecords.log_record.fields);
    if (logheader.log_id === LOG_TYPES.HISTORY.value) { // history
      logheader = struct.unpack(rec.rawdata, 0,
        fixedRecords.history_record.format,
        fixedRecords.history_record.fields);
      if (logheader.error_code) {
        logheader.error_text = getNameForValue(LOG_ERRORS, logheader.error_code);
      }
      if (logheader.flags !== 0) {
        logheader.flag_text = getFlagNames(LOG_FLAGS, logheader.flags);
      }
    } else {
      // There are other record types but we don't have documentation on them,
      // so we're going to ignore them.
    }
    _.assign(rec, logheader);
    if (rec.rectype & LOG_TYPES.DELETED.mask) {
      // this is a deleted record so we're going to only return
      // a deleted flag and a size
      return { rectype: LOG_TYPES.IGNORE.value, packetlen: rec.packetlen };
    }
    // now process further data, if there is any
    if (rec.log_id === LOG_TYPES.HISTORY.value) {
      if (logRecords[rec.rectype]) {
        if (rec.rectype !== 0) {
          addTimestamp(rec);
        }
        rec.rectype_name = logRecords[rec.rectype].name;
        const detail = struct.unpack(rec.rawdata,
          struct.structlen(fixedRecords.history_record.format),
          logRecords[rec.rectype].format,
          logRecords[rec.rectype].fields);
        if (logRecords[rec.rectype].postprocess) {
          logRecords[rec.rectype].postprocess(detail);
        }
        rec.detail = detail;
      } else {
        debug('Unknown history record type %d', rec.rectype);
      }
    } else if (rec.log_id === LOG_TYPES.PUMP_ALARM.value) {
      rec.alarm = struct.unpack(rec.rawdata,
        struct.structlen(fixedRecords.log_record.format),
        pump_alarm_record.format,
        pump_alarm_record.fields);
      addTimestamp(rec.alarm);
      rec.alarm.alarm_text = getNameForValue(ALARM_TYPES, rec.alarm.alarm);
    } else {
      // all other log types are meaningless to us, we're told
      return { rectype: LOG_TYPES.IGNORE.value, packetlen: rec.packetlen };
    }
    return rec;
  };

  const getLogRecords = (recordset) => {
    // this is where we get the position-independent information
    let offset = recordset.independent_offset;
    let done = false;
    const log_records = [];
    let index = 0;
    while (!done) {
      const rec = getLogRecord(offset);
      offset += rec.packetlen;
      if (offset >= bytes.length) {
        done = true;
      }
      if (rec.rectype === LOG_TYPES.IGNORE.value) {
        continue;
      }
      if (rec.error_code) {
        // according to the spec, a record with an error code should not be parsed
        debug(`logRecord error (${rec.error_text}) at ${rec.deviceTime}, dropping.`);
      } else {
        index += 1;
        rec.index = index;
        log_records.push(rec);
      }
    }

    return log_records;
  };

  // returns indices of the matching records
  const findSpecificRecords = (recordlist, rectypelist) => {
    const result = [];
    for (let i = 0; i < recordlist.length; ++i) {
      for (let j = 0; j < rectypelist.length; ++j) {
        if (recordlist[i].rectype === rectypelist[j]) {
          result.push(i);
        }
      }
    }
    return result.sort((a, b) => recordlist[a].log_index - recordlist[b].log_index);
  };

  // these aren't history records, so we have to find them separately
  const findPumpAlarmRecords = (recordlist) => {
    const result = [];
    for (let i = 0; i < recordlist.length; ++i) {
      // log_index of -1 doesn't have a timestamp, not a valid record
      if (recordlist[i].alarm != null && recordlist[i].log_index >= 0) {
        result.push(i);
      }
    }
    return result.sort((a, b) => recordlist[a].log_index - recordlist[b].log_index);
  };

  const linkWizardRecords = (data, bolusrecs) => {
    // we need to see if two (or more!) boluses come from the same calculation (wizard) record
    // if so, they're actually a dual bolus, and need to be consolidated
    // so we create a table of backlinks from the calc records to the bolus records that
    // refer to them
    const wizRecords = {};
    for (let b = 0; b < bolusrecs.length; ++b) {
      const bolus = data.log_records[bolusrecs[b]];
      let wiz_idx;
      // these are boluses not linked with wizard records (i.e., quick boluses)
      // but they could be dual-wave boluses with a normal and square component
      // so we use the UTC timestamp to index them
      if (bolus.detail.calculation_record_offset === 0) {
        bolus.index = bolus.log_index;
        cfg.tzoUtil.fillInUTCInfo(bolus, bolus.jsDate);
        wiz_idx = bolus.time;
      } else {
        wiz_idx = bolusrecs[b] + bolus.detail.calculation_record_offset;
      }
      const r = wizRecords[wiz_idx] || {};
      if (bolus.detail.extended_duration_msec !== null) {
        // the extended portion of a dual-wave bolus is split into two records
        // if it crosses local (deviceTime) midnight
        if (r.extended != null) {
          r.extended2 = bolusrecs[b];
        } else {
          r.extended = bolusrecs[b];
        }
      } else {
        r.immediate = bolusrecs[b];
      }
      if (r.immediate && r.extended) {
        r.isDual = true;
      }
      wizRecords[wiz_idx] = r;
    }
    return wizRecords;
  };

  const buildAlarmRecords = (data, records) => {
    let alarmrecs = findSpecificRecords(data.log_records, [
      getValueForName(logRecords, 'Remote_Hazard_Alarm'),
      getValueForName(logRecords, 'Alarm'),
    ]);
    const pumpAlarms = findPumpAlarmRecords(data.log_records);
    alarmrecs = alarmrecs.concat(pumpAlarms);
    const postrecords = [];

    function makeSuspended(anAlarm) {
      // only build a suspended in conjunction with a stopsDelivery alarm
      // if the alarm is a history record with a log index
      // otherwise we can't be certain of our conversion to UTC
      // and thus really don't want to be mucking with the basal events stream
      if (anAlarm.detail && anAlarm.log_index) {
        const suspend = cfg.builder.makeDeviceEventSuspend()
          .with_deviceTime(anAlarm.deviceTime)
          .with_reason({ suspended: 'automatic' });
        suspend.set('index', anAlarm.log_index);
        cfg.tzoUtil.fillInUTCInfo(suspend, anAlarm.jsDate);
        return suspend.done();
      }
      return null;
    }

    function makeSuspendBasal(anAlarm) {
      // we don't call .done() on the basal b/c it still needs duration added
      // which happens in the simulator
      // only build a suspended in conjunction with a stopsDelivery alarm
      // if the alarm is a history record with a log index
      // otherwise we can't be certain of our conversion to UTC
      // and thus really don't want to be mucking with the basal events stream
      if (anAlarm.detail && anAlarm.log_index) {
        const basal = cfg.builder.makeSuspendBasal()
          .with_deviceTime(anAlarm.deviceTime || anAlarm.alarm.deviceTime);
        basal.set('index', anAlarm.log_index);
        cfg.tzoUtil.fillInUTCInfo(basal, anAlarm.jsDate || anAlarm.alarm.jsDate);
        return basal;
      }
      return null;
    }

    for (let a = 0; a < alarmrecs.length; ++a) {
      const alarm = data.log_records[alarmrecs[a]];
      let postalarm = null;
      let postsuspend = null;
      let postbasal = null;
      let alarmValue = null;

      postalarm = cfg.builder.makeDeviceEventAlarm()
        .with_deviceTime(alarm.deviceTime || alarm.alarm.deviceTime);
      cfg.tzoUtil.fillInUTCInfo(postalarm, alarm.jsDate || alarm.alarm.jsDate);

      // handle history-style alarms
      if (alarm.detail) {
        alarmValue = alarm.detail.alarm_type;
        postalarm.set('index', alarm.log_index);
      // handle non-history alarms
      } else if (postalarm.time === '**REQUIRED**') {
        // will occur for non-history alarms that aren't bootstrappable
        // since we're no longer erroring on failure to look up UTC info
        postalarm = null;
      } else if (alarm.alarm.alarm_text != null) {
        // alarm.alarm.alarm is not a typo!
        alarmValue = alarm.alarm.alarm;
      } else {
        postalarm = null;
      }
      const alarmText = getNameForValue(ALARM_TYPES, alarmValue);
      switch (alarmValue) {
        // alarmType `other`
        // History - ALARM
        case ALARM_TYPES.AlrmADV_KEY.value:
        case ALARM_TYPES.AlrmEXP_WARNING.value:
        case ALARM_TYPES.AlrmSYSTEM_ERROR10.value:
        case ALARM_TYPES.AlrmSYSTEM_ERROR12.value:
        case ALARM_TYPES.AlrmSYSTEM_ERROR28.value:
        case ALARM_TYPES.AlrmPDM_ERROR0.value:
        case ALARM_TYPES.AlrmPDM_ERROR1.value:
        case ALARM_TYPES.AlrmPDM_ERROR2.value:
        case ALARM_TYPES.AlrmPDM_ERROR3.value:
        case ALARM_TYPES.AlrmPDM_ERROR4.value:
        case ALARM_TYPES.AlrmPDM_ERROR5.value:
        case ALARM_TYPES.AlrmPDM_ERROR6.value:
        case ALARM_TYPES.AlrmPDM_ERROR7.value:
        case ALARM_TYPES.AlrmPDM_ERROR8.value:
        case ALARM_TYPES.AlrmPDM_ERROR9.value: // History - REMOTE HAZ
        case ALARM_TYPES.AlrmHAZ_REMOTE.value:
        case ALARM_TYPES.AlrmHAZ_PUMP_ACTIVATE.value:
        case ALARM_TYPES.AlrmADV_PUMP_AUTO_OFF.value:
        case ALARM_TYPES.AlrmADV_PUMP_SUSPEND.value:
        case ALARM_TYPES.AlrmADV_PUMP_EXP1.value:
        case ALARM_TYPES.AlrmADV_PUMP_EXP2.value:
          postalarm = postalarm.with_alarmType('other')
            .with_payload({
              alarmText,
              explanation: ALARM_TYPES[alarmText].explanation,
              stopsDelivery: ALARM_TYPES[alarmText].stopsDelivery,
            })
            .done();
          break;
        // Pump advisory and hazard alarm (non-History)
        // alarmType `low_insulin`
        case ALARM_TYPES.AlrmADV_PUMP_VOL.value:
          postalarm = postalarm.with_alarmType('low_insulin')
            .with_payload({
              alarmText,
              explanation: ALARM_TYPES[alarmText].explanation,
              stopsDelivery: ALARM_TYPES[alarmText].stopsDelivery,
            })
            .done();
          break;
        // alarmType `no_insulin`
        case ALARM_TYPES.AlrmHAZ_PUMP_VOL.value:
          postsuspend = makeSuspended(alarm);
          postbasal = makeSuspendBasal(alarm);
          postalarm = postalarm.with_alarmType('no_insulin')
            .with_payload({
              alarmText: getNameForValue(ALARM_TYPES, alarmValue),
              explanation: ALARM_TYPES[alarmText].explanation,
              stopsDelivery: ALARM_TYPES[alarmText].stopsDelivery,
            })
            .with_status(postsuspend)
            .done();
          break;
        // alarmType `occlusion`
        case ALARM_TYPES.AlrmHAZ_PUMP_OCCL.value:
          postsuspend = makeSuspended(alarm);
          postbasal = makeSuspendBasal(alarm);
          postalarm = postalarm.with_alarmType('occlusion')
            .with_payload({
              alarmText: getNameForValue(ALARM_TYPES, alarmValue),
              explanation: ALARM_TYPES[alarmText].explanation,
              stopsDelivery: ALARM_TYPES[alarmText].stopsDelivery,
            })
            .with_status(postsuspend)
            .done();
          break;
        // alarmType `no_delivery`
        case ALARM_TYPES.AlrmHAZ_PUMP_EXPIRED.value:
          postsuspend = makeSuspended(alarm);
          postbasal = makeSuspendBasal(alarm);
          postalarm = postalarm.with_alarmType('no_delivery')
            .with_payload({
              alarmText: getNameForValue(ALARM_TYPES, alarmValue),
              explanation: ALARM_TYPES[alarmText].explanation,
              stopsDelivery: ALARM_TYPES[alarmText].stopsDelivery,
            })
            .with_status(postsuspend)
            .done();
          break;
        // alarmType `auto_off`
        case ALARM_TYPES.AlrmHAZ_PDM_AUTO_OFF.value:
        case ALARM_TYPES.AlrmHAZ_PUMP_AUTO_OFF.value:
          // TODO: clarify with Insulet or get data to figure out whether this (below) is
          // a warning or the actual auto-off; the spec is confused
          postsuspend = makeSuspended(alarm);
          postbasal = makeSuspendBasal(alarm);
          postalarm = postalarm.with_alarmType('auto_off')
            .with_payload({
              alarmText: getNameForValue(ALARM_TYPES, alarmValue),
              explanation: ALARM_TYPES[alarmText].explanation,
              stopsDelivery: ALARM_TYPES[alarmText].stopsDelivery,
            })
            .with_status(postsuspend)
            .done();
          break;
        // for alarm codes not documented in the spec
        default:
          if (postalarm) {
            postalarm = postalarm.with_alarmType('other')
              .done();
          }
          break;
      }
      if (postalarm != null) {
        postrecords.push(postalarm);
      }
      if (postsuspend != null) {
        postrecords.push(postsuspend);
      }
      if (postbasal != null) {
        postrecords.push(postbasal);
      }
    }
    return records.concat(postrecords);
  };

  const buildBolusRecords = (data, records) => {
    const bolusrecs = findSpecificRecords(data.log_records, [
      getValueForName(logRecords, 'Bolus'),
    ]);
    const wizRecords = linkWizardRecords(data, bolusrecs);
    const postrecords = [];

    for (let b = 0; b < bolusrecs.length; ++b) {
      const bolus = data.log_records[bolusrecs[b]];
      let wiz_idx;
      // quick boluses are indexed by UTC timestamp
      if (bolus.detail.calculation_record_offset === 0) {
        wiz_idx = bolus.time;
      } else {
        wiz_idx = bolusrecs[b] + bolus.detail.calculation_record_offset;
      }

      // if we already did this dual bolus, skip it on the second round
      if (wizRecords[wiz_idx] && wizRecords[wiz_idx].handled) {
        continue;
      }

      let postbolus = null;
      if (wizRecords[wiz_idx]) {
        if (wizRecords[wiz_idx].isDual) {
          const ext = wizRecords[wiz_idx].extended;
          const ext2 = wizRecords[wiz_idx].extended2 || null;
          const imm = wizRecords[wiz_idx].immediate;
          postbolus = cfg.builder.makeDualBolus()
            .with_normal(data.log_records[imm].detail.volume_units)
            .with_deviceTime(data.log_records[imm].deviceTime)
            .set('index', data.log_records[imm].log_index);
          cfg.tzoUtil.fillInUTCInfo(postbolus, data.log_records[imm].jsDate);
          if (ext2 != null) {
            postbolus = postbolus.with_extended(common.fixFloatingPoint(
              data.log_records[ext].detail.volume_units + data.log_records[ext2].detail.volume_units,
              2,
            ))
              .with_duration(
                data.log_records[ext].detail.extended_duration_msec + data.log_records[ext2].detail.extended_duration_msec,
              )
              // TODO: delete after conclusion of Jaeb study
              .set('jaebPayload', {
                logIndices: [
                  data.log_records[imm].log_index,
                  data.log_records[ext].log_index,
                  data.log_records[ext2].log_index,
                ],
              })
              // TODO: end deletion
              .done();
          } else {
            postbolus = postbolus.with_extended(data.log_records[ext].detail.volume_units)
              .with_duration(data.log_records[ext].detail.extended_duration_msec)
              // TODO: delete after conclusion of Jaeb study
              .set('jaebPayload', { logIndices: [data.log_records[imm].log_index, data.log_records[ext].log_index] })
              // TODO: end deletion
              .done();
          }
          wizRecords[wiz_idx].handled = true;
        } else if (bolus.detail.extended_duration_msec !== null) {
          const square2 = wizRecords[wiz_idx].extended2 || null;
          postbolus = cfg.builder.makeSquareBolus()
            .with_deviceTime(bolus.deviceTime)
            .set('index', bolus.log_index);
          cfg.tzoUtil.fillInUTCInfo(postbolus, bolus.jsDate);
          if (square2 != null) {
            postbolus = postbolus.with_extended(common.fixFloatingPoint(
              bolus.detail.volume_units + data.log_records[square2].detail.volume_units,
              2,
            ))
              .with_duration(
                bolus.detail.extended_duration_msec + data.log_records[square2].detail.extended_duration_msec,
              ).done();
          } else {
            postbolus.with_extended(bolus.detail.volume_units)
              .with_duration(bolus.detail.extended_duration_msec);
            const millisInDay = sundial.getMsFromMidnight(postbolus.time, postbolus.timezoneOffset);
            // extended boluses with timestamps at "precisely" (within 5 sec.) of midnight
            // might actually be the second half of a previous dual- or square-wave bolus
            // since Insulet always splits these records when they cross midnight
            // when there isn't a wizard record to tie split records together, we don't
            // know if this is a component of a split, so we annotate
            if (millisInDay <= 5000 && !data.log_records[wiz_idx]) {
              annotate.annotateEvent(postbolus, 'insulet/bolus/split-extended');
            }
            postbolus = postbolus.done();
          }
        } else if (bolus.detail.immediate_duration_msec !== 0) {
          postbolus = cfg.builder.makeNormalBolus()
            .with_normal(bolus.detail.volume_units)
            .with_deviceTime(bolus.deviceTime)
            .set('index', bolus.log_index);
          cfg.tzoUtil.fillInUTCInfo(postbolus, bolus.jsDate);
          postbolus = postbolus.done();
        } else if (bolus.detail.volume_units !== 0) {
          debug('Unexpected bolus of nonzero volume %d but zero duration!', bolus.detail.volume_units);
        } else {
          // we thought we could ignore zero-volume boluses, but it turns out they could
          // be the result of an interrupted non-zero-volume bolus (when followed by a
          // bolus termination)
          postbolus = cfg.builder.makeNormalBolus()
            .with_normal(bolus.detail.volume_units)
            .with_deviceTime(bolus.deviceTime)
            .set('index', bolus.log_index);
          cfg.tzoUtil.fillInUTCInfo(postbolus, bolus.jsDate);
          postbolus = postbolus.done();
        }
      }

      if (postbolus) {
        if (wizRecords[wiz_idx]) {
          const wiz = data.log_records[wiz_idx] || {};
          // wiz will be empty if the bolus was a quick bolus
          // and wiz.detail will be empty in various circumstances that share
          // the common feature that the bolus attempting to link to the
          // wizard record is the first data point (chronologically) in the
          // log records
          // presumably these wizard records are missing because this is
          // the PDM's memory cut-off
          if (!_.isEmpty(wiz) && !_.isEmpty(wiz.detail)) {
            const payload = _.assign({}, wiz.detail);
            let bg = wiz.detail.current_bg;
            if (bg === 65535) {
              // if bg was not given to the wizard, don't report it.
              bg = null;
            }
            let carb = wiz.detail.carb_grams;
            if (carb === 65535) {
              // if carb count was not given to the wizard, don't report it.
              carb = null;
            }
            postbolus.carbInput = carb; /* we need this to delete zero boluses
                                         * without wizard carbs in the simulator */
            let postwiz = cfg.builder.makeWizard()
              .with_recommended({
                carb: wiz.detail.carb_bolus_units_suggested,
                correction: wiz.detail.corr_units_suggested,
                net: logic.calculateNetRecommendation(wiz.detail),
              })
              .with_bgInput(bg)
              .with_carbInput(carb)
              .with_insulinCarbRatio(wiz.detail.ic_ratio_used)
              .with_insulinSensitivity(wiz.detail.correction_factor_used)
              .with_bolus(postbolus)
              .with_payload(payload)
              .with_deviceTime(wiz.deviceTime)
              .with_units(BG_UNITS)
              .set('index', wiz.log_index);

            if (wiz.detail.target_bg && wiz.detail.bg_correction_threshold) {
              postwiz = postwiz.with_bgTarget({
                target: wiz.detail.target_bg,
                high: wiz.detail.bg_correction_threshold,
              });
            }

            if (wiz.detail.corr_units_iob || wiz.detail.meal_units_iob) {
              postwiz = postwiz.with_insulinOnBoard(
                common.fixFloatingPoint(wiz.detail.corr_units_iob + wiz.detail.meal_units_iob, 2),
              );
            }

            cfg.tzoUtil.fillInUTCInfo(postwiz, wiz.jsDate);
            postwiz = postwiz.done();
            postrecords.push(postwiz);
          }
        }
        postrecords.push(postbolus);
      }
    }
    return records.concat(postrecords);
  };

  const buildBolusTerminations = (data, records) => {
    const termrecs = findSpecificRecords(data.log_records, [
      getValueForName(logRecords, 'Terminate_Bolus'),
    ]);
    const postrecords = [];
    let postterm = null;
    for (let t = 0; t < termrecs.length; ++t) {
      const term = data.log_records[termrecs[t]];
      // these get fed to the simulator but not uploaded (just used to modify other events)
      // hence not using the object builder
      postterm = {
        type: 'termination',
        subType: 'bolus',
        deviceTime: term.deviceTime,
        missedInsulin: term.detail.insulin_units_left,
        durationLeft: term.detail.time_left_msec,
        index: term.log_index,
      };
      cfg.tzoUtil.fillInUTCInfo(postterm, term.jsDate);
      postrecords.push(postterm);
    }
    return records.concat(postrecords);
  };

  const buildBasalRecords = (data, records) => {
    const basalrecs = findSpecificRecords(data.log_records, [
      getValueForName(logRecords, 'Basal_Rate'),
    ]);
    const postrecords = [];
    let postbasal = null;
    for (let b = 0; b < basalrecs.length; ++b) {
      const basal = data.log_records[basalrecs[b]];
      // for Tidepool's purposes, the 'duration' field of a scheduled basal is
      // how long it's supposed to last. In this case, the answer is "until the next rate
      // change" -- but it's NOT the duration field of the basal record; that's only for
      // temp basals
      if (basal.detail.duration === 0) {
        postbasal = cfg.builder.makeScheduledBasal()
          .with_scheduleName(data.basalPrograms.names[data.basalPrograms.enabled_idx].name)
          .with_rate(basal.detail.basal_rate_units_per_hour)
          .with_deviceTime(basal.deviceTime)
          .set('index', basal.log_index);
        cfg.tzoUtil.fillInUTCInfo(postbasal, basal.jsDate);
      } else {
        postbasal = cfg.builder.makeTempBasal()
          .with_rate(basal.detail.basal_rate_units_per_hour)
          .with_deviceTime(basal.deviceTime)
          .with_duration(basal.detail.duration_msec)
          .set('index', basal.log_index);
        cfg.tzoUtil.fillInUTCInfo(postbasal, basal.jsDate);
        if (basal.detail.temp_basal_percent != null) {
          const suppressed = cfg.builder.makeScheduledBasal()
            .with_rate(common.fixFloatingPoint(
              basal.detail.basal_rate_units_per_hour / basal.detail.temp_basal_percent,
              2,
            ))
            .with_deviceTime(basal.deviceTime)
            .with_time(postbasal.time)
            .with_timezoneOffset(postbasal.timezoneOffset)
            .with_conversionOffset(postbasal.conversionOffset)
            .with_duration(basal.detail.duration_msec);
          postbasal.with_percent(basal.detail.temp_basal_percent)
            .set('suppressed', suppressed);
        }
      }
      postrecords.push(postbasal);
    }
    return records.concat(postrecords);
  };

  // it turns out these records may not actually be implemented
  // occlusions are only represented through pump advisory and hazard alarms
  // TODO: maybe we should just delete this code?
  const buildOcclusionRecords = (data, records) => {
    const occlusionrecs = findSpecificRecords(data.log_records, [
      getValueForName(logRecords, 'Occlusion'),
    ]);
    const postrecords = [];
    let postocc = null;
    for (let o = 0; o < occlusionrecs.length; ++o) {
      const occlusion = data.log_records[occlusionrecs[o]];
      postocc = cfg.builder.makeDeviceEventAlarm()
        .with_deviceTime(occlusion.deviceTime)
        .with_alarmType('occlusion')
        .set('index', occlusion.log_index);
      cfg.tzoUtil.fillInUTCInfo(postocc, occlusion.jsDate);
      postocc = postocc.done();
      postrecords.push(postocc);
    }
    return records.concat(postrecords);
  };

  const buildSuspendRecords = (data, records) => {
    const suspendrecs = findSpecificRecords(data.log_records, [
      getValueForName(logRecords, 'Suspend'),
      getValueForName(logRecords, 'Deactivate'),
    ]);
    const postrecords = [];
    let postsuspend = null;
    let postbasal = null;
    let postreschange = null;
    for (let s = 0; s < suspendrecs.length; ++s) {
      const suspend = data.log_records[suspendrecs[s]];
      postsuspend = cfg.builder.makeDeviceEventSuspend()
        .with_deviceTime(suspend.deviceTime)
        // the spec doesn't really specify circumstances under which suspends happen
        // i.e., 'manual' reason code is an assumption here
        // 'Deactivate' is probably most commonly *not* manual (b/c it's pod expiration)
        // but it *can* be and the event itself doesn't identify
        // in the future we could consider keeping track of the pump warnings that precede
        // (e.g., in the simulator) and attempt to infer the proper reason code that way
        // TODO: consider an annotation here re: unknown reason code
        .with_reason({ suspended: 'manual' })
        .set('index', suspend.log_index);
      cfg.tzoUtil.fillInUTCInfo(postsuspend, suspend.jsDate);
      postsuspend = postsuspend.done();
      if (suspend.rectype_name === 'Deactivate') {
        postreschange = cfg.builder.makeDeviceEventReservoirChange()
          .with_deviceTime(suspend.deviceTime)
          .with_payload({ event: 'pod_deactivation' })
          .with_status(postsuspend)
          .set('index', suspend.log_index);
        cfg.tzoUtil.fillInUTCInfo(postreschange, suspend.jsDate);
        postreschange = postreschange.done();
        postrecords.push(postreschange);
      }
      postrecords.push(postsuspend);
      // we don't call .done() on the basal b/c it still needs duration added
      // which happens in the simulator
      postbasal = cfg.builder.makeSuspendBasal()
        .with_deviceTime(suspend.deviceTime)
        .set('index', suspend.log_index);
      cfg.tzoUtil.fillInUTCInfo(postbasal, suspend.jsDate);
      postrecords.push(postbasal);
    }
    return records.concat(postrecords);
  };

  const buildResumeRecords = (data, records) => {
    const resumerecs = findSpecificRecords(data.log_records, [
      getValueForName(logRecords, 'Resume'),
    ]);
    const postrecords = [];
    let postresume = null;
    for (let r = 0; r < resumerecs.length; ++r) {
      const resume = data.log_records[resumerecs[r]];
      // we don't call .done() on a resume b/c we still need to pair it with
      // its previous suspend in the simulator
      postresume = cfg.builder.makeDeviceEventResume()
        .with_deviceTime(resume.deviceTime)
        // the spec doesn't really specify circumstances under which resumes happen
        // i.e., 'manual' reason code is an assumption here
        .with_reason({ resumed: 'manual' })
        .set('index', resume.log_index);
      cfg.tzoUtil.fillInUTCInfo(postresume, resume.jsDate);
      postrecords.push(postresume);
    }
    return records.concat(postrecords);
  };

  const buildActivationRecords = (data, records) => {
    const activerecs = findSpecificRecords(data.log_records, [
      getValueForName(logRecords, 'Activate'),
    ]);
    const postrecords = [];
    let postactivate = null;
    for (let a = 0; a < activerecs.length; ++a) {
      const activate = data.log_records[activerecs[a]];
      postactivate = cfg.builder.makeDeviceEventResume()
        .with_deviceTime(activate.deviceTime)
        .with_reason('new_pod')
        .set('index', activate.log_index);
      cfg.tzoUtil.fillInUTCInfo(postactivate, activate.jsDate);
      postrecords.push(postactivate);
    }
    return records.concat(postrecords);
  };

  const buildTimeChangeRecords = (data, records, settings) => {
    const seenChanges = {};
    function findNearbyChanges(index) {
      let donechange = false;
      const changes = [data.log_records[index]];
      while (!donechange) {
        index -= 1;
        const currentrec = data.log_records[index];
        if (currentrec.rectype_name === 'Date_Change' || currentrec.rectype_name === 'Time_Change') {
          seenChanges[index] = true;
          changes.push(currentrec);
        } else {
          donechange = true;
        }
      }
      return changes;
    }

    const changerecs = findSpecificRecords(data.log_records, [
      getValueForName(logRecords, 'Date_Change'),
      getValueForName(logRecords, 'Time_Change'),
    ]);
    const postrecords = [];
    let postchange = null;
    for (let c = 0; c < changerecs.length; ++c) {
      if (!seenChanges[changerecs[c]]) {
        const changegroup = findNearbyChanges(changerecs[c]);
        const grouped = _.groupBy(changegroup, 'rectype_name');
        const first = changegroup[0];
        const ts = sundial.buildTimestamp(_.assign(
          {},
          grouped.Date_Change ? grouped.Date_Change[grouped.Date_Change.length - 1].detail :
            { year: first.year, month: first.month, day: first.day },
          grouped.Time_Change ? grouped.Time_Change[grouped.Time_Change.length - 1].detail :
            { hours: first.hours, minutes: first.minutes, seconds: first.seconds },
        ));
        postchange = cfg.builder.makeDeviceEventTimeChange()
          .with_deviceTime(first.deviceTime)
          .set('jsDate', ts)
          .with_change({
            from: first.deviceTime,
            to: sundial.formatDeviceTime(ts),
            agent: 'manual',
          })
          .set('index', first.log_index);
        postrecords.push(postchange);
      }
    }
    const tzoUtil = new TZOUtil(
      cfg.timezone,
      settings.time,
      // certain errors cause the OmniPod to reset the clock to 2007-01-01
      // (or to 2015-12-31 on the Dash)
      // these are not legitimate time change records for UTC "bootstrapping"
      _.filter(postrecords, (rec) => rec.change.from.slice(0, 4) > '2015'),
    );
    cfg.tzoUtil = tzoUtil;

    return records.concat(tzoUtil.records);
  };

  const buildBGRecords = (data, records) => {
    const bgrecs = findSpecificRecords(data.log_records, [
      getValueForName(logRecords, 'Blood_Glucose'),
    ]);
    const postrecords = [];
    for (let i = 0; i < bgrecs.length; ++i) {
      const bg = data.log_records[bgrecs[i]];
      // skip errored records: meter error code, temperature error flag, other error flag
      if (bg.detail.error_code !== 0
        || hasFlag(BG_FLAGS.TEMPERATURE_FLAG, bg.detail.flags)
        || hasFlag(BG_FLAGS.OTHER_ERROR_FLAG, bg.detail.flags)) {
        continue;
      }
      const bgMeter = BG_BOARD_TYPES[PDM_CONFIG_FLAGS.BG_BOARD_TYPE.mask & data.eeprom_settings.PDM_CONFIG_FLAGS];
      let postbg = cfg.builder.makeSMBG()
        .with_deviceTime(bg.deviceTime)
        .with_units(BG_UNITS)
        .with_subType(hasFlag(BG_FLAGS.MANUAL_FLAG, bg.detail.flags) ? 'manual' : 'linked')
        .set('index', bg.log_index);
      cfg.tzoUtil.fillInUTCInfo(postbg, bg.jsDate);
      let value = bg.detail.bg_reading;
      if (hasFlag(BG_FLAGS.RANGE_ERROR_LOW_FLAG, bg.detail.flags)) {
        value = 19;
        annotate.annotateEvent(postbg, { code: 'bg/out-of-range', value: 'low', threshold: 20 });
      }
      if (hasFlag(BG_FLAGS.RANGE_ERROR_HIGH_FLAG, bg.detail.flags)) {
        value = bgMeter.highest + 1;
        annotate.annotateEvent(postbg, { code: 'bg/out-of-range', value: 'high', threshold: bgMeter.highest });
      }
      postbg = postbg.with_value(value)
        .done();
      postrecords.push(postbg);
      if (bg.user_tag_1 || bg.user_tag_2) {
        const s = `${bg.user_tag_1} ${bg.user_tag_2}`;
        let note = cfg.builder.makeNote()
          .with_value(s)
          .with_deviceTime(bg.deviceTime);
        cfg.tzoUtil.fillInUTCInfo(note, bg.jsDate);
        note = note.done();
        debug('Not storing note:', s);
      }
    }
    return records.concat(postrecords);
  };

  const buildSettingsRecord = (data, records) => {
    const downloads = findSpecificRecords(data.log_records, [
      getValueForName(logRecords, 'Download'),
    ]);
    // there can in very rare circumstances be more than one download
    // so we always take the last (most current) one
    const download = data.log_records[downloads[downloads.length - 1]];

    const schedules = {};
    const generateSchedule = (prof_idx) => {
      const keyname = getItemWithValue(PROFILES, 'keyname', 'value', data.profiles[prof_idx].profile_idx);
      const valname = getItemWithValue(PROFILES, 'valuename', 'value', data.profiles[prof_idx].profile_idx);
      const sked = [];
      const addStep = (idx) => {
        const o = { start: data.profiles[prof_idx].steps[idx].starttime };
        o[keyname] = data.profiles[prof_idx].steps[idx][valname];
        sked.push(o);
      };
      addStep(0);
      for (let j = 1; j < data.profiles[prof_idx].steps.length; ++j) {
        if (data.profiles[prof_idx].steps[j][valname] !== sked[sked.length - 1][keyname]) {
          addStep(j);
        }
      }
      return sked;
    };
    const settings = {};
    for (let i = 0; i < data.profiles.length; ++i) {
      if (getItemWithValue(PROFILES, 'isBasal', 'value', data.profiles[i].profile_idx)) {
        if (data.profiles[i].name) {
          schedules[data.profiles[i].name] = generateSchedule(i);
        }
      } else {
        settings[getNameForValue(PROFILES, data.profiles[i].profile_idx)] = generateSchedule(i);
      }
    }
    const bgSettingsByStart = {};
    for (let j = 0; j < settings.bgTarget.length; ++j) {
      const target = settings.bgTarget[j];
      bgSettingsByStart[target.start] = { target };
    }
    for (let k = 0; k < settings.bgThreshold.length; ++k) {
      const threshold = settings.bgThreshold[k];
      if (bgSettingsByStart[threshold.start]) {
        bgSettingsByStart[threshold.start].threshold = threshold;
      } else {
        bgSettingsByStart[threshold.start] = { threshold };
      }
    }

    const bgTargetSettings = [];
    const starts = _.sortBy(Object.keys(bgSettingsByStart), (start) => start);

    for (let l = 0; l < starts.length; ++l) {
      const currentStart = starts[l];
      let start;
      // find the current, or most recent previous target or threshold
      // if there isn't a new one for this start time
      for (let m = l; m >= 0; --m) {
        if (bgSettingsByStart[starts[m]].target) {
          start = starts[m];
          break;
        }
      }
      const thisTarget = bgSettingsByStart[start].target;

      for (let n = l; n >= 0; --n) {
        if (bgSettingsByStart[starts[n]].threshold) {
          start = starts[n];
          break;
        }
      }
      const thisThreshold = bgSettingsByStart[start].threshold;

      bgTargetSettings.push({
        start: parseInt(currentStart, 10),
        target: thisTarget.low,
        high: thisThreshold.amount,
      });
    }

    const settingsUTCTime = sundial.applyTimezone(download.deviceTime, cfg.timezone).toISOString();

    const postsettings = cfg.builder.makePumpSettings()
      .with_activeSchedule(data.basalPrograms.names[data.basalPrograms.enabled_idx].name)
      .with_units({ carb: 'grams', bg: BG_UNITS }) // values are sent in mg/dL even on mmol/L PDMs
      .with_basalSchedules(schedules)
      .with_carbRatio(settings.carbRatio)
      .with_insulinSensitivity(settings.insulinSensitivity)
      .with_bgTarget(bgTargetSettings)
      .with_bolus({
        calculator: {
          enabled: data.eeprom_settings.BOL_CALCS > 0,
          insulin: {
            duration: data.eeprom_settings.INSULIN_DURATION * 30,
            units: 'minutes',
          },
        },
        extended: {
          // normal boluses = 0, percent = 1, units = 2
          enabled: data.eeprom_settings.EXT_BOL_TYPE > 0,
        },
        amountMaximum: {
          value: data.eeprom_settings.BOLUS_MAX / 100.0,
          units: 'Units',
        },
      })
      .with_basal({
        rateMaximum: {
          value: data.eeprom_settings.BASAL_MAX / 100.0,
          units: 'Units/hour',
        },
        temporary: {
          type: TEMP_BASAL_TYPES[data.eeprom_settings.TEMP_BAS_TYPE],
        },
      })
      .with_display({
        bloodGlucose: {
          units: data.eeprom_settings.BG_DISPLAY ? 'mmol/L' : 'mg/dL',
        },
      })
      .with_manufacturers(cfg.deviceInfo.manufacturers)
      .with_model(cfg.deviceInfo.model)
      .with_serialNumber(cfg.deviceInfo.serialNumber)
      .with_time(settingsUTCTime)
      .with_deviceTime(download.deviceTime)
      .with_timezoneOffset(sundial.getOffsetFromZone(settingsUTCTime, cfg.timezone))
      .with_conversionOffset(0)
      .done();

    records.push(postsettings);
    return records;
  };

  return {
    detect(deviceInfo, cb) {
      debug('no detect function needed');
      cb(null, deviceInfo);
    },

    setup(deviceInfo, progress, cb) {
      debug('Insulet Setup!');
      progress(0);
      const data = { stage: 'setup' };

      if (cfg.filename && cfg.filedata) {
        // the user has already selected a file
        buf = cfg.filedata;
        bytes = new Uint8Array(buf);
        data.filedata = cfg.filedata; // to store as blob
        progress(100);
        return cb(null, data);
      }

      // check if pdm is mounted as a drive

      (async () => {
        try {
          const drives = await drivelist.list();

          let filePath = null;
          debug('Drives:', drives);
          // eslint-disable-next-line consistent-return
          drives.forEach((drive) => {
            debug(drive.description);
            if (drive.description && drive.description.toLowerCase().includes('omnipod pdm') && !drive.system) {
              if (drive.mountpoints.length > 0) {
                const devicePath = drive.mountpoints[0].path;
                const files = _.filter(fs.readdirSync(devicePath), (file) => {
                  const regex = /(.+\.ibf)/g;
                  return file.match(regex);
                });
                // On Eros PDM there should only be one .ibf file
                filePath = path.join(devicePath, files[0]);
              } else {
                return cb(new Error('File not found. Please unplug PDM and try again.'), null);
              }
            }
          });

          if (filePath) {
            debug('filePath:', filePath);

            const res = await fs.readFile(filePath);
            buf = res.buffer;
            bytes = new Uint8Array(buf);
            progress(100);
            return cb(null, data);
          }

<<<<<<< HEAD
          // no mounted drive with .ibf file, let's try connecting over MTP (Dash)
          const tempPath = (electron.app || electron.remote.app).getPath('temp');

          if (process.platform !== 'win32') {
            const mtp = require('node-mtp');
            mtp.attach();
            const list = mtp.getFileListing();
            console.log('Files:', list);
            const tempFile = path.join(tempPath, 'temp.ibf');
            console.log(mtp.getFile(_.maxBy(list, 'id').id, tempFile));

            const res = await fs.readFile(tempFile);
            buf = res.buffer;
            bytes = new Uint8Array(buf);
            mtp.release();
            fs.unlinkSync(tempFile);
            progress(100);
            return cb(null, data);
=======
              fs.readFile(tempFile, function (err, res) {
                if (err) {
                  return cb(err, null);
                }
                buf = res.buffer;
                bytes = new Uint8Array(buf);
                mtp.release();
                fs.unlinkSync(tempFile);
                progress(100);
                return cb(null, data);
              });
            }).catch( function(err) {
              return cb(err, null);
            });
          } else {
            // using Powershell to read IBF file via MTP
            debug('Storing .ibf file in', tempPath);

            var Shell = require('node-powershell');
            var ps = new Shell({
              executionPolicy: 'Bypass',
              noProfile: true
            });

            ps.addCommand('$o = New-Object -com Shell.Application');
            ps.addCommand('$phoneObject = $o.NameSpace(17).items() | where { $_.name -eq "Android" }');
            ps.addCommand('$source = $phoneObject.GetFolder.items() | where { $_.name -eq "Internal storage"}');
            ps.addCommand('$sourceFolder = $o.NameSpace($source).self');
            ps.addCommand('$item = $sourceFolder.GetFolder.Items() | Where-Object {$_.Type -eq "IBF File"} | select -Last 1');
            ps.addCommand('$destFolder = $o.NameSpace("' + tempPath + '").self');
            ps.addCommand('$destFolder.GetFolder.CopyHere($item)');
            ps.addCommand('Write-Host $item.Name');

            progress(50);
            debug('Invoking PowerShell..');
            ps.invoke().then(output => {
              debug('Copied', output);
              progress(80);
              ps.dispose();
              var tempFile = path.join(tempPath, output.trim() + '.ibf');

              fs.readFile(tempFile, function (err, res) {
                if (err) {
                  return cb(err, null);
                }
                buf = res.buffer;
                bytes = new Uint8Array(buf);
                fs.unlinkSync(tempFile);
                progress(100);
                return cb(null, data);
              });
            }).catch(err => {
              debug(err);
              ps.dispose();
              return cb(err, null);
            });
>>>>>>> b10bbaac
          }
          // using Powershell to read IBF file via MTP
          debug('Storing .ibf file in', tempPath);

          const Shell = require('node-powershell');
          const ps = new Shell({
            executionPolicy: 'Bypass',
            noProfile: true,
          });

          ps.addCommand('$o = New-Object -com Shell.Application');
          ps.addCommand('$phoneObject = $o.NameSpace(17).self.GetFolder.items() | where { $_.name -eq "Android" }');
          ps.addCommand('$sourceFolder = $o.NameSpace((Join-path $phoneObject.path "Internal Storage")).self.GetFolder()');
          ps.addCommand('$item = $sourceFolder.Items() | Where-Object {$_.Type -eq "IBF File"} | select -Last 1');
          ps.addCommand(`$destFolder = $o.NameSpace("${tempPath}").self.GetFolder()`);
          ps.addCommand('$destFolder.CopyHere($item)');
          ps.addCommand('Write-Host $item.Name');

          progress(50);
          debug('Invoking PowerShell..');
          const output = await ps.invoke();
          debug('Copied', output);
          progress(80);
          ps.dispose();
          const tempFile = path.join(tempPath, `${output.trim()}.ibf`);

          const res = await fs.readFile(tempFile);
          buf = res.buffer;
          bytes = new Uint8Array(buf);
          fs.unlinkSync(tempFile);
          progress(100);
          return cb(null, data);
        } catch (err) {
          return cb(err);
        }
      })();

      return cb();
    },

    connect(progress, data, cb) {
      debug('Insulet Connect!');
      // let's do a validation pass
      data.stage = 'connect';
      progress(0);
      let done = false;
      let offset = 0;
      data.npackets = 0;
      while (!done) {
        const rec = getRecord(offset);
        if (!rec.valid) {
          return cb('Checksum error', rec);
        }
        data.npackets += 1;
        offset += rec.packetlen;
        if (offset >= bytes.length) {
          done = true;
        }
      }

      // we made it through
      progress(100);
      return cb(null, data);
    },

    // eslint-disable-next-line consistent-return
    getConfigInfo(progress, data, cb) {
      debug('Insulet GetConfigInfo!');
      data.stage = 'getConfigInfo';
      progress(0);
      let offset = 0;
      data.ibf_version = getFixedRecord('ibf_version', offset);
      offset += data.ibf_version.packetlen;

      progress(10);
      data.pdm_version = getFixedRecord('pdm_version', offset);
      if (data.pdm_version.pdm_maj >= 3) { // Dash PDM
        isDash = true;
        data.deviceModel = 'Dash';
      } else {
        data.deviceModel = 'Eros';
      }

      if (!isDash) {
        // non-Dash PDM has a built-in BGM
        cfg.deviceInfo.manufacturers.push('Abbott');
      }

      offset += data.pdm_version.packetlen;

      progress(20);
      data.mfg_data = getManufacturingData(offset);
      offset += data.mfg_data.packetlen;

      progress(30);
      data.basalPrograms = getBasalProgramNames(offset);
      offset += data.basalPrograms.packetlen;

      progress(50);
      data.eeprom_settings = getFixedRecord('eeprom_settings', offset);
      offset += data.eeprom_settings.packetlen;

      progress(70);
      data.profiles = getProfiles(offset, data.basalPrograms.names);
      offset += data.profiles.packetlen;

      progress(80);
      data.logDescriptions = getLogDescriptions(offset);
      offset += data.logDescriptions.packetlen;
      data.independent_offset = offset;

      const recnames = ['ibf_version', 'pdm_version', 'mfg_data', 'eeprom_settings'];
      for (let i = 0; i < recnames.length; ++i) {
        if (fixedRecords[recnames[i]].postprocess) {
          const err = fixedRecords[recnames[i]].postprocess(data[recnames[i]]);
          if (err) {
            return cb(err, null);
          }
        }
      }

      if (isElectron()) {
        _.merge(cfg, {
          deviceInfo: {
            model: data.ibf_version.productid,
            deviceTime: data.logDescriptions.deviceTime,
            serialNumber: data.eeprom_settings.serial_number,
            deviceId: `${data.ibf_version.vendorid.slice(0, 3)}${data.ibf_version.productid.slice(0, 3)}'-${data.eeprom_settings.serial_number}`,
          },
        });
        commonFunctions.checkDeviceTime(cfg, (err) => {
          progress(100);
          return cb(err, data);
        });
      } else {
        return cb(null, data);
      }
    },

    fetchData(progress, data, cb) {
      debug('Insulet FetchData!');
      data.stage = 'fetchData';
      progress(0);
      const log_records = getLogRecords(data);
      data.log_records = log_records;
      progress(100);
      return cb(null, data);
    },

    processData(progress, data, cb) {
      debug('Insulet ProcessData!');
      data.stage = 'processData';
      // data are processed while being loaded
      progress(100);
      return cb(null, data);
    },

    uploadData(progress, data, cb) {
      debug('Insulet UploadData!');
      data.stage = 'uploadData';

      cfg.builder.setDefaults({ deviceId: cfg.deviceInfo.deviceId });

      let postrecords = [];
      let settings = null;
      postrecords = buildSettingsRecord(data, postrecords);
      if (!_.isEmpty(postrecords)) {
        [settings] = postrecords;
      }
      // order of these matters (we use it to ensure the secondary sort order)
      postrecords = buildTimeChangeRecords(data, postrecords, settings);
      postrecords = buildActivationRecords(data, postrecords);
      postrecords = buildAlarmRecords(data, postrecords);
      postrecords = buildOcclusionRecords(data, postrecords);
      postrecords = buildSuspendRecords(data, postrecords);
      postrecords = buildResumeRecords(data, postrecords);
      postrecords = buildBasalRecords(data, postrecords);
      postrecords = buildBolusRecords(data, postrecords);
      postrecords = buildBolusTerminations(data, postrecords);
      postrecords = buildBGRecords(data, postrecords);
      // first sort by log index
      postrecords = _.sortBy(postrecords, (d) => d.index);
      // finally sort by time, including indexed (history) and non-indexed records
      postrecords = _.sortBy(postrecords, (d) => d.time);
      const simulator = insuletSimulatorMaker.make({ settings });
      for (let j = 0; j < postrecords.length; ++j) {
        const datum = postrecords[j];
        switch (datum.type) {
          case 'basal':
            simulator.basal(datum);
            break;
          case 'bolus':
            simulator.bolus(datum);
            break;
          case 'termination':
            if (datum.subType === 'bolus') {
              simulator.bolusTermination(datum);
            }
            break;
          case 'deviceEvent':
            if (datum.subType === 'status') {
              if (datum.status === 'suspended') {
                simulator.suspend(datum);
              } else if (datum.status === 'resumed') {
                if (datum.reason === 'new_pod') {
                  simulator.podActivation(datum);
                } else {
                  simulator.resume(datum);
                }
              } else {
                debug('Unknown deviceEvent status!', datum.status);
              }
            } else if (datum.subType === 'alarm') {
              simulator.alarm(datum);
            } else if (datum.subType === 'reservoirChange') {
              simulator.changeReservoir(datum);
            } else if (datum.subType === 'timeChange') {
              simulator.changeDeviceTime(datum);
            } else {
              debug('deviceEvent of subType %s not passed to simulator!', datum.subType);
            }
            break;
          case 'pumpSettings':
            simulator.pumpSettings(datum);
            break;
          case 'smbg':
            simulator.smbg(datum);
            break;
          case 'wizard':
            simulator.wizard(datum);
            break;
          default:
            debug('[Hand-off to simulator] Unhandled type!', datum.type);
        }
      }
      simulator.finalBasal();

      const sessionInfo = {
        deviceTags: cfg.deviceInfo.tags,
        deviceTime: cfg.deviceInfo.deviceTime,
        deviceManufacturers: cfg.deviceInfo.manufacturers,
        deviceModel: cfg.deviceInfo.model,
        deviceSerialNumber: cfg.deviceInfo.serialNumber,
        deviceId: cfg.deviceInfo.deviceId,
        start: sundial.utcDateString(),
        timeProcessing: cfg.tzoUtil.type,
        tzName: cfg.timezone,
        version: cfg.version,
        blobId: data.blobId,
      };

      data.post_records = simulator.getEvents();

      cfg.api.upload.toPlatform(
        data.post_records,
        sessionInfo,
        progress,
        cfg.groupId,
        (err) => {
          if (err) {
            debug(err);
            progress(100);
            return cb(err, data);
          }

          progress(100);
          return cb(null, data);
        },
      );
    },

    disconnect(progress, data, cb) {
      debug('Insulet Disconnect!');
      data.stage = 'disconnect';
      progress(100);
      return cb(null, data);
    },

    cleanup(progress, data, cb) {
      debug('Insulet Cleanup!');
      data.stage = 'cleanup';
      progress(100);
      delete data.stage;
      return cb(null, data);
    },

    _decodeSerial: decodeSerial,
  };
};<|MERGE_RESOLUTION|>--- conflicted
+++ resolved
@@ -1765,7 +1765,6 @@
             return cb(null, data);
           }
 
-<<<<<<< HEAD
           // no mounted drive with .ibf file, let's try connecting over MTP (Dash)
           const tempPath = (electron.app || electron.remote.app).getPath('temp');
 
@@ -1784,64 +1783,6 @@
             fs.unlinkSync(tempFile);
             progress(100);
             return cb(null, data);
-=======
-              fs.readFile(tempFile, function (err, res) {
-                if (err) {
-                  return cb(err, null);
-                }
-                buf = res.buffer;
-                bytes = new Uint8Array(buf);
-                mtp.release();
-                fs.unlinkSync(tempFile);
-                progress(100);
-                return cb(null, data);
-              });
-            }).catch( function(err) {
-              return cb(err, null);
-            });
-          } else {
-            // using Powershell to read IBF file via MTP
-            debug('Storing .ibf file in', tempPath);
-
-            var Shell = require('node-powershell');
-            var ps = new Shell({
-              executionPolicy: 'Bypass',
-              noProfile: true
-            });
-
-            ps.addCommand('$o = New-Object -com Shell.Application');
-            ps.addCommand('$phoneObject = $o.NameSpace(17).items() | where { $_.name -eq "Android" }');
-            ps.addCommand('$source = $phoneObject.GetFolder.items() | where { $_.name -eq "Internal storage"}');
-            ps.addCommand('$sourceFolder = $o.NameSpace($source).self');
-            ps.addCommand('$item = $sourceFolder.GetFolder.Items() | Where-Object {$_.Type -eq "IBF File"} | select -Last 1');
-            ps.addCommand('$destFolder = $o.NameSpace("' + tempPath + '").self');
-            ps.addCommand('$destFolder.GetFolder.CopyHere($item)');
-            ps.addCommand('Write-Host $item.Name');
-
-            progress(50);
-            debug('Invoking PowerShell..');
-            ps.invoke().then(output => {
-              debug('Copied', output);
-              progress(80);
-              ps.dispose();
-              var tempFile = path.join(tempPath, output.trim() + '.ibf');
-
-              fs.readFile(tempFile, function (err, res) {
-                if (err) {
-                  return cb(err, null);
-                }
-                buf = res.buffer;
-                bytes = new Uint8Array(buf);
-                fs.unlinkSync(tempFile);
-                progress(100);
-                return cb(null, data);
-              });
-            }).catch(err => {
-              debug(err);
-              ps.dispose();
-              return cb(err, null);
-            });
->>>>>>> b10bbaac
           }
           // using Powershell to read IBF file via MTP
           debug('Storing .ibf file in', tempPath);
@@ -1853,11 +1794,12 @@
           });
 
           ps.addCommand('$o = New-Object -com Shell.Application');
-          ps.addCommand('$phoneObject = $o.NameSpace(17).self.GetFolder.items() | where { $_.name -eq "Android" }');
-          ps.addCommand('$sourceFolder = $o.NameSpace((Join-path $phoneObject.path "Internal Storage")).self.GetFolder()');
-          ps.addCommand('$item = $sourceFolder.Items() | Where-Object {$_.Type -eq "IBF File"} | select -Last 1');
-          ps.addCommand(`$destFolder = $o.NameSpace("${tempPath}").self.GetFolder()`);
-          ps.addCommand('$destFolder.CopyHere($item)');
+          ps.addCommand('$phoneObject = $o.NameSpace(17).items() | where { $_.name -eq "Android" }');
+          ps.addCommand('$source = $phoneObject.GetFolder.items() | where { $_.name -eq "Internal storage"}');
+          ps.addCommand('$sourceFolder = $o.NameSpace($source).self');
+          ps.addCommand('$item = $sourceFolder.GetFolder.Items() | Where-Object {$_.Type -eq "IBF File"} | select -Last 1');
+          ps.addCommand(`$destFolder = $o.NameSpace("${tempPath}").self`);
+          ps.addCommand('$destFolder.GetFolder.CopyHere($item)');
           ps.addCommand('Write-Host $item.Name');
 
           progress(50);
