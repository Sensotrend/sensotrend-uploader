/*
 * == BSD2 LICENSE ==
 * Copyright (c) 2014-2015, Tidepool Project
 *
 * This program is free software; you can redistribute it and/or modify it under
 * the terms of the associated License, which is identical to the BSD 2-Clause
 * License as published by the Open Source Initiative at opensource.org.
 *
 * This program is distributed in the hope that it will be useful, but WITHOUT
 * ANY WARRANTY; without even the implied warranty of MERCHANTABILITY or FITNESS
 * FOR A PARTICULAR PURPOSE. See the License for more details.
 *
 * You should have received a copy of the License along with this program; if
 * not, you can obtain one from Tidepool Project at tidepool.org.
 * == BSD2 LICENSE ==
 */

/* globals __DEBUG__ */

var _ = require('lodash');
var struct = require('./../struct.js')();
var sundial = require('sundial');

var tandemSimulatorMaker = require('../tandem/tandemSimulator');

var TZOUtil = require('../TimezoneOffsetUtil');
var debug = require('../bows')('TandemDriver');

module.exports = function (config) {
  var cfg = config;

  var SYNC_BYTE = 0x55;

  var getFlagNames = function (list, v) {
    var flags = [];
    for (var i in list) {
      if (list[i].value & v) {
        flags.push(list[i].name);
      }
    }
    return flags;
  };

  var BASAL_CHANGE_TYPE_FLAGS = [
    {value: 0x01, name: 'timed_segment'},
    {value: 0x02, name: 'new_profile'},
    {value: 0x04, name: 'temp_rate_start'},
    {value: 0x08, name: 'temp_rate_end'},
    {value: 0x10, name: 'pump_suspended'},
    {value: 0x20, name: 'pump_resumed'},
    {value: 0x40, name: 'pump_shut_down'}
  ];

  var RESPONSES = {
    VERSION_TE: {
      value: 81,
      name: 'Version Message',
      version: 36102,
      format: '16Z16Z20.ii8Zi....8Z50.i',
      fields: ['arm_sw_ver', 'msp_sw_ver', 'pump_sn', 'pump_part_no', 'pump_rev', 'pcba_sn', 'pcba_rev', 'model_no']
    },
    COMMAND_ACK: {
      value: 123,
      name: 'Command Acknowledge',
      version: 36102,
      format: 'bb',
      fields: ['msg_id', 'success']
    },
    LOG_ENTRY_TE: {
      value: 125,
      name: 'Event History Log Entry',
      version: 36102,
      format: 'i2.hiii16B',
      fields: ['index', 'header_id', 'header_ts', 'header_log_seq_no', 'header_spare', 'tdeps'],
      postprocess: function (rec) {
        addTimestamp(rec, rec.header_ts);
        var recordType = getLogRecordById(rec.header_id);
        if (recordType != null) {
          _.assign(rec, struct.unpack(rec.tdeps, 0, recordType.format, recordType.fields));
          rec.name = getLogRecordName(rec.header_id); // for debugging
          if (recordType.postprocess) {
            recordType.postprocess(rec);
          }
          delete rec.tdeps;
        }
      }
    },
    LOG_SIZE_TE: {
      value: 169,
      name: 'Event History Log Size Response',
      version: 36102,
      format: 'iii',
      fields: ['entries', 'start_seq', 'end_seq']
    },
    IDP_LIST_TE: {
      value: 174, name: 'Personal Profile List Message', version: 36102, format: 'b6b',
      fields: ['num_available',
        'slot1', /* active */  'slot2', 'slot3', 'slot4', 'slot5', 'slot6']
    },
    // tricky. contains packed structures and fixed-length
    // zero-terminated strings. be sure to test extensively.
    IDP_TE: {
      value: 176, name: 'Personal Profile Message', version: 36102, format: 'b17zb208Bhhbb',
      fields: ['idp', 'name', 'tdep_num', 'tdeps', 'insulin_duration', 'max_bolus', 'carb_entry', 'status'],
      postprocess: function (rec) {
        rec.insulin_duration = rec.insulin_duration * sundial.MIN_TO_MSEC;
        rec.max_bolus = rec.max_bolus * 0.001;
        rec.carb_entry = rec.carb_entry ? 'carbs' : 'units';

        var tdeps = [];
        var tdep_size = struct.structlen(IDP_TDEP.format);
        for (var i = 0; i < rec.tdep_num; i++) {
          tdeps.push(IDP_TDEP.postprocess(struct.unpack(rec.tdeps, i * tdep_size, IDP_TDEP.format, IDP_TDEP.fields)));
        }
        rec.tdeps = tdeps;
      }
    },
    // GLOBALS_TE is unknown endianness on half-words
    GLOBALS_TE: {
      value: 179, name: 'Globals Report Message', version: 36102, format: 'bhhbbbbbbbb',
      fields: [
        'quickbolus_active', // 0=off, 1=active
        'quickbolus_units', // 0.001u
        'quickbolus_carbs',  // 0.001 g
        'quickbolus_iscarbs', // 0=insulin, 1=carbs
        'quickbolus_status', // bit 0,1,2,3 for active, carbs, units, entry_type, respectively
        'button_annun',
        'quickbolus_annun',
        'bolus_annun',
        'reminder_annun',
        'alert_annun',
        'alarm_annun'
      ],
      postprocess: function (rec) {
        rec.quickbolus_units = rec.quickbolus_units * 0.001;
        rec.quickbolus_carbs = rec.quickbolus_carbs * 0.001;
        rec.quickbolus_type = rec.quickbolus_iscarbs ? 'carbs' : 'units';
      }
    },
    PUMP_SETTINGS_TE: {
      value: 182,
      name: 'Pump Settings Report Message',
      version: 36102,
      format: 'bbbh..hhb.b.11..h',
      fields: ['low_insulin_threshold', 'cannula_prime_size', 'auto_shutdown_en', 'auto_shutdown_hours', 'recent_bolus_no', 'recent_temp_rate_no', 'is_pump_locked', 'oled_timeout', 'status'],
      postprocess: function (rec) {
        rec.cannula_prime_size = rec.cannula_prime_size * 0.01; // hundredths, not thousandths intentionally
        rec.auto_shutdown_duration = rec.auto_shutdown_duration * sundial.MIN_TO_MSEC * 60;
        rec.oled_timeout = rec.oled_timeout * sundial.SEC_TO_MSEC;
        if ((status & 0x01) === 0) {
          delete rec.low_insulin_threshold;
        }
        if ((status & 0x02) === 0) {
          delete rec.auto_shutdown_enabled;
        }
        if ((status & 0x04) === 0) {
          delete rec.auto_shutdown_duration;
        }
        if ((status & 0x08) === 0) {
          delete rec.cannula_prime_size;
        }
        if ((status & 0x10) === 0) {
          delete rec.is_pump_locked;
        }
        if ((status & 0x20) === 0) {
          delete rec.oled_timeout;
        }
      }
    },
    REMIND_SETTINGS_TE: {
      value: 185,
      name: 'Reminder Settings Report',
      version: 36102,
      format: '99Zhhbb',
      fields: ['reminders', 'low_bg_threshold', 'high_bg_threshold', 'site_change_days', 'status']
    }
  };

  var COMMANDS = {
    VERSION_REQ: {
      value: 82,
      name: 'Version Request',
      version: 36102,
      response: RESPONSES.VERSION_TE
    },
    LOG_ENTRY_SEQ_REQ: {
      value: 151,
      name: 'Event History Log Request By Sequence',
      version: 36102,
      format: 'i',
      fields: ['seqNum'],
      response: 125
    },
    LOG_ENTRY_SEQ_MULTI_REQ: {
      value: 152,
      name: 'Multiple Event History Log Request by Sequence',
      version: 47144,
      format: 'ii',
      fields: ['seqNum', 'count']
    },
    LOG_ENTRY_SEQ_MULTI_STOP_DUMP: {
      value: 153,
      name: 'Stops Multiple Event History Log Download',
      version: 47144
    },
    LOG_SIZE_REQ: {
      value: 168,
      name: 'Event History Log Size Request',
      version: 36102,
      response: RESPONSES.LOG_SIZE_TE
    },
    IDP_LIST_REQ: {
      value: 173,
      name: 'Personal Profile List Request',
      version: 36102,
      response: RESPONSES.IDP_LIST_TE
    },
    IDP_REQ: {
      value: 175,
      name: 'Personal Profile Request',
      version: 36102,
      format: 'b',
      fields: ['idp'],
      response: RESPONSES.IDP_TE
    },
    GLOBALS_REQ: {
      value: 178,
      name: 'Global Data Request',
      version: 36102,
      response: RESPONSES.GLOBALS_TE
    },
    PUMP_SETTINGS_REQ: {
      value: 181,
      name: 'Pump Settings Request',
      version: 36102,
      response: RESPONSES.PUMP_SETTINGS_TE
    },
    REMIND_SETTINGS_REQ: {
      value: 184,
      name: 'Reminder Settings Request',
      version: 36102,
      response: RESPONSES.REMIND_SETTINGS_TE
    }
  };

  var ALERT_ANNUN = {
    0: 'ANNUN_AUDIO_HIGH',
    1: 'ANNUN_AUDIO_MED',
    2: 'ANNUN_AUDIO_LOW',
    3: 'ANNUN_VIBE'
  };

  var PUMP_LOG_RECORDS = {
    LID_BASAL_RATE_CHANGE: {
      value: 0x03,
      name: 'Basal Rate Change Event',
      format: 'fffhb.',
      fields: ['command_basal_rate', 'base_basal_rate', 'max_basal_rate', 'idp', 'change_type'],
      postprocess: function (rec) {
        rec.change_types = getFlagNames(BASAL_CHANGE_TYPE_FLAGS, rec.change_type);
      }
    },
    LID_BG_READING_TAKEN: {
      value: 0x10,
      name: 'BG Taken Event',
      format: 'h..fhh....',
      fields: ['bg', 'iob', 'target_bg', 'isf']
    },
    LID_BOLEX_ACTIVATED: {
      value: 0x3B,
      name: 'Extended Bolus Activated Event',
      format: 'h..ff....',
      fields: ['bolus_id', 'iob', 'bolex_size'],
      postprocess: function (rec) {
        rec.bolex_size = rec.bolex_size.toFixedNumber(SIGNIFICANT_DIGITS);
        rec.iob = rec.iob.toFixedNumber(SIGNIFICANT_DIGITS);
      }
    },
    LID_BOLEX_COMPLETED: {
      value: 0x15,
      name: 'Extended Portion of a Bolus Complete Event',
      format: '..hfff',
      fields: ['bolus_id', 'iob', 'bolex_insulin_delivered', 'bolex_insulin_requested'],
      postprocess: function (rec) {
        rec.bolex_insulin_delivered = rec.bolex_insulin_delivered.toFixedNumber(SIGNIFICANT_DIGITS);
        rec.bolex_insulin_requested = rec.bolex_insulin_requested.toFixedNumber(SIGNIFICANT_DIGITS);
        rec.iob = rec.iob.toFixedNumber(SIGNIFICANT_DIGITS);
      }
    },
    LID_BOLUS_ACTIVATED: {
      value: 0x37,
      name: 'Bolus Activated Event',
      format: 'h..ff....',
      fields: ['bolus_id', 'iob', 'bolus_size'],
      postprocess: function (rec) {
        rec.bolus_size = rec.bolus_size.toFixedNumber(SIGNIFICANT_DIGITS);
        rec.iob = rec.iob.toFixedNumber(SIGNIFICANT_DIGITS);
      }
    },
    LID_BOLUS_COMPLETED: {
      value: 0x14,
      name: 'Bolus Completed Event',
      format: '..hfff',
      fields: ['bolus_id', 'iob', 'insulin_delivered', 'insulin_requested'],
      postprocess: function (rec) {
        rec.insulin_delivered = rec.insulin_delivered.toFixedNumber(SIGNIFICANT_DIGITS);
        rec.insulin_requested = rec.insulin_requested.toFixedNumber(SIGNIFICANT_DIGITS);
        rec.iob = rec.iob.toFixedNumber(SIGNIFICANT_DIGITS);
      }
    },
    LID_BOLUS_REQUESTED_MSG1: {
      value: 0x40,
      name: 'Bolus Requested Event 1 of 3',
      format: 'hbbhhfi',
      fields: ['bolus_id', 'bolus_type', 'correction_bolus_included', 'carb_amount', 'bg', 'iob', 'carb_ratio'],
      postprocess: function (rec) {
        if (rec.bolus_type === 0) {
          rec.bolus_type_str = 'insulin';
        }
        else if (rec.bolus_type === 1) {
          rec.bolus_type_str = 'carb';
        }
        rec.carb_ratio = rec.carb_ratio * 0.001;
        rec.iob = rec.iob.toFixedNumber(SIGNIFICANT_DIGITS);
      }
    },
    LID_BOLUS_REQUESTED_MSG2: {
      value: 0x41,
      name: 'Bolus Requested Event 2 of 3',
      format: 'hbbh..hhbb..',
      fields: ['bolus_id', 'options', 'standard_percent', 'duration', 'isf', 'target_bg', 'user_override', 'declined_correction'],
      postprocess: function (rec) {
        if (rec.options === 0) {
          rec.bolus_option = 'standard';
        }
        else if (rec.options === 1) {
          rec.bolus_option = 'extended';
        }
        else if (rec.options === 2) {
          rec.bolus_option = 'quickbolus';
        }
        rec.duration = rec.duration * sundial.MIN_TO_MSEC;
      }
    },
    LID_BOLUS_REQUESTED_MSG3: {
      value: 0x42,
      name: 'Bolus Requested Event 3 of 3',
      format: 'h..fff',
      fields: ['bolus_id', 'food_bolus_size', 'correction_bolus_size', 'total_bolus_size'],
      postprocess: function (rec) {
        rec.food_bolus_size = rec.food_bolus_size.toFixedNumber(SIGNIFICANT_DIGITS);
        rec.correction_bolus_size = rec.correction_bolus_size.toFixedNumber(SIGNIFICANT_DIGITS);
        rec.total_bolus_size = rec.total_bolus_size.toFixedNumber(SIGNIFICANT_DIGITS);
      }
    },
    LID_CANNULA_FILLED: {
      value: 0x3D,
      name: 'Cannula Filled Event',
      format: 'f............',
      fields: ['prime_size']
    },
    LID_CARB_ENTERED: {
      value: 0x30,
      name: 'Carbs Entered Event',
      format: 'f............',
      fields: ['carbs']
    },
    LID_CARTRIDGE_FILLED: {
      value: 0x21,
      name: 'Cartridge Filled Event',
      format: 'if........',
      fields: ['insulin_display', 'insulin_actual']
    },
    LID_CORRECTION_DECLINED: {
      value: 0x5D,
      name: 'Correction Declined Event',
      format: 'hhfhh........',
      fields: ['bg', 'bolus_id', 'iob', 'target_bg', 'isf']
    },
    LID_DAILY_BASAL: {
      value: 0x51,
      name: 'Daily Basal Event',
      format: 'fff.bh',
      fields: ['daily_total_basal', 'last_basal_rate', 'iob', 'actual_battery_charge', 'lipo_mv']
    },
    LID_DATA_LOG_CORRUPTION: {
      value: 0x3C,
      name: 'Data Log Corruption Event',
      format: '................',
      fields: []
    },
    LID_DATE_CHANGED: {
      value: 0x0E,
      name: 'Date Change Event',
      format: 'ii........',
      fields: ['date_prior', 'date_after']
    },
    LID_FACTORY_RESET: {
      value: 0x52,
      name: 'Factory Reset Event',
      format: '.............',
      fields: []
    },
    LID_IDP: {
      value: 0x45,
      name: 'Personal Profile Add/Delete Event 1 of 2',
      format: 'bbb.....8Z',
      fields: ['idp', 'status', 'source_idp', 'name_start'],
      postprocess: function (rec) {
        switch (rec.status) {
          case 0:
            rec.operation = 'new';
            break;
          case 1:
            rec.operation = 'copy';
            break;
          case 2:
            rec.operation = 'delete';
            break;
          case 3:
            rec.operation = 'activate';
            break;
          case 4:
            rec.operation = 'rename';
            break;
          default:
            debug('unhandled operation in profile event', rec);
            rec.operation = 'unknown';
        }
      }
    },
    LID_IDP_BOLUS: {
      value: 0x46,
      name: 'Personal Profile Bolus Data Change Event',
      format: 'bbb.hhb.......',
      fields: ['idp', 'modification', 'bolus_status', 'insulin_duration', 'max_bolus_size', 'bolus_entry_type'],
      postprocess: function (rec) {
        rec.insulin_duration = rec.insulin_duration * sundial.MIN_TO_MSEC;
        rec.max_bolus_size = (rec.max_bolus_size * 0.001).toFixedNumber(SIGNIFICANT_DIGITS);
        // TODO: status
      }
    },
    LID_IDP_LIST: {
      value: 0x47,
      name: 'Personal Profile List Event',
      format: 'b...bbbbbb......',
      fields: ['num_profiles', 'slot1', 'slot2', 'slot3', 'slot4', 'slot5', 'slot6']
    },
    LID_IDP_MSG2: {
      value: 0x39,
      name: 'Personal Profile Add/Delete Event 2 of 2',
      format: 'b.......8Z',
      fields: ['idp', 'name_end']
    },
    LID_IDP_TD_SEG: {
      value: 0x44,
      name: 'Personal Profile Time Dependent Segment Event',
      format: 'bbbbhhhhi1',
      fields: ['idp', 'status', 'segment_index', 'modification_type', 'start_time', 'basal_rate', 'isf', 'target_bg', 'carb_ratio'],
      postprocess: function (rec) {
        rec.start_time = rec.start_time * sundial.MIN_TO_MSEC;
        rec.basal_rate = rec.basal_rate * 0.001;
        rec.carb_ratio = rec.carb_ratio * 0.001;
        // TODO: status
      }
    },
    LID_LOG_ERASED: {
      value: 0x00,
      name: 'Log Erased Event',
      format: 'i............',
      fields: ['num_erased']
    },
    LID_NEW_DAY: {
      value: 0x5A,
      name: 'New Day Event',
      format: 'f............',
      fields: ['commanded_basal_rate']
    },
    LID_PARAM_GLOBAL_SETTINGS: {
      value: 0x4A,
      name: 'Global Settings Change Event',
      format: 'bbbbhhbbbbbb..',
      fields: ['modified_data', 'qb_data_status', 'qb_active', 'qb_data_entry_type', 'qb_increment_units', 'qb_increment_carbs', 'button_volume', 'qb_volume', 'bolus_volume', 'reminder_volume', 'alert_volume'],
      postprocess: function (rec) {
        rec.qb_increment_units = rec.qb_increment_units * 0.001;
        rec.qb_increment_carbs = rec.qb_increment_carbs * 0.001;
        // TODO: status
      }
    },
    LID_PARAM_PUMP_SETTINGS: {
      value: 0x49,
      name: 'Pump Parameter Change Event',
      format: 'b.hbbbb.bh....',
      fields: ['modification', 'status', 'low_insulin_threshold', 'cannula_prime_size', 'is_feature_locked', 'auto_shutdown_enabled', 'oled_timeout', 'auto_shutdown_duration'],
      postprocess: function (rec) {
        rec.cannula_prime_size = rec.cannula_prime_size * 0.01;
        rec.oled_timeout = rec.oled_timeout * sundial.SEC_TO_MSEC;
        rec.auto_shutdown_duration = rec.auto_shutdown_duration * sundial.MIN_TO_MSEC * 60;
        // TODO: status
      }
    },
    LID_PARAM_REM_SETTINGS: {
      value: 0x61,
      name: 'Reminder Parameter Change Event',
      format: 'bb..hhb.......',
      fields: ['modification', 'status', 'low_bg_threshold', 'high_bg_threshold', 'site_change_days'],
      postprocess: function (rec) {
        // TODO: status
      }
    },
    LID_PARAM_REMINDER: {
      value: 0x60,
      name: 'Reminder Time Based Parameter Change Event',
      format: 'bbbbihhb...',
      fields: ['modification', 'reminder_id', 'status', 'enable', 'frequency_minutes', 'start_time', 'end_time', 'active_days'],
      postprocess: function (rec) {
        // TODO: status
      }
    },
    LID_PUMPING_RESUMED: {
      value: 0x0C,
      name: 'Pumping Resumed Event',
      format: '....h..........',
      fields: ['insulin_amount']
    },
    LID_PUMPING_SUSPENDED: {
      value: 0x0B,
      name: 'Pumping Suspended Event',
      format: '....h..........',
      fields: ['insulin_amount']
    },
    LID_TEMP_RATE_ACTIVATED: {
      value: 0x02,
      name: 'Temporary Basal Rate Activated Event',
      format: 'ff..h....',
      fields: ['percent', 'duration', 'temp_rate_id'],
      postprocess: function (rec) {
        rec.percent = rec.percent / 100;
      }
    },
    LID_TEMP_RATE_COMPLETED: {
      value: 0x0F,
      name: 'Temporary Basal Rate Completed Event',
      format: '..hi........',
      fields: ['temp_rate_id', 'time_left']
    },
    LID_TIME_CHANGED: {
      value: 0x0D,
      name: 'Time Change Event',
      format: 'ii........',
      fields: ['time_prior', 'time_after']
    },
    LID_TUBING_FILLED: {
      value: 0x3F,
      name: 'Tubing Filled Event',
      format: 'f............',
      fields: ['prime_size']
    },
    LID_USB_CONNECTED: {
      value: 0x24,
      name: 'USB Connected Event',
      format: 'f............',
      fields: ['negotiated_current_mA']
    },
    LID_USB_DISCONNECTED: {
      value: 0x25,
      name: 'USB Disconnected Event',
      format: 'f............',
      fields: ['negotiated_current_mA']
    },
    LID_USB_ENUMERATED: {
      value: 0x43,
      name: 'USB Enumerated Event',
      format: 'f............',
      fields: ['negotiated_current_mA']
    },
    LID_ALARM_ACTIVATED: {
      value: 0x05,
      name: 'Alarm Activated Event',
      format: 'i............',
      fields: ['alarm_id']
    },
    LID_ALERT_ACTIVATED: {
      value: 0x04,
      name: 'Alert Activated Event',
      format: 'i............',
      fields: ['alert_id']
    }
  };

  var ALARM_TYPES = {
    ALARM_OCCLUSION: { value: 2, name: 'Occlusion detected'},
    ALARM_AUTO_OFF: { value: 7, name: 'Auto Off'},
    ALARM_OUT_OF_LIQUID: { value: 8, name: 'Out of Liquid'},
    ALARM_TEMPERATURE_OUT_OF_RANGE: { value: 10, name: 'Temperature Out of Range'},
    ALARM_EXTREMELY_LOW_LIPO: { value: 12, name: 'Extremely low LiPo percent charge'},
    ALARM_STUCK_WAKE_BUTTON: { value: 22, name: 'Stuck Wake Button'},
    ALARM_PRESSURE_OUT_OF_RANGE: { value: 24, name: 'Atmosphere Pressure Out of Range'},
    ALARM_CARTRIDGE_REMOVED: { value: 25, name: 'Cartridge Removed'},
    ALARM_SECOND_OCCLUSION: { value: 26, name: 'Second Occlusion detected in a row'}
  };

  var ALERT_TYPES = {
    ALERT_LOW_INSULIN: { value: 0, name: 'Low Insulin level'},
    ALERT_LOW_LIPO_CHARGE: { value: 2, name: 'Low LiPo percent charge'},
    ALERT_VERY_LOW_LIPO_CHARGE: { value: 3, name: 'Very Low LiPo percent charge'},
    ALERT_VERY_LOW_INSULIN: { value: 17, name: 'Very Low Insulin Level'}
  };

  var IDP_TDEP = {
    name: 'Time Dependent Settings Segment Structure',
    format: 'hhihhb',
    fields: ['startTime', 'basalRate', 'carbRatio', 'TargetBG', 'ISF', 'status'],
    postprocess: function (rec) {
      rec.startTime = rec.startTime * sundial.MIN_TO_MSEC;
      rec.basalRate = rec.basalRate * 0.001;
      rec.carbRatio = rec.carbRatio * 0.001;
      // TODO: status
      return rec;
    }
  };

  // Tandem represents values with false precision (https://en.wikipedia.org/wiki/False_precision),
  // so we have to specify the number of significant digits
  var SIGNIFICANT_DIGITS = 5;
  Number.prototype.toFixedNumber = function(significant){
    var pow = Math.pow(10,significant);
    return +( Math.round(this*pow) / pow );
  };

  var TIMEOUT_ERROR = 'Timeout while attempting to talk to pump';
  var SEND_INC = 5;  // amount to increment interval by if serial send pending

  var BASE_TIME = Date.UTC(2008, 0, 1, 0, 0, 0).valueOf(); /* new Date(2008, 0, 1, 0, 0, 0).valueOf(); */
  var addTimestamp = function (o, rawTime) {
    o.rawTimestamp = BASE_TIME + rawTime * sundial.SEC_TO_MSEC;
    var dt = new Date(o.rawTimestamp); // rawTimeStamp is "UTC" unix time
    o.jsDate = dt;
    o.deviceTime = sundial.formatDeviceTime(dt);
  };

  // This is a particularly weak checksum algorithm but that's what Insulet and Tandem use...
  var weakChecksum = function (bytes, offset, count) {
    var total = 0;
    for (var i = 0; i < count; ++i) {
      total += bytes[i + offset];
    }
    return total & 0xFFFF;
  };

  var _getName = function (list, idx) {
    for (var i in list) {
      if (list[i].value === idx) {
        return list[i].name;
      }
    }
    return 'UNKNOWN!';
  };

  var _getItem = function (list, idx) {
    for (var i in list) {
      if (list[i].value === idx) {
        return list[i];
      }
    }
    return null;
  };

  var getCommandName = function (idx) {
    return _getName(COMMANDS, idx);
  };

  var getResponseName = function (idx) {
    return _getName(RESPONSES, idx);
  };

  var getResponseById = function (idx) {
    return _getItem(RESPONSES, idx);
  };

  var getLogRecordName = function (idx) {
    return _getName(PUMP_LOG_RECORDS, idx);
  };

  var getAlarmName = function (idx,types) {
    return _getName(types, idx);
  };

  var getLogRecordById = function (idx) {
    return _getItem(PUMP_LOG_RECORDS, idx);
  };

  // builds a command in an ArrayBuffer
  // the first byte is always 0x55 (SYNC),
  // the second byte is the command descriptor,
  // the third and fourth bytes are a little-endian payload length.
  // then comes the payload,
  // finally, it's followed with a 2-byte little-endian CRC of all the bytes
  // up to that point.
  // payload is any indexable array-like object that returns Numbers

  var buildPacket = function (descriptor, payloadLength, payload) {
    var buf = new ArrayBuffer(payloadLength + 9);
    var bytes = new Uint8Array(buf);
    var ctr = struct.pack(
      bytes,
      0,
      'bbb',
      SYNC_BYTE,
      descriptor.value,
      payloadLength
      );
    ctr += struct.copyBytes(bytes, ctr, payload, payloadLength);
    var checksum = weakChecksum(bytes, 1, ctr - 1);
    struct.pack(bytes, ctr, 'IS', 0, checksum); // the checksum is big-endian and timestamp always 0
    return buf;
  };

  // accepts a stream of bytes and tries to find a Tandem packet
  // at the beginning of it. in no case should there be fewer than 9 bytes
  // in the bytestream.
  // returns a packet object; if valid === true it's a valid packet
  // if packet_len is nonzero, that much should be deleted from the stream
  // if valid is false and packet_len is nonzero, the previous packet
  // should be NAKed.
  var extractPacket = function (bytes) {
    var packet = {
      valid: false,
      sync: 0,
      descriptor: 0,
      payload_len: 0,
      payload: null,
      crc: 0,
      packet_len: 0,
      body: null
    };

    var plen = bytes.length;
    if (plen < 9) {
      return packet;
    }

    // we know we have at least enough to check the packet header, so do that
    struct.unpack(bytes, 0, 'bbb', ['sync', 'descriptor', 'payload_len'], packet);
    // if the first byte isn't our sync byte, then just discard that
    // one byte and let our caller try again.
    if (packet.sync != SYNC_BYTE) {
      packet.packet_len = 1;
      return packet;
    }

    var need_len = packet.payload_len + 9;
    if (need_len > plen) {
      return packet;  // we don't have enough yet so go back for more
    }
    packet.packet_len = need_len;

    // we now have enough length for a complete packet, so calc the CRC
    packet.crc = struct.extractBEShort(bytes, packet.packet_len - 2);
    var checksum = weakChecksum(bytes, 1, packet.packet_len - 3);
    if (checksum != packet.crc) {
      // if the crc is bad, we should discard the whole packet
      // (packet_len is nonzero)
      debug('Bad Checksum!');
      debug('checksums:', packet.crc, checksum);
      return packet;
    }

    if (packet.payload_len) {
      packet.payload = new Uint8Array(packet.payload_len);
      for (var i = 0; i < packet.payload_len; ++i) {
        packet.payload[i] = bytes[i + 3];
      }
      var response = getResponseById(packet.descriptor);
      if (response && response.fields && response.format) {
        packet.payload = struct.unpack(bytes, 3, response.format, response.fields);
        if (response.postprocess) {
          response.postprocess(packet.payload);
        }
      }
    }
    packet.valid = true;
    return packet;
  };

  var tandemPacketHandler = function (buffer) {
    // first, discard bytes that can't start a packet
    var discardCount = 0;
    while (buffer.len() > discardCount && buffer.get(0) != SYNC_BYTE) {
      ++discardCount;
    }
    if (discardCount) {
      buffer.discard(discardCount);
    }

    if (buffer.len() < 9) { // all complete packets must be at least this long
      return null; // not enough there yet
    }

    // there's enough there to try, anyway
    var packet = extractPacket(buffer.bytes());
    if (packet.packet_len !== 0) {
      // remove the now-processed packet
      buffer.discard(packet.packet_len);
    }

    if (packet.valid) {
      return packet;
    }
    else {
      return null;
    }
  };

  var listenForPacket = function (timeout, callback) {
    var abortTimer = setTimeout(function () {
      clearInterval(listenTimer);
      debug('Timeout: abortTimer');
      callback(new Error(TIMEOUT_ERROR), null);
    }, timeout);

    var listenTimer = setInterval(function () {
      while (cfg.deviceComms.hasAvailablePacket()) {
        var pkt = cfg.deviceComms.nextPacket();
        if (pkt.valid) {
          clearTimeout(abortTimer);
          clearInterval(listenTimer);
          return callback(null, pkt);
        }
      }
    }, 10); // spin on this one quickly
  };

  var tandemCommand = function (command, args, callback) {
    var format = command.format;
    var payload;
    var payload_len = 0;
    if (format) {
      payload_len = struct.structlen(format);
      payload = new Uint8Array(payload_len);
      struct.pack(payload, 0, format, args);
    }

    var commandPacket = buildPacket(command, payload_len, payload);
    cfg.deviceComms.writeSerial(commandPacket, callback);
  };

  var backoff = function(err, sendFrequency, callback) {
      if(sendFrequency < (SEND_INC*10)) {
        sendFrequency += SEND_INC; // back off a bit
        console.log('now sending every ', sendFrequency, ' ms');
        return sendFrequency;
      }else{
        // giving up
        callback(Error('Please keep Uploader window in foreground and try again.'));
      }
  };

  var tandemLogRequester = function (start, end, progress, callback) {
    // TODO: implement and test multi-record download commands
    if (__DEBUG__) {
      debug('tandemLogRequester', start, end);
      var start_exec = Date.now();
    }
    var send_seq = start;
    var receive_seq = start;
    var alarm_seq = -1;
    var recovering = false;
    var delay = [];
    var percentage = 0;
    var prevPercentage = 0;
    var sendFrequency = SEND_INC;

    var abortCallback = function () {
      if (alarm_seq === receive_seq) {
        debug('no activity in 5 seconds');
        clearInterval(sendTimer);
        clearInterval(listenTimer);

        callback(new Error(TIMEOUT_ERROR), null);
      }
      else {
        alarm_seq = receive_seq;
        abortTimer = setTimeout(abortCallback, 5000);
      }
    };
    var abortTimer = setTimeout(abortCallback, 5000); // timeout after 5 seconds

    var sendTimer = setInterval(function () {
      if (send_seq % 1000 === 0) {
        debug('requesting ', send_seq);
      }
      if (!recovering) {
        tandemCommand(COMMANDS.LOG_ENTRY_SEQ_REQ, [send_seq++], function (err) {
          if(err) {
            if(err.message === 'pending') {
              sendFrequency = backoff(err,sendFrequency,callback);
            }else{
              clearInterval(sendTimer);
              callback(err,null);
            }
          }
        });
      }
      if (send_seq > end) {
        clearInterval(sendTimer);
      }
    }, sendFrequency); // if we spin too quickly on this, packets don't get sent when window doesn't have focus

    var listenTimer = setInterval(function () {
      while (cfg.deviceComms.hasAvailablePacket()) {
        var processPacket = function (pkt) {
          if (pkt.valid &&
            pkt.descriptor === RESPONSES.LOG_ENTRY_TE.value &&
            pkt.payload['header_log_seq_no'] >= receive_seq) {
            if (receive_seq != pkt.payload['header_log_seq_no']) {
              if (!recovering) {
                recovering = true;
                send_seq = receive_seq + 1;
                debug('recovering ', receive_seq);
                tandemCommand(COMMANDS.LOG_ENTRY_SEQ_REQ, [receive_seq], function (err) {
                  if(err) {
                    callback(err,null);
                  }
                });
              } // drop out-of-order packets on the floor; they will be re-requested.
            }
            else {
              if (recovering) {
                debug('recovered ', receive_seq, pkt);
              }
              receive_seq = pkt.payload['header_log_seq_no'] + 1;
              recovering = false;

              if(start !== end) {
                // only update progress if not binary search
                percentage = ((receive_seq-start)/(end-start) * 90)+10;
                if(percentage > (prevPercentage+1)) {
                  // only update progress to UI if there's an increase of at least 1 percent
                  prevPercentage = percentage;
                  progress(percentage);
                }
              }

              if (receive_seq % 1000 === 0) {
                debug('received ', receive_seq, ' of ', end);
              }
              callback(null, pkt);
              if (receive_seq > end) {
                if (__DEBUG__) {
                  var end_exec = Date.now();
                  var time = end_exec - start_exec;
                  debug('Execution time of tandemLogRequester: ' + time);
                }
                clearInterval(listenTimer);
                clearTimeout(abortTimer);
              }
            }
          }
        };
        processPacket(cfg.deviceComms.nextPacket());
        delay.forEach(processPacket);
      }
    }, 1);
  };

  var newestEventRequester = function (start, end, progress, callback) {
    var send_seq = start;
    var end_seq = end;
    var receive_seq = start;
    var alarm_seq = -1;
    var recovering = false;
    var sendFrequency = SEND_INC;

    // this contains only the log events that we consider to define
    // a set of events that can truly be considered "pump data"
    // (basically a subset of the log records we currently parse)
    var headerIdFilter = [
      PUMP_LOG_RECORDS.LID_BASAL_RATE_CHANGE.value,
      PUMP_LOG_RECORDS.LID_BG_READING_TAKEN.value,
      PUMP_LOG_RECORDS.LID_BOLEX_ACTIVATED.value,
      PUMP_LOG_RECORDS.LID_BOLEX_COMPLETED.value,
      PUMP_LOG_RECORDS.LID_BOLUS_ACTIVATED.value,
      PUMP_LOG_RECORDS.LID_BOLUS_COMPLETED.value,
      PUMP_LOG_RECORDS.LID_BOLUS_REQUESTED_MSG1.value,
      PUMP_LOG_RECORDS.LID_BOLUS_REQUESTED_MSG2.value,
      PUMP_LOG_RECORDS.LID_BOLUS_REQUESTED_MSG3.value
    ];

    var abortCallback = function () {
      if (alarm_seq === receive_seq) {
        debug('no activity in 5 seconds');
        clearInterval(sendTimer);
        clearInterval(listenTimer);

        callback(new Error(TIMEOUT_ERROR), null);
      }
      else {
        alarm_seq = receive_seq;
        abortTimer = setTimeout(abortCallback, 5000);
      }
    };
    var abortTimer = setTimeout(abortCallback, 5000); // timeout after 5 seconds

    var sendTimer = setInterval(function () {
      if (send_seq % 1000 === 0) {
        console.log('requesting', send_seq);
      }
      if (!recovering) {
        tandemCommand(COMMANDS.LOG_ENTRY_SEQ_REQ, [send_seq--], function (err) {
          if(err) {
            if(err.message === 'pending') {
              sendFrequency = backoff(err,sendFrequency,callback);
            }else{
              clearInterval(sendTimer);
              callback(err,null);
            }
          }
        });
      }
      if (send_seq < end_seq) { // we've gone back far enough
        clearInterval(sendTimer);
      }
    }, sendFrequency); // if we spin too quickly on this, packets don't get sent when window doesn't have focus

    var listenTimer = setInterval(function () {
      while (cfg.deviceComms.hasAvailablePacket()) {
        var processPacket = function (pkt) {
          if (pkt.valid &&
            pkt.descriptor === RESPONSES.LOG_ENTRY_TE.value &&
            pkt.payload['header_log_seq_no'] <= receive_seq) {
            if (receive_seq != pkt.payload['header_log_seq_no']) {
              if (!recovering) {
                recovering = true;
                send_seq = receive_seq - 1;
                debug('recovering ', receive_seq);
                tandemCommand(COMMANDS.LOG_ENTRY_SEQ_REQ, [receive_seq], function (err) {
                  if(err) {
                    callback(err,null);
                  }
                });
              } // drop out-of-order packets on the floor; they will be re-requested.
            }
            else {
              if (recovering) {
                debug('recovered ', receive_seq, pkt);
              }
              receive_seq = pkt.payload['header_log_seq_no'] - 1;
              recovering = false;

              if (headerIdFilter.indexOf(pkt.payload.header_id) === -1 || pkt.payload.name  === undefined) {
                if(__DEBUG__) {
                  debug('skipping record in search for newest: ', pkt.payload ? pkt.payload.name : '', pkt);
                }
                end_seq--;
              }
              else{
                clearInterval(sendTimer);
                clearInterval(listenTimer);
                clearTimeout(abortTimer);
                cfg.deviceComms.flush(); // making sure we flush the buffers
                debug('Found newest event: ',pkt);
                progress(5);
                callback(null,pkt);
              }

              if (receive_seq < end_seq) {
                debug('We did not find any events');
                clearInterval(listenTimer);
                clearTimeout(abortTimer);
              }
            }
          }
        };
        processPacket(cfg.deviceComms.nextPacket());
      }
    }, 1);
  };

  var tandemCommandResponse = function (command, args, callback) {
    tandemCommand(command, args, function () {
      // once we've sent the command, start listening for a response
      // but if we don't get one in 2 seconds give up
      listenForPacket(2000, callback);
    });
  };

  // callback is called when EOF happens with all records retrieved
  var tandemDownloadRecords = function (progress, data, callback) {
    var retval = [];
    var entries;
    var end_seq;
    var start_seq;

    function iterate(err, result) {
      if (err) {
        debug('error retrieving record ', result);
        callback(err, null);
      }
      else {
        if (!result.payload.tdeps) {
          retval.push(result.payload);
        }
        if (result.payload.header_log_seq_no === end_seq) {
          debug('fetched all records');
          data.log_records = retval;
          callback(null, data);
        }
      }
    }

    end_seq = data.end_seq;
    start_seq = data.start_seq;
    tandemLogRequester(start_seq, end_seq, progress, iterate);
  };

  var tandemFetchEventRange = function (progress, data, callback) {
    tandemDownloadRecords(progress, data, function (err, retval) {
      if (err) {
        debug('fetch failed');
        callback(err, null);
      } else {
        debug('tandemFetchEventRange:', retval);
        tandemFetchSettings(progress, data, function () {
          callback(null, data);
        });
      }
    });
  };

  var tandemFetchSettings = function (progress, data, callback) {
    var profile_ids = [];
    var parsed_profiles = [];

    function iterate(err, result) {
      if (err) {
        debug('error reading settings');
        callback(err, null);
      }
      else {
        if (result.valid && result.descriptor === RESPONSES.IDP_TE.value) {
          parsed_profiles.push(result.payload);
          var profile_id = profile_ids.shift();
          if (profile_id === undefined) {
            data.profiles = parsed_profiles;
            debug('parsed profiles: ', parsed_profiles);
            callback(null, data);
          }
          else {
            tandemCommandResponse(COMMANDS.IDP_REQ, [profile_id], iterate);
          }
        }
      }
    }

    tandemCommandResponse(COMMANDS.GLOBALS_REQ, null, function (err, pkt) {
      if (err) {
        debug('Error reading globals ', err);
        callback(err, null);
      }
      else {
        tandemCommandResponse(COMMANDS.IDP_LIST_REQ, null, function (err, pkt) {
          if (err) {
            debug('Error reading globals ', err);
            callback(err, null);
          }
          else {
            var num_profiles = pkt.payload['num_available'];
            for (var i = 1; i <= num_profiles; i++) {
              profile_ids.push(pkt.payload['slot' + i]);
            }
            tandemCommandResponse(COMMANDS.IDP_REQ, [profile_ids.shift()], iterate);
          }
        });
      }
    });
  };


  var tandemFetch = function (progress, data, callback) {
    if (__DEBUG__) {
      var start_exec = Date.now();
    }
    debug('getting event ranges');
    var entries;
    var end_seq;
    var start_seq;

    var minIndex;
    var maxIndex;
    var currentIndex;
    var currentElement;
    var searchElement;

    function getNewestEvent(err, result) {

      if (err) {
        debug('error retrieving record ', result);
        callback(err, null);
      }

      searchElement = result.payload.rawTimestamp - 90 * 24 * 60 * 60 * 1000;
      if(__DEBUG__) {
        debug('newest record deviceTime: ', result.payload.deviceTime);
      }
      debug('end_seq after finding newest record: ', result.payload.header_log_seq_no);
      maxIndex = result.payload.header_log_seq_no;
      data.end_seq = result.payload.header_log_seq_no;
      tandemLogRequester(start_seq, start_seq, progress, getOldestEvent);

    }

    function getOldestEvent(err, result) {

      if (err) {
        debug('error retrieving record ', result);
        callback(err, null);
      }
      else {
        if(__DEBUG__) {
          debug('oldest event seq: ', start_seq);
          debug('oldest record deviceTime: ', result.payload.deviceTime);
        }
        minIndex = start_seq;
        currentIndex = (minIndex + maxIndex) / 2 | 0;
        tandemLogRequester(currentIndex, currentIndex, progress, binarySearch);
      }
    }

    function binarySearch(err, result) {

      if (err) {
        debug('error retrieving record during binary search ', result);
        callback(err, null);
      }
      else {
        if (minIndex <= maxIndex) {

          currentElement = result.payload.rawTimestamp;

          if (currentElement < searchElement) {
            minIndex = currentIndex + 1;
          }
          else if (currentElement > searchElement) {
            maxIndex = currentIndex - 1;
          }
          else {
            data.start_seq = currentIndex;
            tandemFetchEventRange(progress, data, callback);
          }
          currentIndex = (minIndex + maxIndex) / 2 | 0;
          if (currentIndex < start_seq) {
            currentIndex = start_seq;
          }
          tandemLogRequester(currentIndex, currentIndex, progress, binarySearch);
        } else {

          debug('90 day, closest record: ', result);

          data.start_seq = currentIndex;
          if(__DEBUG__) {
            var end_exec = Date.now();
            var time = end_exec - start_exec;
            debug('Execution time for binary search: ' + time);
          }
          progress(10);
          tandemFetchEventRange(progress, data, callback);
        }
      }
    }

    debug('requesting log size');
    tandemCommandResponse(COMMANDS.LOG_SIZE_REQ, null, function (err, result) {
      if (err) {
        debug('Error reading log size ', err);
        callback(err, null);
      }
      else {
        if (result.valid && (result.descriptor === RESPONSES.LOG_SIZE_TE.value)) {
          entries = result.payload['entries'];
          end_seq = result.payload['end_seq'];
          start_seq = result.payload['start_seq']; // limit to 3000 for debugging
          debug('end_seq before looking for newest event: ',end_seq);
          newestEventRequester(end_seq, start_seq, progress, getNewestEvent);
        }
      }
    });
  };

  var filterLogEntries = function (types, log_records) {
    var neededLogIds = [];
    types.forEach(function (element) { neededLogIds.push(element.value); });
    return log_records.filter(function (record) {
      return neededLogIds.indexOf(record.header_id) >= 0;
    });
  };

  var buildSettingsRecords = function buildSettingsRecord(data, postrecords) {
    var activeName = data.profiles[0].name;
    var basalSchedules = {};
    var carbSchedules = {};
    var sensitivitySchedules = {};
    var targetSchedules = {};
    data.profiles.forEach(function (profile) {
      var scheduleName = profile.name;
      var schedule = [];
      var carbSchedule = [];
      var sensitivitySchedule = [];
      var targetSchedule = [];
      profile.tdeps.forEach(function (tdep) {
        schedule.push({ rate: Math.fround(tdep['basalRate']), start: tdep['startTime'] });
        carbSchedule.push({ amount: Math.fround(tdep['carbRatio']), start: tdep['startTime'] });
        sensitivitySchedule.push({ amount: tdep['ISF'], 'start': tdep['startTime'] });
        targetSchedule.push({ target: tdep['TargetBG'], start: tdep['startTime'] });
      });
      basalSchedules[scheduleName] = schedule;
      carbSchedules[scheduleName] = carbSchedule;
      sensitivitySchedules[scheduleName] = sensitivitySchedule;
      targetSchedules[scheduleName] = targetSchedule;
    });

    var postsettings = cfg.builder.makePumpSettings()
      .with_activeSchedule(activeName)
      .with_units({ carb: 'grams', bg: 'mg/dL' })
      .with_basalSchedules(basalSchedules)
      // TODO: remove filtering on activeName so all profiles are included
      // and will need to add & use with_carbRatios, with_insulinSensitivities, with_bgTargets
      .with_carbRatio(carbSchedules[activeName])
      .with_insulinSensitivity(sensitivitySchedules[activeName])
      .with_bgTarget(targetSchedules[activeName])
      .with_time(sundial.applyTimezone(data.log_records[data.log_records.length - 1].jsDate, cfg.timezone).toISOString())
      .with_deviceTime(data.log_records[data.log_records.length - 1].deviceTime)
      .with_timezoneOffset(sundial.getOffsetFromZone(data.log_records[data.log_records.length - 1].jsDate, cfg.timezone))
      .with_conversionOffset(0)
      .done();

    postrecords.push(postsettings);

    var records = filterLogEntries([PUMP_LOG_RECORDS.LID_IDP, PUMP_LOG_RECORDS.LID_IDP_BOLUS,
      PUMP_LOG_RECORDS.LID_IDP_LIST, PUMP_LOG_RECORDS.LID_IDP_MSG2, PUMP_LOG_RECORDS.LID_IDP_TD_SEG,
      PUMP_LOG_RECORDS.LID_PARAM_GLOBAL_SETTINGS], data.log_records);
    return postrecords;
  };

  var buildTimeChangeRecords = function (data, records) {
    var timeChangeLogs = filterLogEntries(
      [PUMP_LOG_RECORDS.LID_TIME_CHANGED],
      data.log_records
    );

    var dateChangeLogs = filterLogEntries(
      [PUMP_LOG_RECORDS.LID_DATE_CHANGED],
      data.log_records
    );

    var postrecords = [];

    for (var i = 0; i < timeChangeLogs.length; ++i) {
      var tc = timeChangeLogs[i];
      var tc_base = sundial.floor(tc.rawTimestamp, 'day').valueOf();

      // look for a corresponding date change event
      var found = false;
      var index = tc.index;
      var lastIndex = data.log_records[data.log_records.length - 1].index;
      var SEARCH_THRESHOLD = 5;
      var start = index < SEARCH_THRESHOLD ? 0 : index - SEARCH_THRESHOLD; // look at x entries before
      var end = (index + SEARCH_THRESHOLD) < lastIndex ?
        index + SEARCH_THRESHOLD : lastIndex; // and up to x entries after
      for (var k = start; k <= end; k++) {
        var event = _.find(dateChangeLogs, {index: k});
        if (event) {
          found = true;
          var datetimechange = cfg.builder.makeDeviceEventTimeChange()
            .with_change({
              from: sundial.formatDeviceTime(BASE_TIME + (event.date_prior * 864e5) + tc.time_prior),
              to: sundial.formatDeviceTime(BASE_TIME + (event.date_after * 864e5) + tc.time_after),
              agent: 'manual'
            })
            .with_deviceTime(tc.deviceTime)
            .set('jsDate', tc.jsDate)
            .set('index', tc.index);
          postrecords.push(datetimechange);

          // remove the date change event from dateChangeLogs so that we don't process it twice
          dateChangeLogs = _.without(dateChangeLogs, event);
        }
      }

      if (!found) { // a regular time change event
        var timechange = cfg.builder.makeDeviceEventTimeChange()
          .with_change({
            from: sundial.formatDeviceTime(tc_base + tc.time_prior),
            to: sundial.formatDeviceTime(tc_base + tc.time_after),
            agent: 'manual'
          })
          .with_deviceTime(tc.deviceTime)
          .set('jsDate', tc.jsDate)
          .set('index', tc.index);
        postrecords.push(timechange);
      }
    }

    for (var j = 0; j < dateChangeLogs.length; ++j) {
      var dc = dateChangeLogs[j];
      var dc_base = BASE_TIME;
      var datechange = cfg.builder.makeDeviceEventTimeChange()
        .with_change({
          from: sundial.formatDeviceTime(BASE_TIME + dc.date_prior * 864e5),
          to: sundial.formatDeviceTime(BASE_TIME + dc.date_after * 864e5),
          agent: 'manual'
        })
        .with_deviceTime(dc.deviceTime)
        .set('jsDate', dc.jsDate)
        .set('index', dc.index);
      postrecords.push(datechange);
    }

    var mostRecent = sundial.applyTimezone(data.log_records[data.log_records.length - 1].jsDate, cfg.timezone).toISOString();
    debug('Most recent datum at', mostRecent);
    var tzoUtil = new TZOUtil(
      cfg.timezone,
      mostRecent,
      postrecords
    );

    cfg.tzoUtil = tzoUtil;
    return records.concat(tzoUtil.records);
  };

  var buildBolusRecords = function (data, records) {
    var bolusLogs = filterLogEntries([
        PUMP_LOG_RECORDS.LID_BOLUS_ACTIVATED,
        PUMP_LOG_RECORDS.LID_BOLUS_COMPLETED,
        PUMP_LOG_RECORDS.LID_BOLEX_ACTIVATED,
        PUMP_LOG_RECORDS.LID_BOLEX_COMPLETED,
        PUMP_LOG_RECORDS.LID_BOLUS_REQUESTED_MSG1,
        PUMP_LOG_RECORDS.LID_BOLUS_REQUESTED_MSG2,
        PUMP_LOG_RECORDS.LID_BOLUS_REQUESTED_MSG3
      ],
      data.log_records
    );
    var boluses = {};
    bolusLogs.forEach(function(event) {
      var bolusId = event.bolus_id;
      var bolus = _.defaults({ bolus_id: bolusId }, boluses[bolusId], event);
      if (event.header_id === PUMP_LOG_RECORDS.LID_BOLUS_ACTIVATED.value) {
        bolus.startDeviceTime = event.deviceTime;
      }
      if (event.header_id === PUMP_LOG_RECORDS.LID_BOLEX_ACTIVATED.value) {
        bolus.extendedStartDeviceTime = event.deviceTime;
      }
      if (event.header_id === PUMP_LOG_RECORDS.LID_BOLEX_COMPLETED.value) {
        bolus.endDeviceTime = event.deviceTime;
      }
      if (event.header_id === PUMP_LOG_RECORDS.LID_BOLUS_REQUESTED_MSG1.value) {
        bolus.bc_iob = event.iob;
        bolus.wizardDeviceTime = event.deviceTime;
      }
      boluses[bolusId] = bolus;
    });
    for (var key in boluses) {
      var bolus = boluses[key];
      var record;

      // bolus records
      if (bolus.bolex_size !== undefined || bolus.bolus_option === 'extended') {
        if (bolus.bolus_size !== undefined || bolus.bolus_insulin_requested !== undefined) {
          record = cfg.builder.makeDualBolus();
        }
        else {
          record = cfg.builder.makeSquareBolus();
        }
      }
      else {
        record = cfg.builder.makeNormalBolus();
      }
      record = record.with_deviceTime(bolus.deviceTime);
      if (bolus.bolex_size !== undefined) {
        // extended bolus
        // first case: extended bolus was cancelled
        if (bolus.bolex_size !== bolus.bolex_insulin_delivered) {
          record = record.with_duration(
            Date.parse(bolus.endDeviceTime) - Date.parse(bolus.extendedStartDeviceTime)
          );
          // cancelled before any insulin was given on dual bolus
          if (bolus.bolex_insulin_delivered === undefined) {
            record = record.with_extended(0);
          }
          else {
            record = record.with_extended(bolus.bolex_insulin_delivered);
          }
          record = record.with_expectedExtended(bolus.bolex_insulin_requested)
            .with_expectedDuration(bolus.duration);
        }
        // other case: extended bolus completed
        else {
          record = record.with_extended(bolus.bolex_insulin_delivered);
          record = record.with_duration(bolus.duration);
        }
      }
      if (bolus.bolus_size !== undefined || bolus.insulin_delivered !== undefined) {
        if (bolus.bolus_size !== bolus.insulin_delivered) {
          record = record.with_normal(bolus.insulin_delivered);
          record = record.with_expectedNormal(bolus.insulin_requested);
        }
        else {
          record = record.with_normal(bolus.insulin_delivered);
        }
      }
      // non-extended bolus cancelled before any insulin was given
      if ((bolus.bolus_option === 'standard' || bolus.bolus_option === 'quickbolus') &&
        bolus.bolus_size === undefined) {
        record.with_normal(0)
          .with_expectedNormal(bolus.insulin_requested);
      }
      // extended bolus cancelled before any insulin was given
      if (bolus.bolus_option === 'extended' && bolus.bolex_size === undefined) {
        record.with_duration(0)
          .with_extended(0)
          .with_expectedDuration(bolus.duration)
          .with_expectedExtended(bolus.bolex_insulin_requested);
      }
      record = record.set('index', bolus.index);
      cfg.tzoUtil.fillInUTCInfo(record, bolus.jsDate);
      records.push(record.done());

      // wizard records
      if (_.includes(['standard', 'extended'], bolus.bolus_option) &&
        (bolus.correction_bolus_included || (bolus.food_bolus_size > 0))) {
        // a wizard bolus can be a correction bolus or food bolus (or both)

        var netBolus = null;
        if (bolus.correction_bolus_included) {
          netBolus = bolus.correction_bolus_size + bolus.food_bolus_size;
        }
        else {
          netBolus = bolus.food_bolus_size;
        }

        var wizard_record = cfg.builder.makeWizard()
          .with_deviceTime(bolus.wizardDeviceTime)
          .with_recommended({
            carb: bolus.food_bolus_size,
            correction: bolus.correction_bolus_size,
            net: netBolus.toFixedNumber(SIGNIFICANT_DIGITS)
          })
          .with_bgInput(bolus.bg)
          .with_carbInput(bolus.carb_amount)
          .with_insulinOnBoard(bolus.bc_iob)
          .with_insulinCarbRatio(bolus.carb_ratio)
          .with_insulinSensitivity(bolus.isf)
          .with_bgTarget({
            target: bolus.target_bg
          })
          .with_bolus(record)
          .with_units('mg/dL')
          .set('index', bolus.index);
        cfg.tzoUtil.fillInUTCInfo(wizard_record, bolus.jsDate);
        wizard_record = wizard_record.done();
        records.push(wizard_record);
      }
    }
    return records;
  };

  var buildBasalRecords = function (data, records) {
    var basalRecords = filterLogEntries(
      [PUMP_LOG_RECORDS.LID_BASAL_RATE_CHANGE],
      data.log_records
    );
    var postbasal = null;
    for (var b = 0; b < basalRecords.length; ++b) {
      var event = basalRecords[b];

      var changesTypesArray = event.change_types;
      var filteredChangeTypes;
      if(event.change_types.length > 1) {
        filteredChangeTypes = _.without(event.change_types,'timed_segment','new_profile').join('|');
      } else {
        filteredChangeTypes = event.change_types[0];
      }

      switch (filteredChangeTypes) {
        case 'timed_segment':
        case 'new_profile':
        case 'temp_rate_end':
        case 'temp_rate_end|pump_resumed':
        case 'pump_resumed':
          // when the command_basal_rate is not the same as the base_basal_rate
          // that means we're in a temp basal that crosses the border between
          // scheduled segments, so the temp rate is being recalculated
          // as a percentage of the current base_basal_rate (from the schedule)
          if (event.command_basal_rate !== event.base_basal_rate) {
            postbasal = cfg.builder.makeTempBasal()
              .with_deviceTime(event.deviceTime)
              .with_rate(event.command_basal_rate)
              .set('index', event.index)
              .with_payload('payload', {change_types: changesTypesArray});
            cfg.tzoUtil.fillInUTCInfo(postbasal, event.jsDate);
            break;
          }
          postbasal = cfg.builder.makeScheduledBasal()
            .with_deviceTime(event.deviceTime)
            .with_rate(event.command_basal_rate)
            .set('index', event.index)
            .with_payload({
              personalProfileIndex : event.idp,
              change_types: changesTypesArray
            });
          cfg.tzoUtil.fillInUTCInfo(postbasal, event.jsDate);
          break;
        case 'temp_rate_start':
          postbasal = cfg.builder.makeTempBasal()
            .with_deviceTime(event.deviceTime)
            .with_rate(event.command_basal_rate)
            .set('index', event.index)
            .with_payload('payload', {change_types: changesTypesArray});
          cfg.tzoUtil.fillInUTCInfo(postbasal, event.jsDate);
          break;
        case 'pump_suspended':
        case 'temp_rate_end|pump_suspended':
          postbasal = cfg.builder.makeSuspendBasal()
            .with_deviceTime(event.deviceTime)
            .set('index', event.index)
            .with_payload('payload', {change_types: changesTypesArray});
          cfg.tzoUtil.fillInUTCInfo(postbasal, event.jsDate);
          break;
        case 'pump_shut_down':
        case 'temp_rate_end|pump_shut_down':
          // no basal record gets built in this case
          break;
        default:
          debug('Event with unhandled change type:', event);
          throw new Error('Unhandled combination of basal change types: ' + event.change_types.join('|'));
      }
      if (postbasal != null) {
        records.push(postbasal);
      }
    }
    return records;
  };

  var buildNewDayRecords = function(data, records) {
    var newDayRecords = filterLogEntries([PUMP_LOG_RECORDS.LID_NEW_DAY], data.log_records);

    for (var b = 0; b < newDayRecords.length; ++b) {
      var event = newDayRecords[b];
      var rate = event.commanded_basal_rate;
      if ((rate !== null) && (rate > 0)) {
        // new day event; breaks up flat-rate basals
        var postrecord = cfg.builder.makeScheduledBasal()
            .with_deviceTime(event.deviceTime)
            .with_rate(rate)
            .set('index', event.index);
        cfg.tzoUtil.fillInUTCInfo(postrecord, event.jsDate);
        postrecord.set('type', 'new-day');
        records.push(postrecord);
      }
    }
    return records;
  };

  var buildCartridgeChangeRecords = function (data, records) {
    var cartridgeRecords = filterLogEntries([PUMP_LOG_RECORDS.LID_CARTRIDGE_FILLED], data.log_records);
    return records;
  };
  var buildCannulaChangeRecords = function (data, records) {
    return records;
  };

  var buildBGRecords = function (data, records) {
    var bgRecords = filterLogEntries([PUMP_LOG_RECORDS.LID_BG_READING_TAKEN], data.log_records);
    bgRecords.forEach(function (bgEntry) {
      var bgRecord = cfg.builder.makeSMBG()
        .with_deviceTime(bgEntry.deviceTime)
        .with_subType('manual')
        .with_value(bgEntry.bg)
        .with_units('mg/dL')
        .set('index',bgEntry.index);
      cfg.tzoUtil.fillInUTCInfo(bgRecord, bgEntry.jsDate);
      bgRecord.done();
      records.push(bgRecord);
    });
    return records;
  };

  var buildAlarmRecords = function (data,records) {
    var alarmRecords = filterLogEntries([PUMP_LOG_RECORDS.LID_ALARM_ACTIVATED,PUMP_LOG_RECORDS.LID_ALERT_ACTIVATED],data.log_records);
    alarmRecords.forEach(function (alarmEntry) {
      var alarmRecord = cfg.builder.makeDeviceEventAlarm()
        .with_deviceTime(alarmEntry.deviceTime)
        .set('index', alarmEntry.log_index);
      cfg.tzoUtil.fillInUTCInfo(alarmRecord, alarmEntry.jsDate);

      if(alarmEntry.alarm_id != null) {
        var alarmValue = alarmEntry.alarm_id;
        var alarmText = getAlarmName(alarmValue,ALARM_TYPES);

        switch (alarmValue) {
          case ALARM_TYPES.ALARM_OCCLUSION.value:
            alarmRecord = alarmRecord.with_alarmType('occlusion');
            break;
          case ALARM_TYPES.ALARM_SECOND_OCCLUSION.value:
            alarmRecord = alarmRecord.with_alarmType('occlusion');
            alarmRecord = alarmRecord.with_payload({alarm_name: alarmText});
            break;
          case ALARM_TYPES.ALARM_AUTO_OFF.value:
            alarmRecord = alarmRecord.with_alarmType('auto_off');
            break;
          case ALARM_TYPES.ALARM_OUT_OF_LIQUID.value:
            alarmRecord = alarmRecord.with_alarmType('no_insulin');
            break;
          case ALARM_TYPES.ALARM_EXTREMELY_LOW_LIPO.value:
            alarmRecord = alarmRecord.with_alarmType('no_power');
            break;
          case ALARM_TYPES.ALARM_TEMPERATURE_OUT_OF_RANGE:
          case ALARM_TYPES.ALARM_STUCK_WAKE_BUTTON:
          case ALARM_TYPES.ALARM_PRESSURE_OUT_OF_RANGE:
          case ALARM_TYPES.ALARM_CARTRIDGE_REMOVED:
            alarmRecord = alarmRecord.with_alarmType('other');
            alarmRecord = alarmRecord.with_payload({alarm_id: alarmValue, alarm_name: alarmText});
            break;
          default:
            debug('Unknown alarm ID: ', alarmValue);
            alarmRecord = alarmRecord.with_alarmType('other');
            alarmRecord = alarmRecord.with_payload({alarm_id: alarmValue});
        }
      }

      if(alarmEntry.alert_id != null) {
        var alertValue = alarmEntry.alert_id;
        var alertText = getAlarmName(alertValue, ALERT_TYPES);

        switch (alertValue) {
          case ALERT_TYPES.ALERT_LOW_INSULIN.value:
            alarmRecord = alarmRecord.with_alarmType('low_insulin');
            break;
          case ALERT_TYPES.ALERT_LOW_LIPO_CHARGE.value:
          case ALERT_TYPES.ALERT_VERY_LOW_LIPO_CHARGE.value:
            alarmRecord = alarmRecord.with_alarmType('low_power');
            alarmRecord = alarmRecord.with_payload({alert_name: alertText});
            break;
          default:
            debug('Unknown alert ID: ', alertValue);
            alarmRecord = alarmRecord.with_alarmType('other');
            alarmRecord = alarmRecord.with_payload({alert_id: alertValue});
        }
      }

      alarmRecord = alarmRecord.done();
      records.push(alarmRecord);
    });

    return records;
  };

  var probe = function (cb, data) {
    tandemCommandResponse(COMMANDS.VERSION_REQ, null, function (err, result) {
      if (err) {
        console.log(err);
        // TODO: attempt another connect?
        cb(err, null);
      }
      else {
        console.log('t:slim found: ', result);
        if (data == null) {
          data = {};
        }
        data.deviceId = 'Tandem ' + result.payload.model_no + ' ' + result.payload.pump_sn;
        data.model_no = result.payload.model_no;
        data.pump_sn = result.payload.pump_sn;
        cb(null, data);
      }
    });
  };

  return {
    setup: function (deviceInfo, progress, cb) {
      debug('in setup!');
      progress(100);
      cb(null, { stage: 'setup', deviceInfo: deviceInfo });
    },

    connect: function (progress, data, cb) {
      console.log('connecting');
      cfg.deviceComms.connect(data.deviceInfo, tandemPacketHandler, probe, function (err) {
        if(err) {
          cb(err,null);
        }else{
          cfg.deviceComms.flush();
          progress(100);
          data.stage = 'connect';
          cb(null, data);
        }
      });
    },

    getConfigInfo: function (progress, data, cb) {
      debug('in getConfigInfo');
      data.stage = 'getConfigInfo';
      progress(100);
      probe(cb, data);
    },

    fetchData: function (progress, data, cb) {
      debug('in fetchData');
      tandemFetch(progress, data, cb);
      data.stage = 'fetchData';
    },

    processData: function (progress, data, cb) {
      debug('in processData');
      progress(100);
      data.stage = 'processData';
      cb(null, data);
    },

    uploadData: function (progress, data, cb) {
      data.stage = 'uploadData';
      progress(0);
      var deviceId = 'tandemTslim' + data.model_no + data.pump_sn;
      cfg.builder.setDefaults({ deviceId: deviceId });

      var postrecords = [], settings = null;
      /*
        Because pump shut-down interferes with BtUTC, anywhere
        where a pump shut-down appears in records to be processed
        we only attempt to process and upload the data following
        the most recent device shut-down.
      */
      if (!__DEBUG__) {
        data.log_records = _.takeRightWhile(data.log_records, function(rec) {
          if (rec.change_types &&
            _.includes(rec.change_types,'pump_shut_down')) {
            debug('Most recent pump shut down:', rec);
            return false;
          }
          return true;
        });
        debug('Will process', data.log_records.length, 'log records.');
      }

<<<<<<< HEAD
      postrecords = buildSettingsRecords(data, postrecords);
      if (!_.isEmpty(postrecords)) {
        settings = postrecords[0];
      }
      postrecords = buildTimeChangeRecords(data, postrecords);
      postrecords = buildBolusRecords(data, postrecords);
      postrecords = buildBasalRecords(data, postrecords);
      postrecords = buildNewDayRecords(data, postrecords);
      postrecords = buildBGRecords(data, postrecords);
      postrecords = buildAlarmRecords(data, postrecords);
      // sort by time for the simulator
      postrecords = _.sortBy(postrecords, function(d) { return d.time; });
=======
      if (!_.isEmpty(data.log_records)) {
        postrecords = buildSettingsRecords(data, postrecords);
        if (!_.isEmpty(postrecords)) {
          settings = postrecords[0];
        }
        postrecords = buildTimeChangeRecords(data, postrecords);
        postrecords = buildBolusRecords(data, postrecords);

        postrecords = buildBasalRecords(data, postrecords);
        postrecords = buildNewDayRecords(data, postrecords);
        postrecords = buildBGRecords(data, postrecords);
        // sort by time for the simulator
        postrecords = _.sortBy(postrecords, function(d) { return d.time; });
      }
      else {
        throw new Error('No records since most recent pump shut down; nothing to upload.');
      }
>>>>>>> fe9ff85f
      var simulator = tandemSimulatorMaker.make({settings: settings, profiles:data.profiles});

      for (var n = 0; n < postrecords.length; ++n) {
        var datum = postrecords[n];
        switch (datum.type) {
          case 'basal':
            simulator.basal(datum);
            break;
          case 'bolus':
            simulator.bolus(datum);
            break;
          case 'deviceEvent':
            if (datum.subType === 'timeChange') {
              simulator.changeDeviceTime(datum);
            }
            else if (datum.subType === 'alarm'){
              simulator.alarm(datum);
            }
            else {
              debug('Unknown deviceEvent subType:', datum.subType);
            }
            break;
          case 'pumpSettings':
            simulator.pumpSettings(datum);
            break;
          case 'smbg':
            simulator.smbg(datum);
            break;
          case 'wizard':
            simulator.wizard(datum);
            break;
          case 'new-day':
            simulator.newDay(datum);
            break;
          default:
            debug('[Hand-off to simulator] Unhandled type!', datum.type);
        }
      }
      simulator.finalBasal();
      data.post_records = [];

      var sessionInfo = {
        deviceTags: ['insulin-pump'],
        deviceManufacturers: ['Tandem'],
        deviceModel: 'pump:' + data.model_no,
        deviceSerialNumber: String(data.pump_sn),
        deviceId: deviceId,
        start: sundial.utcDateString(),
        timeProcessing: cfg.tzoUtil.type,
        tzName: cfg.timezone,
        version: cfg.version
      };

      cfg.api.upload.toPlatform(
        simulator.getEvents(),
        sessionInfo,
        progress,
        cfg.groupId,
        function (err, result) {
          if (err) {
            debug('Error: ', err);
            debug('Result: ', result);
            progress(100);
            return cb(err, data);
          } else {
            progress(100);
            data.post_records = data.post_records.concat(postrecords);
            return cb(null, data);
          }
        }
        );
    },

    disconnect: function (progress, data, cb) {
      debug('disconnect');
      progress(100);
      data.disconnect = true;
      cb(null, data);
    },

    cleanup: function (progress, data, cb) {
      debug('in cleanup');
      progress(0);
      cfg.deviceComms.clearPacketHandler();
      cfg.deviceComms.disconnect(function () {
        progress(100);
        data.stage = 'cleanup';
        cb(null, data);
      });
    }
  };
};<|MERGE_RESOLUTION|>--- conflicted
+++ resolved
@@ -1841,20 +1841,6 @@
         debug('Will process', data.log_records.length, 'log records.');
       }
 
-<<<<<<< HEAD
-      postrecords = buildSettingsRecords(data, postrecords);
-      if (!_.isEmpty(postrecords)) {
-        settings = postrecords[0];
-      }
-      postrecords = buildTimeChangeRecords(data, postrecords);
-      postrecords = buildBolusRecords(data, postrecords);
-      postrecords = buildBasalRecords(data, postrecords);
-      postrecords = buildNewDayRecords(data, postrecords);
-      postrecords = buildBGRecords(data, postrecords);
-      postrecords = buildAlarmRecords(data, postrecords);
-      // sort by time for the simulator
-      postrecords = _.sortBy(postrecords, function(d) { return d.time; });
-=======
       if (!_.isEmpty(data.log_records)) {
         postrecords = buildSettingsRecords(data, postrecords);
         if (!_.isEmpty(postrecords)) {
@@ -1872,7 +1858,7 @@
       else {
         throw new Error('No records since most recent pump shut down; nothing to upload.');
       }
->>>>>>> fe9ff85f
+
       var simulator = tandemSimulatorMaker.make({settings: settings, profiles:data.profiles});
 
       for (var n = 0; n < postrecords.length; ++n) {
