/*
 * == BSD2 LICENSE ==
 * Copyright (c) 2014-2015, Tidepool Project
 *
 * This program is free software; you can redistribute it and/or modify it under
 * the terms of the associated License, which is identical to the BSD 2-Clause
 * License as published by the Open Source Initiative at opensource.org.
 *
 * This program is distributed in the hope that it will be useful, but WITHOUT
 * ANY WARRANTY; without even the implied warranty of MERCHANTABILITY or FITNESS
 * FOR A PARTICULAR PURPOSE. See the License for more details.
 *
 * You should have received a copy of the License along with this program; if
 * not, you can obtain one from Tidepool Project at tidepool.org.
 * == BSD2 LICENSE ==
 */

<<<<<<< HEAD
 /* global __DEBUG__ */
=======
/* globals __DEBUG__ */
>>>>>>> 38ea3f8b

var _ = require('lodash');
var struct = require('./../struct.js')();
var sundial = require('sundial');

var tandemSimulatorMaker = require('../tandem/tandemSimulator');

var TZOUtil = require('../TimezoneOffsetUtil');
var debug = require('../bows')('TandemDriver');

module.exports = function (config) {
  var cfg = config;

  var SYNC_BYTE = 0x55;

  var RESPONSES = {
    VERSION_TE: {
      value: 81,
      name: 'Version Message',
      version: 36102,
      format: '16Z16Z20.ii8Zi....8Z50.i',
      fields: ['arm_sw_ver', 'msp_sw_ver', 'pump_sn', 'pump_part_no', 'pump_rev', 'pcba_sn', 'pcba_rev', 'model_no']
    },
    COMMAND_ACK: {
      value: 123,
      name: 'Command Acknowledge',
      version: 36102,
      format: 'bb',
      fields: ['msg_id', 'success']
    },
    LOG_ENTRY_TE: {
      value: 125,
      name: 'Event History Log Entry',
      version: 36102,
      format: 'i2.hiii16B',
      fields: ['index', 'header_id', 'header_ts', 'header_log_seq_no', 'header_spare', 'tdeps'],
      postprocess: function (rec) {
        addTimestamp(rec, rec.header_ts);
        var recordType = getLogRecordById(rec.header_id);
        if (recordType != null) {
          _.assign(rec, struct.unpack(rec.tdeps, 0, recordType.format, recordType.fields));
          rec.name = getLogRecordName(rec.header_id); // for debugging
          if (recordType.postprocess) {
            recordType.postprocess(rec);
          }
          delete rec.tdeps;
        }
      }
    },
    LOG_SIZE_TE: {
      value: 169,
      name: 'Event History Log Size Response',
      version: 36102,
      format: 'iii',
      fields: ['entries', 'start_seq', 'end_seq']
    },
    IDP_LIST_TE: {
      value: 174, name: 'Personal Profile List Message', version: 36102, format: 'b6b',
      fields: ['num_available',
        'slot1', /* active */  'slot2', 'slot3', 'slot4', 'slot5', 'slot6']
    },
    // tricky. contains packed structures and fixed-length
    // zero-terminated strings. be sure to test extensively.
    IDP_TE: {
      value: 176, name: 'Personal Profile Message', version: 36102, format: 'b17zb208Bhhbb',
      fields: ['idp', 'name', 'tdep_num', 'tdeps', 'insulin_duration', 'max_bolus', 'carb_entry', 'status'],
      postprocess: function (rec) {
        rec.insulin_duration = rec.insulin_duration * sundial.MIN_TO_MSEC;
        rec.max_bolus = rec.max_bolus * 0.001;
        rec.carb_entry = rec.carb_entry ? 'carbs' : 'units';

        var tdeps = [];
        var tdep_size = struct.structlen(IDP_TDEP.format);
        for (var i = 0; i < rec.tdep_num; i++) {
          tdeps.push(IDP_TDEP.postprocess(struct.unpack(rec.tdeps, i * tdep_size, IDP_TDEP.format, IDP_TDEP.fields)));
        }
        rec.tdeps = tdeps;
      }
    },
    // GLOBALS_TE is unknown endianness on half-words
    GLOBALS_TE: {
      value: 179, name: 'Globals Report Message', version: 36102, format: 'bhhbbbbbbbb',
      fields: [
        'quickbolus_active', // 0=off, 1=active
        'quickbolus_units', // 0.001u
        'quickbolus_carbs',  // 0.001 g
        'quickbolus_iscarbs', // 0=insulin, 1=carbs
        'quickbolus_status', // bit 0,1,2,3 for active, carbs, units, entry_type, respectively
        'button_annun',
        'quickbolus_annun',
        'bolus_annun',
        'reminder_annun',
        'alert_annun',
        'alarm_annun'
      ],
      postprocess: function (rec) {
        rec.quickbolus_units = rec.quickbolus_units * 0.001;
        rec.quickbolus_carbs = rec.quickbolus_carbs * 0.001;
        rec.quickbolus_type = rec.quickbolus_iscarbs ? 'carbs' : 'units';
      }
    },
    PUMP_SETTINGS_TE: {
      value: 182,
      name: 'Pump Settings Report Message',
      version: 36102,
      format: 'bbbh..hhb.b.11..h',
      fields: ['low_insulin_threshold', 'cannula_prime_size', 'auto_shutdown_en', 'auto_shutdown_hours', 'recent_bolus_no', 'recent_temp_rate_no', 'is_pump_locked', 'oled_timeout', 'status'],
      postprocess: function (rec) {
        rec.cannula_prime_size = rec.cannula_prime_size * 0.01; // hundredths, not thousandths intentionally
        rec.auto_shutdown_duration = rec.auto_shutdown_duration * sundial.MIN_TO_MSEC * 60;
        rec.oled_timeout = rec.oled_timeout * sundial.SEC_TO_MSEC;
        if ((status & 0x01) === 0) {
          delete rec.low_insulin_threshold;
        }
        if ((status & 0x02) === 0) {
          delete rec.auto_shutdown_enabled;
        }
        if ((status & 0x04) === 0) {
          delete rec.auto_shutdown_duration;
        }
        if ((status & 0x08) === 0) {
          delete rec.cannula_prime_size;
        }
        if ((status & 0x10) === 0) {
          delete rec.is_pump_locked;
        }
        if ((status & 0x20) === 0) {
          delete rec.oled_timeout;
        }
      }
    },
    REMIND_SETTINGS_TE: {
      value: 185,
      name: 'Reminder Settings Report',
      version: 36102,
      format: '99Zhhbb',
      fields: ['reminders', 'low_bg_threshold', 'high_bg_threshold', 'site_change_days', 'status']
    }
  };

  var COMMANDS = {
    VERSION_REQ: {
      value: 82,
      name: 'Version Request',
      version: 36102,
      response: RESPONSES.VERSION_TE
    },
    LOG_ENTRY_SEQ_REQ: {
      value: 151,
      name: 'Event History Log Request By Sequence',
      version: 36102,
      format: 'i',
      fields: ['seqNum'],
      response: 125
    },
    LOG_ENTRY_SEQ_MULTI_REQ: {
      value: 152,
      name: 'Multiple Event History Log Request by Sequence',
      version: 47144,
      format: 'ii',
      fields: ['seqNum', 'count']
    },
    LOG_ENTRY_SEQ_MULTI_STOP_DUMP: {
      value: 153,
      name: 'Stops Multiple Event History Log Download',
      version: 47144
    },
    LOG_SIZE_REQ: {
      value: 168,
      name: 'Event History Log Size Request',
      version: 36102,
      response: RESPONSES.LOG_SIZE_TE
    },
    IDP_LIST_REQ: {
      value: 173,
      name: 'Personal Profile List Request',
      version: 36102,
      response: RESPONSES.IDP_LIST_TE
    },
    IDP_REQ: {
      value: 175,
      name: 'Personal Profile Request',
      version: 36102,
      format: 'b',
      fields: ['idp'],
      response: RESPONSES.IDP_TE
    },
    GLOBALS_REQ: {
      value: 178,
      name: 'Global Data Request',
      version: 36102,
      response: RESPONSES.GLOBALS_TE
    },
    PUMP_SETTINGS_REQ: {
      value: 181,
      name: 'Pump Settings Request',
      version: 36102,
      response: RESPONSES.PUMP_SETTINGS_TE
    },
    REMIND_SETTINGS_REQ: {
      value: 184,
      name: 'Reminder Settings Request',
      version: 36102,
      response: RESPONSES.REMIND_SETTINGS_TE
    }
  };

  var ALERT_ANNUN = {
    0: 'ANNUN_AUDIO_HIGH',
    1: 'ANNUN_AUDIO_MED',
    2: 'ANNUN_AUDIO_LOW',
    3: 'ANNUN_VIBE'
  };

  var PUMP_LOG_RECORDS = {
    LID_BASAL_RATE_CHANGE: {
      value: 0x03,
      name: 'Basal Rate Change Event',
      format: 'fffhb.',
      fields: ['command_basal_rate', 'base_basal_rate', 'max_basal_rate', 'idp', 'change_type'],
      postprocess: function (rec) {
        rec.timed_segment = rec.change_type & 1 ? true : false; // if true, segment advanced based on time, the user changed the pump time or changed the active segment
        switch (rec.change_type & 0xFE) { //mask out timed_segment bit
          case 0:
            rec.change_type = 'only_timed_segment';
            break;
          case 2:
            rec.change_type = 'new_profile';
            break;
          case 4:
            rec.change_type = 'temp_rate_start';
            break;
          case 8:
            rec.change_type = 'temp_rate_end';
            break;
          case 16:
            rec.change_type = 'pump_suspended';
            break;
          case 32:
            rec.change_type = 'pump_resumed';
            break;
          case 64:
            rec.change_type = 'pump_shut_down';
            break;
          default:
            throw Error('unhandled change_type: ', rec.change_type);
        }
      }
    },
    LID_BG_READING_TAKEN: {
      value: 0x10,
      name: 'BG Taken Event',
      format: 'h..fhh....',
      fields: ['bg', 'iob', 'target_bg', 'isf']
    },
    LID_BOLEX_ACTIVATED: {
      value: 0x3B,
      name: 'Extended Bolus Activated Event',
      format: 'h..ff....',
      fields: ['bolus_id', 'iob', 'bolex_size'],
      postprocess: function (rec) {
        rec.bolex_size = rec.bolex_size.toFixedNumber(SIGNIFICANT_DIGITS);
        rec.iob = rec.iob.toFixedNumber(SIGNIFICANT_DIGITS);
      }
    },
    LID_BOLEX_COMPLETED: {
      value: 0x15,
      name: 'Extended Portion of a Bolus Complete Event',
      format: '..hfff',
      fields: ['bolus_id', 'iob', 'bolex_insulin_delivered', 'bolex_insulin_requested'],
      postprocess: function (rec) {
        rec.bolex_insulin_delivered = rec.bolex_insulin_delivered.toFixedNumber(SIGNIFICANT_DIGITS);
        rec.bolex_insulin_requested = rec.bolex_insulin_requested.toFixedNumber(SIGNIFICANT_DIGITS);
        rec.iob = rec.iob.toFixedNumber(SIGNIFICANT_DIGITS);
      }
    },
    LID_BOLUS_ACTIVATED: {
      value: 0x37,
      name: 'Bolus Activated Event',
      format: 'h..ff....',
      fields: ['bolus_id', 'iob', 'bolus_size'],
      postprocess: function (rec) {
        rec.bolus_size = rec.bolus_size.toFixedNumber(SIGNIFICANT_DIGITS);
        rec.iob = rec.iob.toFixedNumber(SIGNIFICANT_DIGITS);
      }
    },
    LID_BOLUS_COMPLETED: {
      value: 0x14,
      name: 'Bolus Completed Event',
      format: '..hfff',
      fields: ['bolus_id', 'iob', 'insulin_delivered', 'insulin_requested'],
      postprocess: function (rec) {
        rec.insulin_delivered = rec.insulin_delivered.toFixedNumber(SIGNIFICANT_DIGITS);
        rec.insulin_requested = rec.insulin_requested.toFixedNumber(SIGNIFICANT_DIGITS);
        rec.iob = rec.iob.toFixedNumber(SIGNIFICANT_DIGITS);
      }
    },
    LID_BOLUS_REQUESTED_MSG1: {
      value: 0x40,
      name: 'Bolus Requested Event 1 of 3',
      format: 'hbbhhfi',
      fields: ['bolus_id', 'bolus_type', 'correction_bolus_included', 'carb_amount', 'bg', 'iob', 'carb_ratio'],
      postprocess: function (rec) {
        if (rec.bolus_type === 0) {
          rec.bolus_type_str = 'insulin';
        }
        else if (rec.bolus_type === 1) {
          rec.bolus_type_str = 'carb';
        }
        rec.carb_ratio = rec.carb_ratio * 0.001;
        rec.iob = rec.iob.toFixedNumber(SIGNIFICANT_DIGITS);
      }
    },
    LID_BOLUS_REQUESTED_MSG2: {
      value: 0x41,
      name: 'Bolus Requested Event 2 of 3',
      format: 'hbbh..hhbb..',
      fields: ['bolus_id', 'options', 'standard_percent', 'duration', 'isf', 'target_bg', 'user_override', 'declined_correction'],
      postprocess: function (rec) {
        if (rec.options === 0) {
          rec.bolus_option = 'standard';
        }
        else if (rec.options === 1) {
          rec.bolus_option = 'extended';
        }
        else if (rec.options == 2) {
          rec.bolus_option = 'quickbolus';
        }
        rec.duration = rec.duration * sundial.MIN_TO_MSEC;
      }
    },
    LID_BOLUS_REQUESTED_MSG3: {
      value: 0x42,
      name: 'Bolus Requested Event 3 of 3',
      format: 'h..fff',
      fields: ['bolus_id', 'food_bolus_size', 'correction_bolus_size', 'total_bolus_size'],
      postprocess: function (rec) {
        rec.food_bolus_size = rec.food_bolus_size.toFixedNumber(SIGNIFICANT_DIGITS);
        rec.correction_bolus_size = rec.correction_bolus_size.toFixedNumber(SIGNIFICANT_DIGITS);
        rec.total_bolus_size = rec.total_bolus_size.toFixedNumber(SIGNIFICANT_DIGITS);
      }
    },
    LID_CANNULA_FILLED: {
      value: 0x3D,
      name: 'Cannula Filled Event',
      format: 'f............',
      fields: ['prime_size']
    },
    LID_CARB_ENTERED: {
      value: 0x30,
      name: 'Carbs Entered Event',
      format: 'f............',
      fields: ['carbs']
    },
    LID_CARTRIDGE_FILLED: {
      value: 0x21,
      name: 'Cartridge Filled Event',
      format: 'if........',
      fields: ['insulin_display', 'insulin_actual']
    },
    LID_CORRECTION_DECLINED: {
      value: 0x5D,
      name: 'Correction Declined Event',
      format: 'hhfhh........',
      fields: ['bg', 'bolus_id', 'iob', 'target_bg', 'isf']
    },
    LID_DAILY_BASAL: {
      value: 0x51,
      name: 'Daily Basal Event',
      format: 'fff.bh',
      fields: ['daily_total_basal', 'last_basal_rate', 'iob', 'actual_battery_charge', 'lipo_mv']
    },
    LID_DATA_LOG_CORRUPTION: {
      value: 0x3C,
      name: 'Data Log Corruption Event',
      format: '................',
      fields: []
    },
    LID_DATE_CHANGED: {
      value: 0x0E,
      name: 'Date Change Event',
      format: 'ii........',
      fields: ['date_prior', 'date_after']
    },
    LID_FACTORY_RESET: {
      value: 0x52,
      name: 'Factory Reset Event',
      format: '.............',
      fields: []
    },
    LID_IDP: {
      value: 0x45,
      name: 'Personal Profile Add/Delete Event 1 of 2',
      format: 'bbb.....8Z',
      fields: ['idp', 'status', 'source_idp', 'name_start'],
      postprocess: function (rec) {
        switch (rec.status) {
          case 0:
            rec.operation = 'new';
            break;
          case 1:
            rec.operation = 'copy';
            break;
          case 2:
            rec.operation = 'delete';
            break;
          case 3:
            rec.operation = 'activate';
            break;
          case 4:
            rec.operation = 'rename';
            break;
          default:
            debug('unhandled operation in profile event', rec);
            rec.operation = 'unknown';
        }
      }
    },
    LID_IDP_BOLUS: {
      value: 0x46,
      name: 'Personal Profile Bolus Data Change Event',
      format: 'bbb.hhb.......',
      fields: ['idp', 'modification', 'bolus_status', 'insulin_duration', 'max_bolus_size', 'bolus_entry_type'],
      postprocess: function (rec) {
        rec.insulin_duration = rec.insulin_duration * sundial.MIN_TO_MSEC;
        rec.max_bolus_size = (rec.max_bolus_size * 0.001).toFixedNumber(SIGNIFICANT_DIGITS);
        // TODO: status
      }
    },
    LID_IDP_LIST: {
      value: 0x47,
      name: 'Personal Profile List Event',
      format: 'b...bbbbbb......',
      fields: ['num_profiles', 'slot1', 'slot2', 'slot3', 'slot4', 'slot5', 'slot6']
    },
    LID_IDP_MSG2: {
      value: 0x39,
      name: 'Personal Profile Add/Delete Event 2 of 2',
      format: 'b.......8Z',
      fields: ['idp', 'name_end']
    },
    LID_IDP_TD_SEG: {
      value: 0x44,
      name: 'Personal Profile Time Dependent Segment Event',
      format: 'bbbbhhhhi1',
      fields: ['idp', 'status', 'segment_index', 'modification_type', 'start_time', 'basal_rate', 'isf', 'target_bg', 'carb_ratio'],
      postprocess: function (rec) {
        rec.start_time = rec.start_time * sundial.MIN_TO_MSEC;
        rec.basal_rate = rec.basal_rate * 0.001;
        rec.carb_ratio = rec.carb_ratio * 0.001;
        // TODO: status
      }
    },
    LID_LOG_ERASED: {
      value: 0x00,
      name: 'Log Erased Event',
      format: 'i............',
      fields: ['num_erased']
    },
    LID_NEW_DAY: {
      value: 0x5A,
      name: 'New Day Event',
      format: 'f............',
      fields: ['commanded_basal_rate']
    },
    LID_PARAM_GLOBAL_SETTINGS: {
      value: 0x4A,
      name: 'Global Settings Change Event',
      format: 'bbbbhhbbbbbb..',
      fields: ['modified_data', 'qb_data_status', 'qb_active', 'qb_data_entry_type', 'qb_increment_units', 'qb_increment_carbs', 'button_volume', 'qb_volume', 'bolus_volume', 'reminder_volume', 'alert_volume'],
      postprocess: function (rec) {
        rec.qb_increment_units = rec.qb_increment_units * 0.001;
        rec.qb_increment_carbs = rec.qb_increment_carbs * 0.001;
        // TODO: status
      }
    },
    LID_PARAM_PUMP_SETTINGS: {
      value: 0x49,
      name: 'Pump Parameter Change Event',
      format: 'b.hbbbb.bh....',
      fields: ['modification', 'status', 'low_insulin_threshold', 'cannula_prime_size', 'is_feature_locked', 'auto_shutdown_enabled', 'oled_timeout', 'auto_shutdown_duration'],
      postprocess: function (rec) {
        rec.cannula_prime_size = rec.cannula_prime_size * 0.01;
        rec.oled_timeout = rec.oled_timeout * sundial.SEC_TO_MSEC;
        rec.auto_shutdown_duration = rec.auto_shutdown_duration * sundial.MIN_TO_MSEC * 60;
        // TODO: status
      }
    },
    LID_PARAM_REM_SETTINGS: {
      value: 0x61,
      name: 'Reminder Parameter Change Event',
      format: 'bb..hhb.......',
      fields: ['modification', 'status', 'low_bg_threshold', 'high_bg_threshold', 'site_change_days'],
      postprocess: function (rec) {
        // TODO: status
      }
    },
    LID_PARAM_REMINDER: {
      value: 0x60,
      name: 'Reminder Time Based Parameter Change Event',
      format: 'bbbbihhb...',
      fields: ['modification', 'reminder_id', 'status', 'enable', 'frequency_minutes', 'start_time', 'end_time', 'active_days'],
      postprocess: function (rec) {
        // TODO: status
      }
    },
    LID_PUMPING_RESUMED: {
      value: 0x0C,
      name: 'Pumping Resumed Event',
      format: '....h..........',
      fields: ['insulin_amount']
    },
    LID_PUMPING_SUSPENDED: {
      value: 0x0B,
      name: 'Pumping Suspended Event',
      format: '....h..........',
      fields: ['insulin_amount']
    },
    LID_TEMP_RATE_ACTIVATED: {
      value: 0x02,
      name: 'Temporary Basal Rate Activated Event',
      format: 'ff..h....',
      fields: ['percent', 'duration', 'temp_rate_id'],
      postprocess: function (rec) {
        rec.percent = rec.percent / 100;
      }
    },
    LID_TEMP_RATE_COMPLETED: {
      value: 0x0F,
      name: 'Temporary Basal Rate Completed Event',
      format: '..hi........',
      fields: ['temp_rate_id', 'time_left']
    },
    LID_TIME_CHANGED: {
      value: 0x0D,
      name: 'Time Change Event',
      format: 'ii........',
      fields: ['time_prior', 'time_after']
    },
    LID_TUBING_FILLED: {
      value: 0x3F,
      name: 'Tubing Filled Event',
      format: 'f............',
      fields: ['prime_size']
    },
    LID_USB_CONNECTED: {
      value: 0x24,
      name: 'USB Connected Event',
      format: 'f............',
      fields: ['negotiated_current_mA']
    },
    LID_USB_DISCONNECTED: {
      value: 0x25,
      name: 'USB Disconnected Event',
      format: 'f............',
      fields: ['negotiated_current_mA']
    },
    LID_USB_ENUMERATED: {
      value: 0x43,
      name: 'USB Enumerated Event',
      format: 'f............',
      fields: ['negotiated_current_mA']
    }
  };

  var IDP_TDEP = {
    name: 'Time Dependent Settings Segment Structure',
    format: 'hhihhb',
    fields: ['startTime', 'basalRate', 'carbRatio', 'TargetBG', 'ISF', 'status'],
    postprocess: function (rec) {
      rec.startTime = rec.startTime * sundial.MIN_TO_MSEC;
      rec.basalRate = rec.basalRate * 0.001;
      rec.carbRatio = rec.carbRatio * 0.001;
      // TODO status
      return rec;
    }
  };

  // Tandem represents values with false precision (https://en.wikipedia.org/wiki/False_precision),
  // so we have to specify the number of significant digits
  var SIGNIFICANT_DIGITS = 5;
  Number.prototype.toFixedNumber = function(significant){
    var pow = Math.pow(10,significant);
    return +( Math.round(this*pow) / pow );
  };

  var TIMEOUT_ERROR = 'Timeout while attempting to talk to pump';
  var SEND_INC = 5;  // amount to increment interval by if serial send pending

  var BASE_TIME = Date.UTC(2008, 0, 1, 0, 0, 0).valueOf(); /* new Date(2008, 0, 1, 0, 0, 0).valueOf();*/
  var addTimestamp = function (o, rawTime) {
    o.rawTimestamp = BASE_TIME + rawTime * sundial.SEC_TO_MSEC;
    var dt = new Date(o.rawTimestamp); // rawTimeStamp is UTC unix time
    o.jsDate = dt;
    o.deviceTime = sundial.formatDeviceTime(dt);
  };

  // This is a particularly weak checksum algorithm but that's what Insulet and Tandem use...
  var weakChecksum = function (bytes, offset, count) {
    var total = 0;
    for (var i = 0; i < count; ++i) {
      total += bytes[i + offset];
    }
    return total & 0xFFFF;
  };

  var _getName = function (list, idx) {
    for (var i in list) {
      if (list[i].value == idx) {
        return list[i].name;
      }
    }
    return 'UNKNOWN!';
  };

  var _getItem = function (list, idx) {
    for (var i in list) {
      if (list[i].value == idx) {
        return list[i];
      }
    }
    return null;
  };

  var getCommandName = function (idx) {
    return _getName(COMMANDS, idx);
  };

  var getResponseName = function (idx) {
    return _getName(RESPONSES, idx);
  };

  var getResponseById = function (idx) {
    return _getItem(RESPONSES, idx);
  };

  var getLogRecordName = function (idx) {
    return _getName(PUMP_LOG_RECORDS, idx);
  };

  var getLogRecordById = function (idx) {
    return _getItem(PUMP_LOG_RECORDS, idx);
  };

  // builds a command in an ArrayBuffer
  // the first byte is always 0x55 (SYNC),
  // the second byte is the command descriptor,
  // the third and fourth bytes are a little-endian payload length.
  // then comes the payload,
  // finally, it's followed with a 2-byte little-endian CRC of all the bytes
  // up to that point.
  // payload is any indexable array-like object that returns Numbers

  var buildPacket = function (descriptor, payloadLength, payload) {
    var buf = new ArrayBuffer(payloadLength + 9);
    var bytes = new Uint8Array(buf);
    var ctr = struct.pack(
      bytes,
      0,
      'bbb',
      SYNC_BYTE,
      descriptor.value,
      payloadLength
      );
    ctr += struct.copyBytes(bytes, ctr, payload, payloadLength);
    var checksum = weakChecksum(bytes, 1, ctr - 1);
    struct.pack(bytes, ctr, 'IS', 0, checksum); // the checksum is big-endian and timestamp always 0
    return buf;
  };

  // accepts a stream of bytes and tries to find a Tandem packet
  // at the beginning of it. in no case should there be fewer than 9 bytes
  // in the bytestream.
  // returns a packet object; if valid == true it's a valid packet
  // if packet_len is nonzero, that much should be deleted from the stream
  // if valid is false and packet_len is nonzero, the previous packet
  // should be NAKed.
  var extractPacket = function (bytes) {
    var packet = {
      valid: false,
      sync: 0,
      descriptor: 0,
      payload_len: 0,
      payload: null,
      crc: 0,
      packet_len: 0,
      body: null
    };

    var plen = bytes.length;
    if (plen < 9) {
      return packet;
    }

    // we know we have at least enough to check the packet header, so do that
    struct.unpack(bytes, 0, 'bbb', ['sync', 'descriptor', 'payload_len'], packet);
    // if the first byte isn't our sync byte, then just discard that
    // one byte and let our caller try again.
    if (packet.sync != SYNC_BYTE) {
      packet.packet_len = 1;
      return packet;
    }

    var need_len = packet.payload_len + 9;
    if (need_len > plen) {
      return packet;  // we don't have enough yet so go back for more
    }
    packet.packet_len = need_len;

    // we now have enough length for a complete packet, so calc the CRC
    packet.crc = struct.extractBEShort(bytes, packet.packet_len - 2);
    var checksum = weakChecksum(bytes, 1, packet.packet_len - 3);
    if (checksum != packet.crc) {
      // if the crc is bad, we should discard the whole packet
      // (packet_len is nonzero)
      debug('Bad Checksum!');
      debug('checksums:', packet.crc, checksum);
      return packet;
    }

    if (packet.payload_len) {
      packet.payload = new Uint8Array(packet.payload_len);
      for (var i = 0; i < packet.payload_len; ++i) {
        packet.payload[i] = bytes[i + 3];
      }
      var response = getResponseById(packet.descriptor);
      if (response && response.fields && response.format) {
        packet.payload = struct.unpack(bytes, 3, response.format, response.fields);
        if (response.postprocess) {
          response.postprocess(packet.payload);
        }
      }
    }
    packet.valid = true;
    return packet;
  };

  var tandemPacketHandler = function (buffer) {
    // first, discard bytes that can't start a packet
    var discardCount = 0;
    while (buffer.len() > discardCount && buffer.get(0) != SYNC_BYTE) {
      ++discardCount;
    }
    if (discardCount) {
      buffer.discard(discardCount);
    }

    if (buffer.len() < 9) { // all complete packets must be at least this long
      return null; // not enough there yet
    }

    // there's enough there to try, anyway
    var packet = extractPacket(buffer.bytes());
    if (packet.packet_len !== 0) {
      // remove the now-processed packet
      buffer.discard(packet.packet_len);
    }

    if (packet.valid) {
      return packet;
    }
    else {
      return null;
    }
  };

  var listenForPacket = function (timeout, callback) {
    var abortTimer = setTimeout(function () {
      clearInterval(listenTimer);
      debug('Timeout: abortTimer');
      callback(new Error(TIMEOUT_ERROR), null);
    }, timeout);

    var listenTimer = setInterval(function () {
      while (cfg.deviceComms.hasAvailablePacket()) {
        var pkt = cfg.deviceComms.nextPacket();
        if (pkt.valid) {
          clearTimeout(abortTimer);
          clearInterval(listenTimer);
          return callback(null, pkt);
        }
      }
    }, 10); // spin on this one quickly
  };

  var tandemCommand = function (command, args, callback) {
    var format = command.format;
    var payload;
    var payload_len = 0;
    if (format) {
      payload_len = struct.structlen(format);
      payload = new Uint8Array(payload_len);
      struct.pack(payload, 0, format, args);
    }

    var commandPacket = buildPacket(command, payload_len, payload);
    cfg.deviceComms.writeSerial(commandPacket, callback);
  };

  var backoff = function(err, sendFrequency, callback) {
      if(sendFrequency < (SEND_INC*10)) {
        sendFrequency += SEND_INC; //back off a bit
        console.log('now sending every ', sendFrequency, ' ms');
        return sendFrequency;
      }else{
        // giving up
        callback(Error('Please keep Uploader window in foreground and try again.'));
      }
  };

  var tandemLogRequester = function (start, end, progress, callback) {
    // TODO implement and test multi-record download commands (my pump doesn't support the command) -- Matthias
    if (__DEBUG__) {
      debug('tandemLogRequester', start, end);
      debug(new Date());
      var start_exec = new Date().getTime();
    }
    var send_seq = start;
    var receive_seq = start;
    var alarm_seq = -1;
    var recovering = false;
    var delay = [];
    var percentage = 0;
    var prevPercentage = 0;
    var sendFrequency = SEND_INC;

    var abortCallback = function () {
      if (alarm_seq == receive_seq) {
        debug('no activity in 5 seconds');
        clearInterval(sendTimer);
        clearInterval(listenTimer);

        callback(new Error(TIMEOUT_ERROR), null);
      }
      else {
        alarm_seq = receive_seq;
        abortTimer = setTimeout(abortCallback, 5000);
      }
    };
    var abortTimer = setTimeout(abortCallback, 5000); // timeout after 5 seconds

    var sendTimer = setInterval(function () {
      if (send_seq % 1000 === 0) {
        debug('requesting ', send_seq);
      }
      if (!recovering) {
        tandemCommand(COMMANDS.LOG_ENTRY_SEQ_REQ, [send_seq++], function (err) {
          if(err) {
            if(err.message === 'pending') {
              sendFrequency = backoff(err,sendFrequency,callback);
            }else{
              clearInterval(sendTimer);
              callback(err,null);
            }
          }
        });
      }
      if (send_seq > end) {
        clearInterval(sendTimer);
      }
    }, sendFrequency); //if we spin too quickly on this, packets don't get sent when window doesn't have focus

    var listenTimer = setInterval(function () {
      while (cfg.deviceComms.hasAvailablePacket()) {
        var processPacket = function (pkt) {
          if (pkt.valid &&
            pkt.descriptor == RESPONSES.LOG_ENTRY_TE.value &&
            pkt.payload['header_log_seq_no'] >= receive_seq) {
            if (receive_seq != pkt.payload['header_log_seq_no']) {
              if (!recovering) {
                recovering = true;
                send_seq = receive_seq + 1;
                debug('recovering ', receive_seq);
                tandemCommand(COMMANDS.LOG_ENTRY_SEQ_REQ, [receive_seq], function (err) {
                  if(err) {
                    callback(err,null);
                  }
                });
              } // drop out-of-order packets on the floor.  They will be re-requested.
            }
            else {
              if (recovering) {
                debug('recovered ', receive_seq, pkt);
              }
              receive_seq = pkt.payload['header_log_seq_no'] + 1;
              recovering = false;

              if(start !== end) {
                //only update progress if not binary search
                percentage = ((receive_seq-start)/(end-start) * 90)+10;
                if(percentage > (prevPercentage+1)) {
                  //only update progress to UI if there's an increase of at least 1 percent
                  prevPercentage = percentage;
                  progress(percentage);
                }
              }

              if (receive_seq % 1000 === 0) {
                debug('received ', receive_seq, ' of ', end);
              }
              callback(null, pkt);
              if (receive_seq > end) {
                if (__DEBUG__) {
                  var end_exec = new Date().getTime();
                  var time = end_exec - start_exec;
                  debug('Execution time of tandemLogRequester: ' + time);
                }
                clearInterval(listenTimer);
                clearTimeout(abortTimer);
              }
            }
          }
        };
        processPacket(cfg.deviceComms.nextPacket());
        delay.forEach(processPacket);
      }
    }, 1);
  };

  var newestEventRequester = function (start, end, progress, callback) {
    var send_seq = start;
    var end_seq = end;
    var receive_seq = start;
    var alarm_seq = -1;
    var recovering = false;
    var sendFrequency = SEND_INC;

    // this contains only the log events that we consider to define
    // a set of events that can truly be considered "pump data"
    // (basically a subset of the log records we currently parse)
    var headerIdFilter = [
      PUMP_LOG_RECORDS.LID_BASAL_RATE_CHANGE.value,
      PUMP_LOG_RECORDS.LID_BG_READING_TAKEN.value,
      PUMP_LOG_RECORDS.LID_BOLEX_ACTIVATED.value,
      PUMP_LOG_RECORDS.LID_BOLEX_COMPLETED.value,
      PUMP_LOG_RECORDS.LID_BOLUS_ACTIVATED.value,
      PUMP_LOG_RECORDS.LID_BOLUS_COMPLETED.value,
      PUMP_LOG_RECORDS.LID_BOLUS_REQUESTED_MSG1.value,
      PUMP_LOG_RECORDS.LID_BOLUS_REQUESTED_MSG2.value,
      PUMP_LOG_RECORDS.LID_BOLUS_REQUESTED_MSG3.value
    ];

    var abortCallback = function () {
      if (alarm_seq == receive_seq) {
        debug('no activity in 5 seconds');
        clearInterval(sendTimer);
        clearInterval(listenTimer);

        callback(new Error(TIMEOUT_ERROR), null);
      }
      else {
        alarm_seq = receive_seq;
        abortTimer = setTimeout(abortCallback, 5000);
      }
    };
    var abortTimer = setTimeout(abortCallback, 5000); // timeout after 5 seconds

    var sendTimer = setInterval(function () {
      if (send_seq % 1000 === 0) {
        console.log('requesting', send_seq);
      }
      if (!recovering) {
        tandemCommand(COMMANDS.LOG_ENTRY_SEQ_REQ, [send_seq--], function (err) {
          if(err) {
            if(err.message === 'pending') {
              sendFrequency = backoff(err,sendFrequency,callback);
            }else{
              clearInterval(sendTimer);
              callback(err,null);
            }
          }
        });
      }
      if (send_seq < end_seq) { // we've gone back far enough
        clearInterval(sendTimer);
      }
    }, sendFrequency); //if we spin too quickly on this, packets don't get sent when window doesn't have focus

    var listenTimer = setInterval(function () {
      while (cfg.deviceComms.hasAvailablePacket()) {
        var processPacket = function (pkt) {
          if (pkt.valid &&
            pkt.descriptor == RESPONSES.LOG_ENTRY_TE.value &&
            pkt.payload['header_log_seq_no'] <= receive_seq) {
            if (receive_seq != pkt.payload['header_log_seq_no']) {
              if (!recovering) {
                recovering = true;
                send_seq = receive_seq - 1;
                debug('recovering ', receive_seq);
                tandemCommand(COMMANDS.LOG_ENTRY_SEQ_REQ, [receive_seq], function (err) {
                  if(err) {
                    callback(err,null);
                  }
                });
              } // drop out-of-order packets on the floor.  They will be re-requested.
            }
            else {
              if (recovering) {
                debug('recovered ', receive_seq, pkt);
              }
              receive_seq = pkt.payload['header_log_seq_no'] - 1;
              recovering = false;

              if (headerIdFilter.indexOf(pkt.payload.header_id) === -1 || pkt.payload.name  === undefined) {
                if(__DEBUG__) {
                  debug('filtered record: ', pkt.payload.header_id + ', ' + pkt.payload.name);
                  debug('filtered: ', pkt);
                }
                end_seq--;
              }
              else{
                clearInterval(sendTimer);
                clearInterval(listenTimer);
                clearTimeout(abortTimer);
                cfg.deviceComms.flush(); // making sure we flush the buffers
                debug('Found newest event: ',pkt);
                progress(5);
                callback(null,pkt);
              }

              if (receive_seq < end_seq) {
                debug('We did not find any events');
                clearInterval(listenTimer);
                clearTimeout(abortTimer);
              }
            }
          }
        };
        processPacket(cfg.deviceComms.nextPacket());
      }
    }, 1);
  };

  var tandemCommandResponse = function (command, args, callback) {
    tandemCommand(command, args, function () {
      // once we've sent the command, start listening for a response
      // but if we don't get one in 2 seconds give up
      listenForPacket(2000, callback);
    });
  };

  // callback is called when EOF happens with all records retrieved
  var tandemDownloadRecords = function (progress, data, callback) {
    var retval = [];
    var entries;
    var end_seq;
    var start_seq;

    function iterate(err, result) {
      if (err) {
        debug('error retrieving record ', result);
        callback(err, null);
      }
      else {
        if (!result.payload.tdeps) {
          retval.push(result.payload);
        }
        if (result.payload.header_log_seq_no == end_seq) {
          debug('fetched all records');
          data.log_records = retval;
          callback(null, data);
        }
      }
    }

    end_seq = data.end_seq;
    start_seq = data.start_seq;
    tandemLogRequester(start_seq, end_seq, progress, iterate);
  };

  var tandemFetchEventRange = function (progress, data, callback) {
    tandemDownloadRecords(progress, data, function (err, retval) {
      if (err) {
        debug('fetch failed');
        callback(err, null);
      } else {
        debug('tandemFetchEventRange:', retval);
        tandemFetchSettings(progress, data, function () {
          callback(null, data);
        });
      }
    });
  };

  var tandemFetchSettings = function (progress, data, callback) {
    var profile_ids = [];
    var parsed_profiles = [];

    function iterate(err, result) {
      if (err) {
        debug('error reading settings');
        callback(err, null);
      }
      else {
        if (result.valid && result.descriptor == RESPONSES.IDP_TE.value) {
          parsed_profiles.push(result.payload);
          var profile_id = profile_ids.shift();
          if (profile_id === undefined) {
            data.profiles = parsed_profiles;
            debug('parsed profiles: ', parsed_profiles);
            callback(null, data);
          }
          else {
            tandemCommandResponse(COMMANDS.IDP_REQ, [profile_id], iterate);
          }
        }
      }
    }

    tandemCommandResponse(COMMANDS.GLOBALS_REQ, null, function (err, pkt) {
      if (err) {
        debug('Error reading globals ', err);
        callback(err, null);
      }
      else {
        tandemCommandResponse(COMMANDS.IDP_LIST_REQ, null, function (err, pkt) {
          if (err) {
            debug('Error reading globals ', err);
            callback(err, null);
          }
          else {
            var num_profiles = pkt.payload['num_available'];
            for (var i = 1; i <= num_profiles; i++) {
              profile_ids.push(pkt.payload['slot' + i]);
            }
            tandemCommandResponse(COMMANDS.IDP_REQ, [profile_ids.shift()], iterate);
          }
        });
      }
    });
  };


  var tandemFetch = function (progress, data, callback) {
    if (__DEBUG__) {
      var start_exec = new Date().getTime();
    }
    debug('getting event ranges');
    var entries;
    var end_seq;
    var start_seq;

    var minIndex;
    var maxIndex;
    var currentIndex;
    var currentElement; //TIME
    var searchElement;// = new Date().getTime() - 90 * 24 * 60 * 60 * 1000; //Hardcoded to 90 days

    function getNewestEvent(err, result) {

      if (err) {
        debug('error retrieving record ', result);
        callback(err, null);
      }

      searchElement = result.payload.rawTimestamp - 90 * 24 * 60 * 60 * 1000;
      if(__DEBUG__) {
        debug('newest record: ', result.payload.jsDate);
        debug('newest: ', result);
      }
      debug('end_seq after finding newest record: ', result.payload.header_log_seq_no);
      maxIndex = result.payload.header_log_seq_no;
      data.end_seq = result.payload.header_log_seq_no;
      tandemLogRequester(start_seq, start_seq, progress, getOldestEvent);

    }

    function getOldestEvent(err, result) {

      if (err) {
        debug('error retrieving record ', result);
        callback(err, null);
      }
      else {
        if(__DEBUG__) {
          debug('oldest record: ', result.payload.jsDate);
          debug('oldest: ', result);
        }
        minIndex = start_seq;
        currentIndex = (minIndex + maxIndex) / 2 | 0;
        tandemLogRequester(currentIndex, currentIndex, progress, binarySearch);
      }
    }

    function binarySearch(err, result) {

      if (err) {
        debug('error retrieving record ', result);
        callback(err, null);
      }
      else {
        if (minIndex <= maxIndex) {

          currentElement = result.payload.rawTimestamp;

          if (currentElement < searchElement) {
            minIndex = currentIndex + 1;
          }
          else if (currentElement > searchElement) {
            maxIndex = currentIndex - 1;
          }
          else {
            data.start_seq = currentIndex;
            tandemFetchEventRange(progress, data, callback);
          }
          currentIndex = (minIndex + maxIndex) / 2 | 0;
          tandemLogRequester(currentIndex, currentIndex, progress, binarySearch);
        } else {

          debug('90 day, closest record: ', result);

          data.start_seq = currentIndex;
          if(__DEBUG__) {
            var end_exec = new Date().getTime();
            var time = end_exec - start_exec;
            debug('Execution time for binary search: ' + time);
          }
          progress(10);
          tandemFetchEventRange(progress, data, callback);
        }
      }
    }

    debug('requesting log size');
    tandemCommandResponse(COMMANDS.LOG_SIZE_REQ, null, function (err, result) {
      if (err) {
        debug('Error reading log size ', err);
        callback(err, null);
      }
      else {
        if (result.valid && (result.descriptor == RESPONSES.LOG_SIZE_TE.value)) {
          entries = result.payload['entries'];
          end_seq = result.payload['end_seq'];
          start_seq = result.payload['start_seq']; // limit to 3000 for debugging
          debug('end_seq before looking for newest event: ',end_seq);
          newestEventRequester(end_seq, start_seq, progress, getNewestEvent);
        }
      }
    });
  };

  var filterLogEntries = function (types, log_records) {
    var neededLogIds = [];
    types.forEach(function (element) { neededLogIds.push(element.value); });
    return log_records.filter(function (record) {
      return neededLogIds.indexOf(record.header_id) >= 0;
    });
  };

  var buildSettingsRecords = function buildSettingsRecord(data, postrecords) {
    var activeName = data.profiles[0].name;
    var basalSchedules = {};
    var carbSchedules = {}; // TODO only basal schedules are represented as profile-dependent in tidepool
    var sensitivitySchedules = {}; // TODO only basal schedules are represented as profile-dependent in tidepool
    var targetSchedules = {}; // TODO only basal schedules are represented as profile-dependent in tidepool
    data.profiles.forEach(function (profile) {
      var scheduleName = profile.name;
      var schedule = [];
      var carbSchedule = [];
      var sensitivitySchedule = [];
      var targetSchedule = [];
      profile.tdeps.forEach(function (tdep) {
        schedule.push({ rate: Math.fround(tdep['basalRate']), start: tdep['startTime'] });
        carbSchedule.push({ amount: Math.fround(tdep['carbRatio']), start: tdep['startTime'] });
        sensitivitySchedule.push({ amount: tdep['ISF'], 'start': tdep['startTime'] });
        targetSchedule.push({ target: tdep['TargetBG'], start: tdep['startTime'] });
      });
      basalSchedules[scheduleName] = schedule;
      carbSchedules[scheduleName] = carbSchedule;
      sensitivitySchedules[scheduleName] = sensitivitySchedule;
      targetSchedules[scheduleName] = targetSchedule;
    });

    var postsettings = cfg.builder.makePumpSettings()
      .with_activeSchedule(activeName)
      .with_units({ carb: 'grams', bg: 'mg/dL' })
      .with_basalSchedules(basalSchedules)
      .with_carbRatio(carbSchedules[activeName])
      .with_insulinSensitivity(sensitivitySchedules[activeName])
      .with_bgTarget(targetSchedules[activeName])
      .with_time(sundial.applyTimezone(data.log_records[data.log_records.length - 1].jsDate, cfg.timezone).toISOString())
      .with_deviceTime(data.log_records[data.log_records.length - 1].deviceTime)
      .with_timezoneOffset(sundial.getOffsetFromZone(data.log_records[data.log_records.length - 1].jsDate, cfg.timezone))
      .with_conversionOffset(0)
      .done();

    postrecords.push(postsettings);

    var records = filterLogEntries([PUMP_LOG_RECORDS.LID_IDP, PUMP_LOG_RECORDS.LID_IDP_BOLUS,
      PUMP_LOG_RECORDS.LID_IDP_LIST, PUMP_LOG_RECORDS.LID_IDP_MSG2, PUMP_LOG_RECORDS.LID_IDP_TD_SEG,
      PUMP_LOG_RECORDS.LID_PARAM_GLOBAL_SETTINGS], data.log_records);
    return postrecords;
  };

  var buildTimeChangeRecords = function (data, records) {
    var timeChangeLogs = filterLogEntries(
      [PUMP_LOG_RECORDS.LID_TIME_CHANGED],
      data.log_records
    );

    var dateChangeLogs = filterLogEntries(
      [PUMP_LOG_RECORDS.LID_DATE_CHANGED],
      data.log_records
    );

    var postrecords = [];

    for (var i = 0; i < timeChangeLogs.length; ++i) {
      var tc = timeChangeLogs[i];
      var tc_base = sundial.floor(tc.rawTimestamp, 'day').valueOf();

      // look for a corresponding date change event
      var found = false;
      var index = tc.index;
      var lastIndex = data.log_records[data.log_records.length - 1].index;
      var SEARCH_THRESHOLD = 5;
      var start = index < SEARCH_THRESHOLD ? 0 : index - SEARCH_THRESHOLD; // look at x entries before
      var end = (index + SEARCH_THRESHOLD) < lastIndex ?
        index + SEARCH_THRESHOLD : lastIndex; // and up to x entries after
      for (var k = start; k <= end; k++) {
        var event = _.find(dateChangeLogs, {index: k});
        if (event) {
          found = true;
          var datetimechange = cfg.builder.makeDeviceEventTimeChange()
            .with_change({
              from: sundial.formatDeviceTime(BASE_TIME + (event.date_prior * 864e5) + tc.time_prior),
              to: sundial.formatDeviceTime(BASE_TIME + (event.date_after * 864e5) + tc.time_after),
              agent: 'manual'
            })
            .with_deviceTime(tc.deviceTime)
            .set('jsDate', tc.jsDate)
            .set('index', tc.index);
          postrecords.push(datetimechange);

          // remove the date change event from dateChangeLogs so that we don't process it twice
          dateChangeLogs = _.without(dateChangeLogs, event);
        }
      }

      if (!found) { // a regular time change event
        var timechange = cfg.builder.makeDeviceEventTimeChange()
          .with_change({
            from: sundial.formatDeviceTime(tc_base + tc.time_prior),
            to: sundial.formatDeviceTime(tc_base + tc.time_after),
            agent: 'manual'
          })
          .with_deviceTime(tc.deviceTime)
          .set('jsDate', tc.jsDate)
          .set('index', tc.index);
        postrecords.push(timechange);
      }
    }

    for (var j = 0; j < dateChangeLogs.length; ++j) {
      var dc = dateChangeLogs[j];
      var dc_base = BASE_TIME;
      var datechange = cfg.builder.makeDeviceEventTimeChange()
        .with_change({
          from: sundial.formatDeviceTime(BASE_TIME + dc.date_prior * 864e5),
          to: sundial.formatDeviceTime(BASE_TIME + dc.date_after * 864e5),
          agent: 'manual'
        })
        .with_deviceTime(dc.deviceTime)
        .set('jsDate', dc.jsDate)
        .set('index', dc.index);
      postrecords.push(datechange);
    }

    var mostRecent = sundial.applyTimezone(data.log_records[data.log_records.length - 1].jsDate, cfg.timezone).toISOString();
    debug('Most recent datum at', mostRecent);
    var tzoUtil = new TZOUtil(
      cfg.timezone,
      mostRecent, //TODO: or should we be using settings.time here?
      postrecords
    );

    cfg.tzoUtil = tzoUtil;
    return records.concat(tzoUtil.records);
  };

  var buildBolusRecords = function (data, records) {
    var bolusLogs = filterLogEntries([
        PUMP_LOG_RECORDS.LID_BOLUS_ACTIVATED,
        PUMP_LOG_RECORDS.LID_BOLUS_COMPLETED,
        PUMP_LOG_RECORDS.LID_BOLEX_ACTIVATED,
        PUMP_LOG_RECORDS.LID_BOLEX_COMPLETED,
        PUMP_LOG_RECORDS.LID_BOLUS_REQUESTED_MSG1,
        PUMP_LOG_RECORDS.LID_BOLUS_REQUESTED_MSG2,
        PUMP_LOG_RECORDS.LID_BOLUS_REQUESTED_MSG3
      ],
      data.log_records
    );
    var boluses = {};
    bolusLogs.forEach(function(event) {
      var bolusId = event.bolus_id;
      var bolus = _.defaults({ bolus_id: bolusId }, boluses[bolusId], event);
      if (event.header_id === PUMP_LOG_RECORDS.LID_BOLUS_ACTIVATED.value) {
        bolus.startDeviceTime = event.deviceTime;
      }
      if (event.header_id === PUMP_LOG_RECORDS.LID_BOLEX_ACTIVATED.value) {
        bolus.extendedStartDeviceTime = event.deviceTime;
      }
      if (event.header_id === PUMP_LOG_RECORDS.LID_BOLEX_COMPLETED.value) {
        bolus.endDeviceTime = event.deviceTime;
      }
      if (event.header_id === PUMP_LOG_RECORDS.LID_BOLUS_REQUESTED_MSG1.value) {
        bolus.bc_iob = event.iob;
        bolus.wizardDeviceTime = event.deviceTime;
      }
      boluses[bolusId] = bolus;
    });
    for (var key in boluses) {
      var bolus = boluses[key];
      var record;

      // bolus records
      if (bolus.bolex_size !== undefined || bolus.type === 'extended') {
        if (bolus.bolus_size !== undefined || bolus.bolus_insulin_requested !== undefined) {
          record = cfg.builder.makeDualBolus();
        }
        else {
          record = cfg.builder.makeSquareBolus();
        }
      }
      else {
        record = cfg.builder.makeNormalBolus();
      }
      record = record.with_deviceTime(bolus.deviceTime);
      if (bolus.bolex_size !== undefined) {
        // extended bolus
        // first case: extended bolus was cancelled
        if (bolus.bolex_size !== bolus.bolex_insulin_delivered) {
          record = record.with_duration(
            Date.parse(bolus.endDeviceTime) - Date.parse(bolus.extendedStartDeviceTime)
          );
          // cancelled before any insulin was given on dual bolus
          if (bolus.bolex_insulin_delivered === undefined) {
            record = record.with_extended(0);
          }
          else {
            record = record.with_extended(bolus.bolex_insulin_delivered);
          }
          record = record.with_expectedExtended(bolus.bolex_size)
            .with_expectedDuration(bolus.duration);
        }
        // other case: extended bolus completed
        else {
          record = record.with_extended(bolus.bolex_insulin_delivered);
          record = record.with_duration(bolus.duration);
        }
      }
      if (bolus.bolus_size !== undefined || bolus.insulin_delivered !== undefined) {
        if (bolus.bolus_size !== bolus.insulin_delivered) {
          record = record.with_normal(bolus.insulin_delivered);
          record = record.with_expectedNormal(bolus.bolex_size);
        }
        else {
          record = record.with_normal(bolus.insulin_delivered);
        }
      }
      // non-extended bolus cancelled before any insulin was given
      if ((bolus.type == 'standard' || bolus.type === 'quickbolus') &&
        bolus.bolus_size === undefined) {
        record.with_normal(0)
          .with_expectedNormal(bolus.insulin_requested);
      }
      // extended bolus cancelled before any insulin was given
      if (bolus.type == 'extended' && bolus.bolex_size === undefined) {
        record.with_duration(0)
          .with_extended(0)
          .with_expectedDuration(bolus.duration)
          .with_expectedExtended(bolus.bolex_insulin_requested);
      }
      record = record.set('index', bolus.index);
      cfg.tzoUtil.fillInUTCInfo(record, bolus.jsDate);
      records.push(record.done());

      // wizard records
      if (_.includes(['standard', 'extended'], bolus.bolus_option) &&
        (bolus.correction_bolus_included || (bolus.food_bolus_size > 0))) {
        // a wizard bolus can be a correction bolus or food bolus (or both)

        var netBolus = null;
        if (bolus.correction_bolus_included) {
          netBolus = bolus.correction_bolus_size + bolus.food_bolus_size;
        }
        else {
          netBolus = bolus.food_bolus_size;
        }

        var wizard_record = cfg.builder.makeWizard()
          .with_deviceTime(bolus.wizardDeviceTime)
          .with_recommended({
            carb: bolus.food_bolus_size,
            correction: bolus.correction_bolus_size,
            net: netBolus.toFixedNumber(SIGNIFICANT_DIGITS)
          })
          .with_bgInput(bolus.bg)
          .with_carbInput(bolus.carb_amount)
          .with_insulinOnBoard(bolus.bc_iob)
          .with_insulinCarbRatio(bolus.carb_ratio)
          .with_insulinSensitivity(bolus.isf)
          .with_bgTarget({
            target: bolus.target_bg
          })
          .with_bolus(record)
          .with_units('mg/dL')
          .set('index', bolus.index);
        cfg.tzoUtil.fillInUTCInfo(wizard_record, bolus.jsDate);
        wizard_record = wizard_record.done();
        records.push(wizard_record);
      }
    }
    return records;
  };

  var buildBasalRecords = function (data, records) {
    var basalRecords = filterLogEntries(
      [PUMP_LOG_RECORDS.LID_BASAL_RATE_CHANGE],
      data.log_records
    );
    var postbasal = null;
    for (var b = 0; b < basalRecords.length; ++b) {
      var event = basalRecords[b];

      switch (event.change_type) {
        case 'only_timed_segment':
        case 'new_profile':
        case 'temp_rate_end':
        case 'pump_resumed':
          // TODO: remove scary logging when confident that this situation (command != base)
          // either does not arise or is handled
          if (event.command_basal_rate !== event.base_basal_rate) {
            console.log('COMMAND BASAL NOT EQUAL TO BASE!!');
          }
          postbasal = cfg.builder.makeScheduledBasal()
            .with_deviceTime(event.deviceTime)
            .with_rate(event.command_basal_rate)
            .set('index', event.index)
            .with_payload({personalProfileIndex : event.idp});
          cfg.tzoUtil.fillInUTCInfo(postbasal, event.jsDate);
          break;
        case 'temp_rate_start':
          postbasal = cfg.builder.makeTempBasal()
            .with_deviceTime(event.deviceTime)
            .with_rate(event.command_basal_rate)
            .set('index', event.index);
          cfg.tzoUtil.fillInUTCInfo(postbasal, event.jsDate);
          break;
        case 'pump_suspended':
          postbasal = cfg.builder.makeSuspendBasal()
            .with_deviceTime(event.deviceTime)
            .set('index', event.index);
          cfg.tzoUtil.fillInUTCInfo(postbasal, event.jsDate);
          break;
      }
      // there are some unhandled change types, so it's sometimes null
      // TODO: be certain about this ^
      if (postbasal != null) {
        records.push(postbasal);
      }
    }
    return records;
  };

  var buildNewDayRecords = function(data, records) {
    var newDayRecords = filterLogEntries([PUMP_LOG_RECORDS.LID_NEW_DAY], data.log_records);

    for (var b = 0; b < newDayRecords.length; ++b) {
      var event = newDayRecords[b];
      var rate = event.commanded_basal_rate;
      if ((rate !== null) && (rate > 0)) {
        // new day event; breaks up flat-rate basals
        var postrecord = cfg.builder.makeScheduledBasal()
            .with_deviceTime(event.deviceTime)
            .with_rate(rate)
            .set('index', event.index);
        cfg.tzoUtil.fillInUTCInfo(postrecord, event.jsDate);
        postrecord.set('type', 'new-day');
        records.push(postrecord);
      }
    }
    return records;
  };

  var buildCartridgeChangeRecords = function (data, records) {
    var cartridgeRecords = filterLogEntries([PUMP_LOG_RECORDS.LID_CARTRIDGE_FILLED], data.log_records);
    /*
   cartridgeRecords.forEach(function(record) {
     records.push(cfg.builder.makeDeviceMetaReservoirChange());
   });
   */
    return records;
  };
  var buildCannulaChangeRecords = function (data, records) {
    return records;
  };

  var buildBGRecords = function (data, records) {
    var bgRecords = filterLogEntries([PUMP_LOG_RECORDS.LID_BG_READING_TAKEN], data.log_records);
    bgRecords.forEach(function (bgEntry) {
      var bgRecord = cfg.builder.makeSMBG()
        .with_deviceTime(bgEntry.deviceTime)
        .with_subType('manual')
        .with_value(bgEntry.bg)
        .with_units('mg/dL')
        .set('index',bgEntry.index);
      cfg.tzoUtil.fillInUTCInfo(bgRecord, bgEntry.jsDate);
      bgRecord.done();
      records.push(bgRecord);
    });
    return records;
  };

  var probe = function (cb, data) {
    tandemCommandResponse(COMMANDS.VERSION_REQ, null, function (err, result) {
      if (err) {
        console.log(err);
        //TODO: attempt another connect?
        cb(err, null);
      }
      else {
        console.log('t:slim found: ', result);
        if (data == null) {
          data = {};
        }
        data.deviceId = 'Tandem ' + result.payload.model_no + ' ' + result.payload.pump_sn;
        data.model_no = result.payload.model_no;
        data.pump_sn = result.payload.pump_sn;
        cb(null, data);
      }
    });
  };

  return {
    setup: function (deviceInfo, progress, cb) {
      debug('in setup!');
      progress(100);
      cb(null, { stage: 'setup', deviceInfo: deviceInfo });
    },

    connect: function (progress, data, cb) {
<<<<<<< HEAD
      debug('connecting');
      data.deviceInfo.bitrate = 921600;
      data.deviceInfo.ctsFlowControl = true;
=======
      console.log('connecting');
>>>>>>> 38ea3f8b
      cfg.deviceComms.connect(data.deviceInfo, tandemPacketHandler, probe, function (err) {
        if(err) {
          cb(err,null);
        }else{
          cfg.deviceComms.flush();
          progress(100);
          data.stage = 'connect';
          cb(null, data);
        }
      });
    },

    getConfigInfo: function (progress, data, cb) {
      debug('in getConfigInfo');
      data.stage = 'getConfigInfo';
      progress(100);
      probe(cb, data);
    },

    fetchData: function (progress, data, cb) {
      debug('in fetchData');
      tandemFetch(progress, data, cb);
      data.stage = 'fetchData';
    },

    processData: function (progress, data, cb) {
      debug('in processData');
      progress(100);
      data.stage = 'processData';
      cb(null, data);
    },

    uploadData: function (progress, data, cb) {
      data.stage = 'uploadData';
      progress(0);
      var deviceId = 'tandemTslim' + data.model_no + data.pump_sn;
      cfg.builder.setDefaults({ deviceId: deviceId });

      var postrecords = [], settings = null;
      /*
        Because pump shut-down interferes with BtUTC, anywhere
        where a pump shut-down appears in records to be processed
        we only attempt to process and upload the data following
        the most recent device shut-down.
      */
      if (!__DEBUG__) {
        data.log_records = _.takeRightWhile(data.log_records, function(rec) {
          if (rec.change_type && rec.change_type === 'pump_shut_down') {
            return false;
          }
          return true;
        });
      }

      postrecords = buildSettingsRecords(data, postrecords);
      if (!_.isEmpty(postrecords)) {
        settings = postrecords[0];
      }
      postrecords = buildTimeChangeRecords(data, postrecords);
      postrecords = buildBolusRecords(data, postrecords);
      // TODO these are pending on new document from Tandem
      // postrecords = buildAlarmRecords(data, postrecords);
      // postrecords = buildOcclusionRecords(data, postrecords);

      //postrecords = buildSuspendRecords(data, postrecords);
      //postrecords = buildResumeRecords(data, postrecords);

      postrecords = buildBasalRecords(data, postrecords);
      postrecords = buildNewDayRecords(data, postrecords);
      postrecords = buildBGRecords(data, postrecords);
      // sort by time for the simulator
      postrecords = _.sortBy(postrecords, function(d) { return d.time; });
      var simulator = tandemSimulatorMaker.make({settings: settings, profiles:data.profiles});

      for (var n = 0; n < postrecords.length; ++n) {
        var datum = postrecords[n];
        switch (datum.type) {
          case 'basal':
            simulator.basal(datum);
            break;
          case 'bolus':
            simulator.bolus(datum);
            break;
          case 'deviceEvent':
            if (datum.subType === 'timeChange') {
              simulator.changeDeviceTime(datum);
            }
            else {
              debug('Unknown deviceEvent subType:', datum.subType);
            }
            break;
          case 'pumpSettings':
            simulator.pumpSettings(datum);
            break;
          case 'smbg':
            simulator.smbg(datum);
            break;
          case 'wizard':
            simulator.wizard(datum);
            break;
          case 'new-day':
            simulator.newDay(datum);
            break;
          default:
            debug('[Hand-off to simulator] Unhandled type!', datum.type);
        }
      }
      simulator.finalBasal();
      data.post_records = [];

      var sessionInfo = {
        deviceTags: ['insulin-pump'],
        deviceManufacturers: ['Tandem'],
        deviceModel: 'pump:' + data.model_no,
        deviceSerialNumber: String(data.pump_sn),
        deviceId: deviceId,
        start: sundial.utcDateString(),
        timeProcessing: cfg.tzoUtil.type,
        tzName: cfg.timezone,
        version: cfg.version
      };

      cfg.api.upload.toPlatform(
        simulator.getEvents(),
        sessionInfo,
        progress,
        cfg.groupId,
        function (err, result) {
          if (err) {
            debug('Error: ', err);
            debug('Result: ', result);
            progress(100);
            return cb(err, data);
          } else {
            progress(100);
            data.post_records = data.post_records.concat(postrecords);
            return cb(null, data);
          }
        }
        );
    },

    disconnect: function (progress, data, cb) {
      debug('disconnect');
      progress(100);
      data.disconnect = true;
      cb(null, data);
    },

    cleanup: function (progress, data, cb) {
      debug('in cleanup');
      progress(0);
      cfg.deviceComms.clearPacketHandler();
      cfg.deviceComms.disconnect(function () {
        progress(100);
        data.stage = 'cleanup';
        cb(null, data);
      });
    }
  };
};<|MERGE_RESOLUTION|>--- conflicted
+++ resolved
@@ -15,11 +15,7 @@
  * == BSD2 LICENSE ==
  */
 
-<<<<<<< HEAD
- /* global __DEBUG__ */
-=======
 /* globals __DEBUG__ */
->>>>>>> 38ea3f8b
 
 var _ = require('lodash');
 var struct = require('./../struct.js')();
@@ -1662,13 +1658,7 @@
     },
 
     connect: function (progress, data, cb) {
-<<<<<<< HEAD
-      debug('connecting');
-      data.deviceInfo.bitrate = 921600;
-      data.deviceInfo.ctsFlowControl = true;
-=======
       console.log('connecting');
->>>>>>> 38ea3f8b
       cfg.deviceComms.connect(data.deviceInfo, tandemPacketHandler, probe, function (err) {
         if(err) {
           cb(err,null);
