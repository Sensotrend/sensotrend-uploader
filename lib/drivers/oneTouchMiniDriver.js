/*
 * == BSD2 LICENSE ==
 * Copyright (c) 2014, Tidepool Project
 *
 * This program is free software; you can redistribute it and/or modify it under
 * the terms of the associated License, which is identical to the BSD 2-Clause
 * License as published by the Open Source Initiative at opensource.org.
 *
 * This program is distributed in the hope that it will be useful, but WITHOUT
 * ANY WARRANTY; without even the implied warranty of MERCHANTABILITY or FITNESS
 * FOR A PARTICULAR PURPOSE. See the License for more details.
 *
 * You should have received a copy of the License along with this program; if
 * not, you can obtain one from Tidepool Project at tidepool.org.
 * == BSD2 LICENSE ==
 */

var _ = require('lodash');
var async = require('async');
var moment = require('moment-timezone');
var sundial = require('sundial');
var crcCalculator = require('../crc.js');
var struct = require('../struct.js')();

module.exports = function (config) {
  var cfg = _.clone(config);
  cfg.deviceData = null;
  var serialDevice = config.deviceComms;

  var STX = 0x02;
  var ETX = 0x03;

  var LINK_CTRL_MASK = {
    MORE: 0x10,
    DISC: 0x08,
    ACK : 0x04,
    E   : 0x02,     // last bit of "expected" (receive) counter
    S   : 0x01,      // last bit of send counter
    NONE: 0x00
  };

  var send_bit = 0;
  var expected_receive_bit = 0;

  var buildLinkControlByte = function(lcb) {
    lcb |= send_bit;
    lcb |= expected_receive_bit;
    return lcb;
  };

  // builds a command in an ArrayBuffer
  // The first byte is always 0x01 (SYNC),
  // the second and third bytes are a little-endian payload length.
  // then comes the payload,
  // finally, it's followed with a 2-byte little-endian CRC of all the bytes
  // up to that point.
  // payload is any indexable array-like object that returns Numbers

  var buildPacket = function (linkctrl, payloadLength, payload) {
    var datalen = payloadLength + 6;
    var buf = new ArrayBuffer(datalen);
    var bytes = new Uint8Array(buf);
    var link = buildLinkControlByte(linkctrl);
    var ctr = struct.pack(bytes, 0, 'bbb', STX, datalen, link);
    if (payloadLength) {
      ctr += struct.copyBytes(bytes, ctr, payload, payloadLength);
    }
    bytes[ctr++] = ETX;
    var crc = crcCalculator.calcCRC_A(bytes, ctr);
    struct.pack(bytes, ctr, 's', crc);
    return buf;
  };

  var buildAckPacket = function() {
    return buildPacket(LINK_CTRL_MASK.NONE, 0);
  };

  var buildDisconnectPacket = function() {
    send_bit = LINK_CTRL_MASK.S;
    expected_receive_bit = LINK_CTRL_MASK.E;
    return buildPacket(LINK_CTRL_MASK.DISC, 0);
  };

  var buildReadSoftwareVersion = function() {
    var cmd = [0x05, 0x0D, 0x02];
    return buildPacket(LINK_CTRL_MASK.NONE, cmd.length, cmd);
  };

  var buildReadSerialNumber = function() {
    var cmd = [0x05, 0x0B, 0x02, 0x00, 0x00, 0x00, 0x00, 0x84, 0x6A, 0xE8, 0x73, 0x00];
    return buildPacket(LINK_CTRL_MASK.NONE, cmd.length, cmd);
  };

  var buildDeleteAllRecords = function() {
    var cmd = [0x05, 0x1A];
    return buildPacket(LINK_CTRL_MASK.NONE, cmd.length, cmd);
  };

  var buildReadRecordNumber = function(recnum) {
    var cmd = [0x05, 0x1F, 0x00, 0x00];  // the two 0s are filled with the rec #
    struct.pack(cmd, 2, 's', recnum);
    return buildPacket(LINK_CTRL_MASK.NONE, cmd.length, cmd);
  };

  var buildGetRecordCount = function() {
    return buildReadRecordNumber(501);  // magic number that means 'tell me how many records you have'
  };

  var buildGetUnitSettings = function() {
    var cmd = [0x05, 0x09, 0x02, 0x09, 0x00, 0x00, 0x00, 0x00];
    return buildPacket(LINK_CTRL_MASK.NONE, cmd.length, cmd);
  };

  var buildReadDateFormat = function() {
    var cmd = [0x05, 0x08, 0x02, 0x00, 0x00, 0x00, 0x00, 0x00];
    return buildPacket(LINK_CTRL_MASK.NONE, cmd.length, cmd);
  };

  var buildReadRTC = function() {
    var cmd = [0x05, 0x20, 0x02, 0x00, 0x00, 0x00, 0x00];
    return buildPacket(LINK_CTRL_MASK.NONE, cmd.length, cmd);
  };

<<<<<<< HEAD

  /*var BASE_DATE_DEVICE = moment.utc('1970-01-01').valueOf();
  var BASE_DATE_UTC = moment.tz('1970-01-01', cfg.timezone).valueOf();
  var TZOFFSET = (BASE_DATE_DEVICE - BASE_DATE_UTC)/1000;
  console.log('timezone=' + cfg.timezone + ' Device=' + BASE_DATE_DEVICE + ' UTC=' + BASE_DATE_UTC);
  console.log('tzoffset = ', TZOFFSET);
  console.log(new Date(BASE_DATE_DEVICE));
  console.log(new Date(BASE_DATE_UTC));
*/

=======
>>>>>>> c7f4fe47
  // accepts a stream of bytes and tries to find a packet
  // at the beginning of it.
  // returns a packet object; if valid == true it's a valid packet
  // if packet_len is nonzero, that much should be deleted from the stream
  // if valid is false and packet_len is nonzero, the previous packet
  // should be NAKed.
  // don't call this if you don't have at least 2 bytes in store (and really
  // should be at least 6)
  var extractPacket = function (bytes) {
    var packet = {
      bytes: bytes,
      valid: false,
      packet_len: 0,
      lcb: 0,
      payload: null,
      crc: 0
    };

    if (bytes[0] != STX) {
      return packet;
    }

    var plen = bytes.length;
    var packet_len = struct.extractByte(bytes, 1);
    if (packet_len > plen) {
      return packet;  // we're not done yet
    }

    // we now have enough length for a complete packet, so calc the CRC
    packet.packet_len = packet_len;
    packet.crc = struct.extractShort(bytes, packet_len - 2);
    var crc = crcCalculator.calcCRC_A(bytes, packet_len - 2);
    if (crc != packet.crc) {
      // if the crc is bad, we should discard the whole packet
      // (packet_len is nonzero)
      return packet;
    }

    // link control is the third byte, packet is remainder of data up to ETX
    packet.lcb = bytes[2];
    packet.payload = new Uint8Array(packet_len - 6);
    for (var i = 0; i < packet_len - 6; ++i) {
      packet.payload[i] = bytes[i + 3];
    }

    packet.valid = true;
    return packet;
  };

  // When you call this, it looks to see if a complete OneTouch packet has
  // arrived and it calls the callback with it and strips it from the buffer.
  // It returns true if a packet was found, and false if not.
  var oneTouchPacketHandler = function (buffer) {
    // for efficiency reasons, we're not going to bother to ask the driver
    // to decode things that can't possibly be a packet
    // first, discard bytes that can't start a packet
    var discardCount = 0;
    while (buffer.len() > discardCount && buffer.get(0) != STX) {
      ++discardCount;
    }
    if (discardCount) {
      buffer.discard(discardCount);
    }

    if (buffer.len() < 6) { // all complete packets must be at least this long
      return false;       // not enough there yet
    }

    // there's enough there to try, anyway
    var packet = extractPacket(buffer.bytes());
    if (packet.packet_len !== 0) {
      // remove the now-processed packet
      buffer.discard(packet.packet_len);
    }

    if (packet.valid) {
      return packet;
    } else {
      return null;
    }
  };

  // check if the E and S flags are correct, and update the counters.
  var checkFlags = function(lcb) {
    if ((lcb & LINK_CTRL_MASK.E) !== expected_receive_bit) {
      console.log('expected receive bit is wrong; toggling it');
      expected_receive_bit ^= LINK_CTRL_MASK.E;
      return false;
    }
    if ((lcb & LINK_CTRL_MASK.S) !== send_bit) {
      console.log('send bit is wrong; toggling it');
      send_bit ^= LINK_CTRL_MASK.S;
      return false;
    }
    return true;
  };

  // an ack packet is invalid if the length is not 0, or if the ack bit isn't set,
  // or if the E and S flags aren't correct.
  var isValidAcknowledgePacket = function(packet) {
    if (packet.packet_len !== 6) {
      console.log(packet.packet_len);
      return false;
    }
    if (packet.lcb & LINK_CTRL_MASK.ACK !== LINK_CTRL_MASK.ACK) {
      console.log('link ctrl mask doesn\'t validate');
      return false;
    }
    return checkFlags(packet.lcb);
  };

  var resetDevice = function() {
    return {
      packet: buildDisconnectPacket(),
      parser: function(packet) {
        if (packet.lcb & LINK_CTRL_MASK.DISC === 0) {
          console.log('Disconnect request did not respond with a disconnect.');
          return false;
        }
        return true;
      }
    };
  };

  var listenForPacket = function (timeout, parser, callback) {
    var abortTimer = setTimeout(function () {
      clearInterval(listenTimer);
      console.log('TIMEOUT');
      callback('TIMEOUT', null);
    }, timeout);

    var listenTimer = setInterval(function () {
      if (serialDevice.hasAvailablePacket()) {
        // FIX: call to extractPacket should be deleted!
        var pkt = serialDevice.nextPacket();
        // we always call the callback if we get a packet back,
        // so just cancel the timers if we do
        clearTimeout(abortTimer);
        clearInterval(listenTimer);
        pkt.parsed_payload = parser(pkt);
        callback(null, pkt);
      }
    }, 20);     // spin on this one quickly
  };

  // this sends a command, then waits for an ack and a response packet,
  // then calls the callback with the response packet
  var oneTouchCommandResponse = function (commandpacket, callback) {
    // this is a parser for the ack packet only
    var ackparser = function(packet) {
      if (!isValidAcknowledgePacket(packet)) {
        console.log('expected ACK failed to validate!');
        console.log(packet);
        return false;
      }
      return true;
    };

    serialDevice.writeSerial(commandpacket.packet, function () {
      // once we've sent the command, start listening for a response
      // but if we don't get one in 1 second give up
      listenForPacket(1000, ackparser, function(got_ack) {
        // toggle the acknowledge bit
        send_bit ^= LINK_CTRL_MASK.S;
        // eventually should probably skip listening for second packet
        // if the first didn't validate, but for now just go on
        listenForPacket(1000, commandpacket.parser, function(err, result) {
          if (err === 'TIMEOUT') {
            // after parsing, ack the packet
            var ackpacket = buildAckPacket();
            // and toggle the expected_receive bit
            expected_receive_bit ^= LINK_CTRL_MASK.E;
            // now send it
            serialDevice.writeSerial(ackpacket, function() {
              callback(err, result);
            });
          } else {
            // if we timed out, just say so
            callback(err, result);
          }
        });
      });
    });
  };

  // This resets the one-touch by sending a disconnect
  // We don't use the CommandResponse function because unlike everything
  // else, there's no second packet after the disconnect acknowledgement.
  var oneTouchDisconnect = function (callback) {
    // var p = new Uint8Array(commandpacket.packet);
    // console.log(p);
    var command = resetDevice();
    serialDevice.writeSerial(command.packet, function () {
      // once we've sent the command, start listening for a response
      // but if we don't get one in 1 second give up
      listenForPacket(1000, command.parser, callback);
    });
  };

  var readSoftwareVersion = function() {
    return {
      packet: buildReadSoftwareVersion(),
      parser: function (result) {
        return struct.unpack(result.payload, 0, '...9Z8Z', ['version', 'creationDate']);
      }
    };
  };

  var readSerialNumber = function() {
    return {
      packet: buildReadSerialNumber(),
      parser: function (result) {
        // first 2 chars of payload are junk
        var sernum = String.fromCharCode.apply(null, result.payload.subarray(2));
        return { model: 'Mini', serialNumber: sernum };
      }
    };
  };

  var readRecordCount = function() {
    return {
      packet: buildGetRecordCount(),
      parser: function (result) {
        return struct.unpack(result.payload, 0, '..s', ['nrecs']);
      }
    };
  };

  var readRecordNumber = function(n) {
    return {
      packet: buildReadRecordNumber(n),
      parser: function (result) {
        return struct.unpack(result.payload, 0, '..ii', ['timestamp', 'glucose']);
      }
    };
  };

  var getDeviceInfo = function (obj, cb) {
    console.log('resetting oneTouch Mini');
    oneTouchDisconnect(function() {
      var cmd = readSoftwareVersion();
      oneTouchCommandResponse(cmd, function (err, result) {
        if (err) {
          console.log('Failure trying to talk to device.');
          console.log(err);
          console.log(result);
          cb(null, null);
        } else {
          _.assign(obj, result.parsed_payload);
          cb(null, obj);
        }
      });
    });
  };

  var getSerialNumber = function (obj, cb) {
    var cmd = readSerialNumber();
    oneTouchCommandResponse(cmd, function (err, result) {
      if (err) {
        console.log('Failure trying to talk to device.');
        console.log(err);
        console.log(result);
        cb(null, null);
      } else {
        _.assign(obj, result.parsed_payload);
        cb(null, obj);
      }
    });
  };

  var getRecordCount = function (obj, cb) {
    var cmd = readRecordCount();
    oneTouchCommandResponse(cmd, function (err, result) {
      if (err) {
        console.log('Failure trying to talk to device.');
        console.log(err);
        console.log(result);
        cb(null, null);
      } else {
        _.assign(obj, result.parsed_payload);
        cb(null, obj);
      }
    });
  };

  var getOneRecord = function (recnum, cb) {
    var cmd = readRecordNumber(recnum);
    oneTouchCommandResponse(cmd, function (err, result) {
      if (err) {
        console.log('Failure trying to read record #', recnum);
        console.log(err);
        console.log(result);
        cb(err, null);
      } else {
        cb(null, result.parsed_payload);
      }
    });
  };

  var processReadings = function(readings) {
    _.each(readings, function(reading, index) {
<<<<<<< HEAD
      readings[index].displayTime = sundial.formatDeviceTime(moment.unix(reading.timestamp).toISOString());
=======
      readings[index].displayTime = moment.unix(reading.timestamp).toISOString().slice(0, -5);
>>>>>>> c7f4fe47
      readings[index].displayUtc = sundial.applyTimezone(readings[index].displayTime, cfg.timezone).toISOString();
      readings[index].displayOffset = sundial.getOffsetFromZone(readings[index].displayUtc, cfg.timezone);
    });
  };

  var prepBGData = function (progress, data) {
    //build missing data.id
    data.id = 'OneTouch'+ data.model + data.serialNumber;
    cfg.builder.setDefaults({ deviceId: data.id});
    var dataToPost = [];
    if (data.bgmReadings.length > 0) {
      for (var i = 0; i < data.bgmReadings.length; ++i) {
        var datum = data.bgmReadings[i];
        var smbg = cfg.builder.makeSMBG()
          .with_value(datum.glucose)
          .with_deviceTime(datum.displayTime)
          .with_timezoneOffset(datum.displayOffset)
          .with_time(datum.displayUtc)
          .with_units('mg/dL')
          .done();
        dataToPost.push(smbg);
      }
    }else{
      console.log('Device has not records to upload');
    }


    return dataToPost;
  };

  var probe = function (cb) {
    console.log('attempting probe of oneTouch Mini');
    oneTouchDisconnect(function() {
      var cmd = readSoftwareVersion();
      oneTouchCommandResponse(cmd, function (err, result) {
        if (err) {
          console.log('Failure trying to talk to device.');
          console.log(err);
          console.log(result);
        }
        cb(err, result);
      });
    });
  };


  return {
    // using the default detect for this driver
    // detect: function(cb) {
    // },

    // this function starts the chain, so it has to create but not accept
    // the result (data) object; it's then passed down the rest of the chain
    setup: function (deviceInfo, progress, cb) {
      console.log('in setup!');
      progress(100);
      cb(null, {deviceInfo: deviceInfo});
    },

    connect: function (progress, data, cb) {
      console.log('in connect!');
      cfg.deviceComms.connect(data.deviceInfo, oneTouchPacketHandler, probe, function(err) {
        if (err) {
          return cb(err);
        }
        getDeviceInfo({}, function(commsErr, obj) {
          if (commsErr) {
            cb(commsErr, obj);
          } else {
            getSerialNumber(obj, function (err, result) {
              progress(100);
              data.connect = true;
              _.assign(data, obj);
              cb(null, data);
            });
          }
        });
      });
    },

    getConfigInfo: function (progress, data, cb) {
      // get the number of records
      getRecordCount({}, function(err, obj) {
        progress(100);
        data.getConfigInfo = true;
        _.assign(data, obj);
        console.log('getConfigInfo', data);
        cb(err, data);
      });
    },

    fetchData: function (progress, data, cb) {
      function getOneRecordWithProgress(recnum, cb) {
        progress(100.0 * recnum / data.nrecs);
        setTimeout(function() {
          getOneRecord(recnum, cb);
        }, 20);
      }

      async.timesSeries(data.nrecs, getOneRecordWithProgress, function(err, result) {
        if (err) {
          console.log('fetchData failed');
          console.log(err);
          console.log(result);
        } else {
          console.log('fetchData', result);
        }
        data.fetchData = true;
        data.bgmReadings = result;
        progress(100);
        cb(err, data);
      });
    },

    processData: function (progress, data, cb) {
      progress(0);
      data.bg_data = processReadings(data.bgmReadings);
      data.post_records = prepBGData(progress, data);
      var ids = {};
      for (var i = 0; i < data.post_records.length; ++i) {
        var id = data.post_records[i].time + '|' + data.post_records[i].deviceId;
        if (ids[id]) {
          console.log('duplicate! %s @ %d == %d', id, i, ids[id] - 1);
          console.log(data.post_records[ids[id] - 1]);
          console.log(data.post_records[i]);
        } else {
          ids[id] = i + 1;
        }
      }
      progress(100);
      data.processData = true;
      cb(null, data);
    },

    uploadData: function (progress, data, cb) {
      progress(0);
      var sessionInfo = {
        deviceTags: ['bgm'],
        deviceManufacturers: ['LifeScan'],
<<<<<<< HEAD
        deviceModel: 'OneTouch UltraMini',
=======
        deviceModel: 'OneTouchultraMini',
>>>>>>> c7f4fe47
        deviceSerialNumber: data.serialNumber,
        deviceId: data.id,
        start: sundial.utcDateString(),
        tzName : cfg.timezone,
        version: cfg.version
      };

      cfg.api.upload.toPlatform(data.post_records, sessionInfo, progress, cfg.groupId, function (err, result) {
        if (err) {
          console.log(err);
          console.log(result);
          progress(100);
          return cb(err, data);
        } else {
          progress(100);
          return cb(null, data);
        }
      });

      data.cleanup = true;
      cb(null, data);

    },

    disconnect: function (progress, data, cb) {
      progress(100);
      data.disconnect = true;
      cb(null, data);
    },

    cleanup: function (progress, data, cb) {
      cfg.deviceComms.clearPacketHandler();
      cfg.deviceComms.disconnect(function() {
        progress(100);
        data.cleanup = true;
        cb(null, data);
      });
    },

    testDriver: function(config) {
      var progress = function(v) {
        console.log('progress: ', v);
      };
      var data = {};
      this.connect(progress, data, function(err, result) {
        console.log('result:', result);
      });
    }
  };
};
<|MERGE_RESOLUTION|>--- conflicted
+++ resolved
@@ -121,19 +121,6 @@
     return buildPacket(LINK_CTRL_MASK.NONE, cmd.length, cmd);
   };
 
-<<<<<<< HEAD
-
-  /*var BASE_DATE_DEVICE = moment.utc('1970-01-01').valueOf();
-  var BASE_DATE_UTC = moment.tz('1970-01-01', cfg.timezone).valueOf();
-  var TZOFFSET = (BASE_DATE_DEVICE - BASE_DATE_UTC)/1000;
-  console.log('timezone=' + cfg.timezone + ' Device=' + BASE_DATE_DEVICE + ' UTC=' + BASE_DATE_UTC);
-  console.log('tzoffset = ', TZOFFSET);
-  console.log(new Date(BASE_DATE_DEVICE));
-  console.log(new Date(BASE_DATE_UTC));
-*/
-
-=======
->>>>>>> c7f4fe47
   // accepts a stream of bytes and tries to find a packet
   // at the beginning of it.
   // returns a packet object; if valid == true it's a valid packet
@@ -435,11 +422,7 @@
 
   var processReadings = function(readings) {
     _.each(readings, function(reading, index) {
-<<<<<<< HEAD
       readings[index].displayTime = sundial.formatDeviceTime(moment.unix(reading.timestamp).toISOString());
-=======
-      readings[index].displayTime = moment.unix(reading.timestamp).toISOString().slice(0, -5);
->>>>>>> c7f4fe47
       readings[index].displayUtc = sundial.applyTimezone(readings[index].displayTime, cfg.timezone).toISOString();
       readings[index].displayOffset = sundial.getOffsetFromZone(readings[index].displayUtc, cfg.timezone);
     });
@@ -579,11 +562,7 @@
       var sessionInfo = {
         deviceTags: ['bgm'],
         deviceManufacturers: ['LifeScan'],
-<<<<<<< HEAD
         deviceModel: 'OneTouch UltraMini',
-=======
-        deviceModel: 'OneTouchultraMini',
->>>>>>> c7f4fe47
         deviceSerialNumber: data.serialNumber,
         deviceId: data.id,
         start: sundial.utcDateString(),
