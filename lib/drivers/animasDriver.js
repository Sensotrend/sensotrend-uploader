--- conflicted
+++ resolved
@@ -1362,19 +1362,11 @@
                 prevPayload = payload;
                 while (payload.length > 4) {
                   datum = request.parser(payload);
-<<<<<<< HEAD
-                  if(struct.extractInt(payload,4) === 0) {// empty datum
-                    datum.empty = true;
-                    if(request.recordType.value === RECORD_TYPES.CGM_GLUCOSE.value) {
-                      //only allowed to return early with CGM glucose readings (as it's last)
-                      returningEarly = true;
-                    }
-                  } else {
-                    datum.empty = false;
+                  datum.empty = checkEmpty(payload);
+                  if(datum.empty && request.recordType.value === RECORD_TYPES.CGM_GLUCOSE.value) {
+                    //only allowed to return early with CGM glucose readings (as it's last)
+                    returningEarly = true;
                   }
-=======
-                  datum.empty = checkEmpty(payload);
->>>>>>> 1bce40cb
                   datum.index = index;
                   console.log('Datum:', datum);
                   records.push(datum);
@@ -2122,19 +2114,13 @@
       var postrecords = [];
       postrecords = buildBolusRecords(data, postrecords);
       // the order here is very important, as filled-in bolus records
-<<<<<<< HEAD
-      // are used to build the wizard records. Linked BG records also
-      // need to occur before manual BG events (in wizard records)
+      // are used to build the wizard records.
       if (modelNumber === 'IR1285') {
         postrecords = buildBGRecords(data, postrecords);
       }
       else {
         postrecords = buildCBGRecords(data, postrecords);
       }
-=======
-      // are used to build the wizard records.
-      postrecords = buildBGRecords(data, postrecords);
->>>>>>> 1bce40cb
       postrecords = buildWizardRecords(data, postrecords);
       postrecords = buildAlarmRecords(data, postrecords);
       postrecords = buildSettingsRecord(data, postrecords);
