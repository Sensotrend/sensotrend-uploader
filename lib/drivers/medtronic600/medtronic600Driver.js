/*
 * == BSD2 LICENSE ==
 * Copyright (c) 2017, Tidepool Project
 *
 * This program is free software; you can redistribute it and/or modify it under
 * the terms of the associated License, which is identical to the BSD 2-Clause
 * License as published by the Open Source Initiative at opensource.org.
 *
 * This program is distributed in the hope that it will be useful, but WITHOUT
 * ANY WARRANTY; without even the implied warranty of MERCHANTABILITY or FITNESS
 * FOR A PARTICULAR PURPOSE. See the License for more details.
 *
 * You should have received a copy of the License along with this program; if
 * not, you can obtain one from Tidepool Project at tidepool.org.
 * == BSD2 LICENSE ==
 */

// I *like* for..in
/* eslint no-restricted-syntax: [0, "ForInStatement"] */
const _ = require('lodash');
const sundial = require('sundial');
const crypto = require('crypto');
const iconv = require('iconv-lite');
const promisify = require('util-promisify'); // TODO: replace with built-in once we move to Node v8
const ExtendableError = require('es6-error');
const uploadDataPeriod = require('../../../app/utils/uploadDataPeriod');
const crcCalculator = require('../../crc.js');
const lzo = require('../../lzo');
const common = require('../../commonFunctions');
const NGPUtil = require('./NGPUtil');
const NGPHistoryParser = require('./NGPHistoryParser');
const Medtronic600Simulator = require('./medtronic600Simulator');

const isBrowser = typeof window !== 'undefined';
// eslint-disable-next-line no-console
const debug = isBrowser ? require('bows')('Medtronic600Driver') : console.log;

class TimeoutError extends ExtendableError {}

class InvalidMessageError extends ExtendableError {}

class InvalidStateError extends ExtendableError {}

class ChecksumError extends ExtendableError {
  constructor(expectedChecksum, calculatedChecksum, message = 'Message checksums do not match') {
    super(`${message}: Expected ${expectedChecksum}, but calculated ${calculatedChecksum}`);
  }
}

class RetryError extends ExtendableError {}

class Timer {
  static wait(delay) {
    return new Promise(resolve => setTimeout(resolve, delay));
  }

  static timeout(delay) {
    return new Promise((resolve, reject) => setTimeout(reject, delay, new TimeoutError('Timer timeout.')));
  }
}

class BCNLMessage {
  constructor(bytes, responseType) {
    if (new.target === BCNLMessage) {
      throw new TypeError(`Cannot construct ${new.target.name} instances directly`);
    }

    this.payload = Buffer.from(bytes);
    this.responseType = responseType;
  }

  static get USB_BLOCKSIZE() {
    return 64;
  }
  static get HEADER_SIZE() {
    return 4;
  }
  static get MAGIC_HEADER() {
    return 'ABC';
  }
  // TODO: should this be in BCNLCommand? Would require quite a large refactor to change
  static get READ_TIMEOUT_MS() {
    return 4000;
  }

  static get ASCII_CONTROL() {
    return {
      ACK: 0x06,
      CR: 0x0D,
      ENQ: 0x05,
      EOT: 0x04,
      ETB: 0x17,
      ETX: 0x03,
      LF: 0x0A,
      NAK: 0x15,
      STX: 0x02,
    };
  }

  // eslint-disable-next-line class-methods-use-this
  async readMessage(hidDevice, readTimeout = BCNLMessage.READ_TIMEOUT_MS) {
    let message = Buffer.alloc(0);
    let size = 0;
    let packet;

    do {
      try {
        // eslint-disable-next-line no-await-in-loop, requests to devices are sequential
        const rawData = await hidDevice.receiveAsyncTimeout(readTimeout);
        packet = Buffer.from(new Uint8Array(rawData));
      } catch (err) {
        if (err instanceof TimeoutError) {
          packet = Buffer.alloc(0);
        } else {
          throw err;
        }
      }

      // Only process if we get data
      if (packet.length > 0) {
        const header = packet.slice(0, 3).toString('ascii');
        // eslint-disable-next-line prefer-destructuring
        size = packet[3];

        if (header !== BCNLMessage.MAGIC_HEADER) {
          debug('Invalid packet from Contour device');
          throw new InvalidMessageError('Unexpected USB packet header.');
        }

        message = Buffer.concat(
          [message, packet.slice(BCNLMessage.HEADER_SIZE)],
          message.length + size,
        );
      }
      // USB_BLOCKSIZE - HEADER_SIZE, because we don't include the MAGIC_HEADER or the size byte
    } while (size === (BCNLMessage.USB_BLOCKSIZE - BCNLMessage.HEADER_SIZE) && packet.length !== 0);

    // Expected to get message data, but got nothing.
    if (message.length === 0) {
      throw new TimeoutError('Timed out waiting for message.');
    }

    debug('### READ USB DATA', message.toString('hex'));
    return message;
  }

  async sendMessage(hidDevice) {
    let pos = 0;
    const message = this.payload;

    while (pos < message.length) {
      const bytes = Buffer.alloc(BCNLMessage.USB_BLOCKSIZE);
      const sendLength = (pos + 60 > message.length) ? message.length - pos : 60;
      bytes.write(BCNLMessage.MAGIC_HEADER, 0);
      bytes.writeUInt8(sendLength, 3);
      bytes.write(message.slice(pos, pos + sendLength).toString('binary'), 4, 'binary');
      debug('### SENDING USB DATA', bytes.toString('hex'));

      const hidSend = promisify(hidDevice.send);
      // eslint-disable-next-line no-await-in-loop, requests to devices are sequential
      await hidSend(bytes.buffer.slice());
      pos += sendLength;
    }
  }

  async send(hidDevice, readTimeout = BCNLMessage.READ_TIMEOUT_MS) {
    const ResponseClass = this.responseType;
    // Timeout might be zero, but the callback will fire anyway
    await this.sendMessage(hidDevice);
    const response = await this.readMessage(hidDevice, readTimeout);
    return new ResponseClass(response);
  }
}

class BCNLCommandResponse extends BCNLMessage {
  checkAsciiControl(expect = BCNLMessage.ASCII_CONTROL.ACK) {
    if (this.payload[0] !== expect) {
      throw new Error(`Unexpected ASCII control message. Expected ${expect}. Got ${this.payload[0]}`);
    }
  }
}

class BCNLCommand extends BCNLMessage {
  constructor(command) {
    if (typeof command === 'number') {
      // For the ASCII control messages
      super(Buffer.from([command]), BCNLCommandResponse);
    } else {
      // For regular strings
      super(Buffer.from(command, 'ascii'), BCNLCommandResponse);
    }
  }
}

class DeviceInfoRequestResponse extends BCNLMessage {
  getModelAndSerial() {
    const serialMatch = /\d{4}-\d{7}/.exec(this.payload);
    return serialMatch.length === 1 ? serialMatch[0] : undefined;
  }

  getSerialNumber() {
    const serialMatch = /\^(\w{2}\d{7}\w)\|/.exec(this.payload);
    return serialMatch.length === 2 ? serialMatch[1] : undefined;
  }
}

class DeviceInfoRequestCommand extends BCNLCommand {
  constructor() {
    super('X');
  }

  // Override send(), because we do a 'double read' after sending the request
  async send(hidDevice, readTimeout = BCNLMessage.READ_TIMEOUT_MS) {
    // Timeout might be zero, but the callback will fire anyway
    // We use sendMessage instead of super.send() because we want to pull raw
    // data only, and we can't determine response types until after we've checked
    // them. The CNL can send the messages in different orders.
    await this.sendMessage(hidDevice);
    const response1 = await this.readMessage(hidDevice, readTimeout);
    const response2 = await this.readMessage(hidDevice, readTimeout);

    let astmInfo = '';

    if (response1[0] === BCNLMessage.ASCII_CONTROL.EOT) {
      astmInfo = Buffer.from(response1).toString('ascii');
      new BCNLCommandResponse(response2).checkAsciiControl(BCNLMessage.ASCII_CONTROL.ENQ);
    } else {
      astmInfo = Buffer.from(response2).toString('ascii');
      new BCNLCommandResponse(response1).checkAsciiControl(BCNLMessage.ASCII_CONTROL.ENQ);
    }
    return new DeviceInfoRequestResponse(astmInfo);
  }
}

class MinimedPumpSession {
  constructor(cnlInfo) {
    this.envelopeSequenceNumber = 0;
    this.ngpSequenceNumber = 0;
    this.comDSequenceNumber = 0;
    this.bcnlModelAndSerial = cnlInfo.getModelAndSerial();
    this.bcnlFullSerial = cnlInfo.getSerialNumber();
    this.radioChannel = null;
    this.linkMAC = null;
    this.pumpMAC = null;
    this.isAssociated = null;
    this.key = null;
    this.pumpModel = null;
    this.pumpSerial = null;
  }

  get bcnlSerialNumber() {
    return _.replace(this.bcnlModelAndSerial, /\d+-/, '');
  }

  get iv() {
    const iv = Buffer.from(this.key);
    iv[0] = this.radioChannel;

    return iv;
  }

  get packedLinkMAC() {
    return Buffer.from(this.linkMAC, 'hex').swap64().toString('binary');
  }

  get packedPumpMAC() {
    return Buffer.from(this.pumpMAC, 'hex').swap64().toString('binary');
  }

  getHMAC() {
    const paddingKey = 'A4BD6CED9A42602564F413123';
    const digest = crypto.createHash('sha256')
      .update(`${this.bcnlSerialNumber}${paddingKey}`)
      .digest()
      .reverse();
    return digest;
  }

  incEnvelopeSequenceNumber() {
    this.envelopeSequenceNumber += 1;
    if (this.envelopeSequenceNumber >= 255) {
      this.envelopeSequenceNumber = 1;
    }

    return this.envelopeSequenceNumber;
  }

  incNgpSequenceNumber() {
    this.ngpSequenceNumber += 1;
    if (this.ngpSequenceNumber >= 127) {
      this.ngpSequenceNumber = 1;
    }

    return this.ngpSequenceNumber;
  }

  incComDSequenceNumber() {
    this.comDSequenceNumber += 1;
    if (this.comDSequenceNumber >= 127) {
      this.comDSequenceNumber = 1;
    }

    return this.comDSequenceNumber;
  }
}

class MinimedMessage extends BCNLMessage {
  static get COMMAND_TYPE() {
    return {
      OPEN_CONNECTION: 0x10,
      CLOSE_CONNECTION: 0x11,
      SEND_MESSAGE: 0x12,
      READ_INFO: 0x14,
      REQUEST_LINK_KEY: 0x16,
      SEND_LINK_KEY: 0x17,
      RECEIVE_MESSAGE: 0x80,
      SEND_MESSAGE_RESPONSE: 0x81,
      REQUEST_LINK_KEY_RESPONSE: 0x86,
    };
  }

  static get ENVELOPE_SIZE() {
    return 33;
  }

  static get MINIMED_HEADER() {
    return 0x5103; // Q\x03
  }

  static oneByteChecksum(buffer) {
    // eslint-disable-next-line no-bitwise
    return _.reduce(buffer, (a, b) => a + b, 0) & 0xff;
  }

  get commandType() {
    return this.payload[0x12];
  }
}

class MinimedResponse extends MinimedMessage {
  constructor(payload) {
    super(payload);

    if (this.payload.length < MinimedMessage.ENVELOPE_SIZE) {
      debug(`Invalid MiniMed message: ${this.payload.toString('hex')}`);
      throw new InvalidMessageError('Invalid MiniMed message. Expected more data.');
    }

    if (this.payload.readUInt16BE(0x00) !== MinimedMessage.MINIMED_HEADER) {
      throw new InvalidMessageError('Unexpected MiniMed packet header.');
    }

    const minimedPayloadSize = this.payload.readUInt16LE(0x1C);
    const expectedPayloadSize = MinimedMessage.ENVELOPE_SIZE + minimedPayloadSize;
    if (this.payload.length !== expectedPayloadSize) {
      throw new InvalidMessageError(`Invalid message size. Expected ${expectedPayloadSize}, got ${this.payload.length}`);
    }

    // Check the payload's checksums
    const expectedChecksum = this.payload[0x20];
    const calculatedChecksum =
      // eslint-disable-next-line no-bitwise
      (MinimedMessage.oneByteChecksum(this.payload) - expectedChecksum) & 0xFF;

    if (expectedChecksum !== calculatedChecksum) {
      throw new ChecksumError(expectedChecksum, calculatedChecksum);
    }
  }
}

class MinimedRequest extends MinimedMessage {
  constructor(commandType, pumpSession, payload, responseType = MinimedResponse) {
    if (new.target === MinimedRequest) {
      throw new TypeError(`Cannot construct ${new.target.name} instances directly`);
    }

    super(MinimedRequest.buildPayload(commandType, pumpSession, payload), responseType);
    this.pumpSession = pumpSession;
  }

  static buildPayload(commandType, pumpSession, payload) {
    const payloadLength = (payload === null) ? 0 : payload.length;
    const payloadBuffer = Buffer.alloc(MinimedMessage.ENVELOPE_SIZE + payloadLength);

    /* eslint-disable lodash/prefer-lodash-method */
    payloadBuffer.writeUInt16BE(MinimedMessage.MINIMED_HEADER, 0); // Q\x03
    payloadBuffer.write('000000', 2); // Pump serial. '000000' for 600-series
    payloadBuffer.fill(0, 8, 18); // Unknown bytes (hardcoded)
    payloadBuffer.writeUInt8(commandType, 18);
    payloadBuffer.writeUInt32LE(pumpSession.incEnvelopeSequenceNumber(), 19);
    payloadBuffer.fill(0, 23, 28); // Unknown bytes (hardcoded)
    payloadBuffer.writeUInt16LE(payloadLength, 28);
    payloadBuffer.fill(0, 30, 32); // Unknown bytes (hardcoded)
    payloadBuffer.writeUInt8(0, 32); // Placeholder for the single byte checksum
    /* eslint-enable lodash/prefer-lodash-method */
    if (payloadLength > 0) {
      payloadBuffer.write(Buffer.from(payload).toString('binary'), 33, 'binary');
    }

    // Now that we have written the message, calculate the CRC
    const checksum = MinimedMessage.oneByteChecksum(payloadBuffer);
    payloadBuffer.writeUInt8(checksum, 32);
    return payloadBuffer;
  }
}

class NGPMessage extends MinimedMessage {
  static get COMMAND_TYPE() {
    return {
      INITIALIZE: 0x01,
      SCAN_NETWORK: 0x02,
      JOIN_NETWORK: 0x03,
      LEAVE_NETWORK: 0x04,
      TRANSMIT_PACKET: 0x05,
      READ_DATA: 0x06,
      READ_STATUS: 0x07,
      READ_NETWORK_STATUS: 0x08,
      SET_SECURITY_MODE: 0x0c,
      READ_STATISTICS: 0x0d,
      SET_RF_MODE: 0x0e,
      CLEAR_STATUS: 0x10,
      SET_LINK_KEY: 0x14,
      COMMAND_RESPONSE: 0x55, // 'U'
    };
  }

  static get ENVELOPE_SIZE() {
    return 2;
  }

  static get CHECKSUM_SIZE() {
    return 2;
  }

  static ccittChecksum(buffer, length) {
    return crcCalculator.calcCRC_A(buffer, length);
  }
}

class NGPResponse extends MinimedResponse {
  constructor(payload, pumpSession) {
    super(payload);
    this.pumpSession = pumpSession;

    if (this.payload[MinimedMessage.ENVELOPE_SIZE] !==
      NGPMessage.COMMAND_TYPE.COMMAND_RESPONSE) {
      throw new InvalidMessageError('Unexpected NGP packet header.');
    }

    const ngpPayloadSize = this.payload[0x22];
    // Check the payload's checksums
    const ngpPayload =
      Buffer.from(this.payload.slice(MinimedMessage.ENVELOPE_SIZE, MinimedMessage.ENVELOPE_SIZE +
        ngpPayloadSize + NGPMessage.CHECKSUM_SIZE));
    const expectedChecksum = ngpPayload.readUInt16LE(ngpPayload.length - 2);
    const calculatedChecksum =
      NGPMessage.ccittChecksum(ngpPayload, ngpPayload.length - 2);

    if (expectedChecksum !== calculatedChecksum) {
      throw new ChecksumError(expectedChecksum, calculatedChecksum);
    }
  }
}

class NGPRequest extends NGPMessage {
  constructor(commandType, pumpSession, payload, responseType = NGPResponse) {
    super(NGPRequest.buildPayload(commandType, pumpSession, payload), responseType);
    this.pumpSession = pumpSession;
    this.ngpRetries = 0;
    this.maxRetries = NGPRequest.DEFAULT_MAX_RETRIES;
  }

  setMaxRetries(maxRetries) {
    this.maxRetries = maxRetries;
    return this;
  }

  static get READ_TIMEOUT_MS() {
    return 2000; // Timeout for a NGPMessage is different than for Bayer
  }

  static get DEFAULT_MAX_RETRIES() {
    return 5;
  }

  static buildPayload(commandType, pumpSession, payload) {
    const payloadLength = (payload === null) ? 0 : payload.length;
    // eslint-disable-next-line function-paren-newline
    const payloadBuffer = Buffer.alloc(
      NGPMessage.ENVELOPE_SIZE + payloadLength + NGPMessage.CHECKSUM_SIZE);

    payloadBuffer.writeUInt8(commandType, 0);
    payloadBuffer.writeUInt8(NGPMessage.ENVELOPE_SIZE + payloadLength, 1);
    if (payloadLength > 0) {
      payloadBuffer.write(Buffer.from(payload).toString('binary'), 2, 'binary');
    }

    // Now that we have written the message, calculate the CRC
    const messageSize = payloadBuffer.length - 2;
    const checksum = NGPMessage.ccittChecksum(payloadBuffer, messageSize);
    payloadBuffer.writeUInt16LE(checksum, messageSize);

    return MinimedRequest.buildPayload(
      MinimedRequest.COMMAND_TYPE.SEND_MESSAGE,
      pumpSession, payloadBuffer,
    );
  }

  // Override send(), because we do an 'optional double read' after sending the request
  async send(hidDevice, readTimeout = NGPRequest.READ_TIMEOUT_MS, get80response = true) {
    await this.sendMessage(hidDevice);

    const ResponseClass = this.responseType;
    let receiveMessageResponse = null;

    do {
      // eslint-disable-next-line no-await-in-loop, these requests need to be sequential
      receiveMessageResponse = await this.readMessage(hidDevice, readTimeout);
    } while (get80response &&
      receiveMessageResponse[0x12] !== MinimedMessage.COMMAND_TYPE.RECEIVE_MESSAGE);

    let responseMessage = null;

    // TODO: should ResponseClass be determined by a factory that reads the commandType?
    // If so, we can get rid of this `if`
    if (receiveMessageResponse[0x12] === MinimedMessage.COMMAND_TYPE.RECEIVE_MESSAGE) {
      responseMessage = new ResponseClass(receiveMessageResponse, this.pumpSession);
    }

    return responseMessage;
  }
}

// TODO: See if we have already joined a network, so that we don't need to JOIN_NETWORK again.
class OpenConnectionResponse extends MinimedResponse {}

class OpenConnectionRequest extends MinimedRequest {
  constructor(pumpSession) {
    super(
      MinimedMessage.COMMAND_TYPE.OPEN_CONNECTION, pumpSession, pumpSession.getHMAC(),
      OpenConnectionResponse,
    );
  }
}

class CloseConnectionResponse extends MinimedResponse {}

class CloseConnectionRequest extends MinimedRequest {
  constructor(pumpSession) {
    super(
      MinimedMessage.COMMAND_TYPE.CLOSE_CONNECTION, pumpSession, pumpSession.getHMAC(),
      CloseConnectionResponse,
    );
  }
}

class ReadInfoResponse extends MinimedResponse {
  // Link MAC and Pump MAC are packed as a 64-bit integers, but JavaScript doesn't support those,
  // so we'll store them as a hex strings.
  get linkMAC() {
    const offset = MinimedMessage.ENVELOPE_SIZE + 0x00;
    return this.payload.slice(offset, offset + 8).toString('hex');
  }

  get pumpMAC() {
    const offset = MinimedMessage.ENVELOPE_SIZE + 0x08;
    return this.payload.slice(offset, offset + 8).toString('hex');
  }

  // The number of times this link/pump combination has been paired
  get linkCounter() {
    return this.payload.readUInt16LE(MinimedMessage.ENVELOPE_SIZE + 0x10);
  }

  get encryptionMode() {
    // eslint-disable-next-line no-bitwise
    return this.payload[MinimedMessage.ENVELOPE_SIZE + 0x12] & 1;
  }

  get isAssociated() {
    return this.pumpMAC !== '0000000000000000';
  }
}

class ReadInfoRequest extends MinimedRequest {
  constructor(pumpSession) {
    super(MinimedMessage.COMMAND_TYPE.READ_INFO, pumpSession, null, ReadInfoResponse);
  }
}

class RequestLinkKeyResponse extends MinimedResponse {
  get packedLinkKey() {
    return this.payload.slice(MinimedMessage.ENVELOPE_SIZE, MinimedMessage.ENVELOPE_SIZE + 55);
  }

  linkKey(cnlModelAndSerial) {
    const key = Buffer.alloc(16);

    // eslint-disable-next-line no-bitwise
    let pos = cnlModelAndSerial.slice(-1) & 7;

    /* eslint-disable no-bitwise */
    for (let i = 0; i < key.length; i++) {
      if ((this.packedLinkKey[pos + 1] & 1) === 1) {
        key[i] = ~this.packedLinkKey[pos];
      } else {
        key[i] = this.packedLinkKey[pos];
      }

      if (((this.packedLinkKey[pos + 1] >> 1) & 1) === 0) {
        pos += 3;
      } else {
        pos += 2;
      }
    }
    /* eslint-enable no-bitwise */

    return key;
  }
}

class RequestLinkKeyRequest extends MinimedRequest {
  constructor(pumpSession) {
    super(MinimedMessage.COMMAND_TYPE.REQUEST_LINK_KEY, pumpSession, null, RequestLinkKeyResponse);
  }
}

class JoinNetworkResponse extends NGPResponse {
  get radioChannel() {
    if (this.payload.length > 46 && this.payload[0x33] === 0x82 && this.payload[0x44] === 0x42) {
      return this.payload[0x4c];
    }

    return 0;
  }

  get joinedNetwork() {
    return this.radioChannel !== 0;
  }
}

class JoinNetworkRequest extends NGPRequest {
  static get READ_TIMEOUT_MS() {
    return 10000;
  }

  constructor(pumpSession) {
    const payloadBuffer = Buffer.alloc(26);

    /* eslint-disable lodash/prefer-lodash-method */
    // The ngpSequenceNumber stays 1 for this message...
    payloadBuffer.writeUInt8(1, 0x00);
    // ... but we increment it for future messages.
    pumpSession.incNgpSequenceNumber();
    payloadBuffer.writeUInt8(pumpSession.radioChannel, 1);
    payloadBuffer.fill(0x00, 0x02, 0x05); // Unknown bytes (hardcoded)
    payloadBuffer.fill(0x07, 0x05, 0x07); // Unknown bytes (hardcoded)
    payloadBuffer.fill(0x00, 0x07, 0x09); // Unknown bytes (hardcoded)
    payloadBuffer.writeUInt8(0x02, 0x09); // Unknown bytes (hardcoded)
    payloadBuffer.write(pumpSession.packedLinkMAC, 0xA, 8, 'binary');
    payloadBuffer.write(pumpSession.packedPumpMAC, 0x12, 8, 'binary');
    /* eslint-enable lodash/prefer-lodash-method */

    super(NGPMessage.COMMAND_TYPE.JOIN_NETWORK, pumpSession, payloadBuffer, JoinNetworkResponse);
  }

  // Override send(), longer read timeout required
  send(hidDevice, readTimeout = JoinNetworkRequest.READ_TIMEOUT_MS, get80response = true) {
    return super.send(hidDevice, readTimeout, get80response);
  }
}

class TransmitPacketResponse extends NGPResponse {
  constructor(payload, pumpSession) {
    super(payload, pumpSession);

    // Decrypt response and write it to another member
    const payloadLength =
      MinimedMessage.ENVELOPE_SIZE + this.payload[0x22] + NGPMessage.CHECKSUM_SIZE;
    if (payloadLength < 57) {
      debug('*** BAD ComD Message', this.payload.toString('hex'));
      throw new InvalidMessageError('Received invalid ComD message.');
    }

    const encryptedPayloadSize = this.payload[0x38];
    const encryptedPayload = Buffer.from(this.payload.slice(0x39, 0x39 + encryptedPayloadSize));
    const decryptedPayload =
      TransmitPacketResponse.decrypt(pumpSession.key, pumpSession.iv, encryptedPayload);
    debug('### DECRYPTED PAYLOAD', decryptedPayload.toString('hex'));

    // Check the decrypted payload's checksums
    const expectedChecksum = decryptedPayload.readUInt16BE(decryptedPayload.length - 2);
    const calculatedChecksum =
      NGPMessage.ccittChecksum(decryptedPayload, decryptedPayload.length - 2);

    if (expectedChecksum !== calculatedChecksum) {
      throw new ChecksumError(expectedChecksum, calculatedChecksum);
    }

    this.decryptedPayload = decryptedPayload;
  }

  static decrypt(key, iv, encrypted) {
    const decipher = crypto.createDecipheriv('aes-128-cfb', key, iv);
    let clear = decipher.update(encrypted, 'binary', 'hex');
    clear += decipher.final('hex');
    return Buffer.from(clear, 'hex');
  }

  get comDCommand() {
    return this.decryptedPayload.readUInt16BE(0x01);
  }
}

class MultipacketSession {
  constructor(payload) {
    // eslint-disable-next-line prefer-destructuring
    this.comDSequenceNumber = payload[0x00];
    this.sessionSize = payload.readUInt32BE(0x03);
    this.packetSize = payload.readUInt16BE(0x07);
    this.lastPacketSize = payload.readUInt16BE(0x09);
    this.packetsToFetch = payload.readUInt16BE(0x0B);
    debug(`*** Starting a new Multipacket Session. Expecting ${this.sessionSize} bytes of data from ${this.packetsToFetch} packets`);
    // Prepopulate the segments array with empty objects so we can check for missing segments later.
    this.segments = _.fill(Array(this.packetsToFetch), undefined);
  }

  get lastPacketNumber() {
    return this.packetsToFetch - 1;
  }

  // The number of segments we've actually fetched.
  get segmentsFilled() {
    return _.filter(this.segments, value => value !== undefined).length;
  }

  // Returns an array of tuples, with the first element of the tuple being the starting packet,
  // and the second element of the tuple being the number of packets from the starting packet.
  get missingSegments() {
    let missingIndex = -1;
    let processingMissingSegment = false;

    return _.reduce(this.segments, (result, item, index) => {
      if (item === undefined) {
        if (processingMissingSegment === false) {
          result.push({ index, count: 1 });
          processingMissingSegment = true;
          missingIndex += 1;
        } else {
          result[missingIndex].count += 1;
        }
      } else {
        processingMissingSegment = false;
      }
      return result;
    }, []);
  }

  get sessionPayload() {
    const sequenceBuffer = Buffer.from([this.comDSequenceNumber]);
    return Buffer.concat([sequenceBuffer, Buffer.concat(this.segments, this.SessionSize)]);
  }

  addSegment(segment) {
    debug(`*** Got a Multipacket Segment: ${segment.packetNumber + 1} of ${this.packetsToFetch}, count: ${this.segmentsFilled + 1}`);
    if (this.packetsToFetch === this.segmentsFilled) {
      throw new InvalidStateError('Segments already filled. Should not be getting duplicates.');
    }

    if (segment.segmentPayload != null) {
      // multiByteSegments don't always come back in a consecutive order.
      this.segments[segment.packetNumber] = segment.segmentPayload;

      if (segment.packetNumber === this.lastPacketNumber &&
        segment.segmentPayload.length !== this.lastPacketSize) {
        throw new InvalidMessageError('Multipacket Transfer last packet size mismatch');
      } else if (segment.packetNumber !== this.lastPacketNumber &&
        segment.segmentPayload.length !== this.packetSize) {
        throw new InvalidMessageError('Multipacket Transfer packet size mismatch');
      }
    }

    if (this.payloadComplete()) {
      // sessionPayload includes a 1 byte header of the sequence number
      if (this.sessionPayload.length !== this.sessionSize + 1) {
        throw new InvalidMessageError('Total segment size mismatch');
      }
    }
  }

  payloadComplete() {
    return this.segmentsFilled === this.packetsToFetch;
  }

  retransmitNeeded() {
    return this.segmentsFilled > 0 && !this.payloadComplete();
  }
}

class TransmitPacketRequest extends NGPRequest {
  static get ENVELOPE_SIZE() {
    return 11;
  }

  static get COMDCOMMAND_SIZE() {
    return 5;
  }

  static get MULTIPACKET_ACK_DELAY_MS() {
    // Determined from CareLink Personal packet captures
    return 300;
  }

  // TODO: Maybe we should make a response message factory, and check we have the correct
  // response in the Response constructors. We'll need to use lodash to find keys for values:
  // https://lodash.com/docs/4.17.4#findKey
  static get COM_D_COMMAND() {
    return {
      READ_PUMP_STATUS_REQUEST: 0x0112,
      READ_BASAL_PATTERN_REQUEST: 0x0116,
      READ_BASAL_PATTERN_RESPONSE: 0x0123,
      READ_BOLUS_WIZARD_CARB_RATIOS_REQUEST: 0x012B,
      READ_BOLUS_WIZARD_CARB_RATIOS_RESPONSE: 0x012C,
      READ_BOLUS_WIZARD_SENSITIVITY_FACTORS_REQUEST: 0x012E,
      READ_BOLUS_WIZARD_SENSITIVITY_FACTORS_RESPONSE: 0x012F,
      READ_BOLUS_WIZARD_BG_TARGETS_REQUEST: 0x0131,
      READ_BOLUS_WIZARD_BG_TARGETS_RESPONSE: 0x0132,
      DEVICE_STRING_REQUEST: 0x013A,
      DEVICE_STRING_RESPONSE: 0x013B,
      READ_PUMP_STATUS_RESPONSE: 0x013C,
      DEVICE_CHARACTERISTICS_REQUEST: 0x0200,
      DEVICE_CHARACTERISTICS_RESPONSE: 0x0201,
      READ_HISTORY_REQUEST: 0x0304,
      READ_HISTORY_RESPONSE: 0x0305,
      END_HISTORY_TRANSMISSION: 0x030A,
      READ_HISTORY_INFO_REQUEST: 0x030C,
      READ_HISTORY_INFO_RESPONSE: 0x030D,
      UNMERGED_HISTORY_RESPONSE: 0x030E,
      TIME_REQUEST: 0x0403,
      FORCE_TIME_CHANGE_REQUEST: 0x0404,
      TIME_SYNC_DONE_RESPONSE: 0x0405,
      TIME_RESPONSE: 0x0407,
      AD_HOC_PAIRING_FAILED_RESPONSE: 0x040A,
      END_NODE_DEVICE_INITIALIZATION_RESPONSE: 0x040D,
      DEVICE_COMPATIBILITY_RESPONSE: 0x0411,
      HIGH_SPEED_MODE_COMMAND: 0x0412,
      END_COORDINATOR_DEVICE_INITIALIZATION_COMMAND: 0x0415,
      END_NODE_ASSOCIATION_CONFIRM_RESPONSE: 0x422,
      SET_LINK_KEY_COMMAND: 0x0425,
      INITIATE_MULTIPACKET_TRANSFER: 0xFF00,
      MULTIPACKET_SEGMENT_TRANSMISSION: 0xFF01,
      MULTIPACKET_RESEND_PACKETS: 0xFF02,
      ACK_COMMAND: 0x00FE,
      NAK_COMMAND: 0x00FF,
    };
  }

  static get NAK_CODE() {
    return {
      NO_ERROR: 0x00,
      PAUSE_IS_REQUESTED: 0x02,
      SELF_TEST_HAS_FAILED: 0x03,
      MESSAGE_WAS_REFUSED: 0x04,
      TIMEOUT_ERROR: 0x05,
      ELEMENT_VERSION_IS_NOT_CORRECT: 0x06,
      DEVICE_HAS_ERROR: 0x07,
      MESSAGE_IS_NOT_SUPPORTED: 0x08, // CLP says 0x0B :\
      DATA_IS_OUT_OF_RANGE: 0x09,
      DATA_IS_NOT_CONSISTENT: 0x0A,
      FEATURE_IS_DISABLED: 0x0B, // CLP says 0x0B here, too
      DEVICE_IS_BUSY: 0x0C,
      DATA_DOES_NOT_EXIST: 0x0D,
      HARDWARE_FAILURE: 0x0E,
      DEVICE_IS_IN_WRONG_STATE: 0x0F,
      DATA_IS_LOCKED_BY_ANOTHER: 0x10,
      DATA_IS_NOT_LOCKED: 0x11,
      CANNULA_FILL_CANNOT_BE_PERFORMED: 0x12,
      DEVICE_IS_DISCONNECTED: 0x13,
      EASY_BOLUS_IS_ACTIVE: 0x14,
      PARAMETERS_ARE_NOT_AVAILABLE: 0x15,
      MESSAGE_IS_OUT_OF_SEQUENCE: 0x16,
      TEMP_BASAL_RATE_OUT_OF_RANGE: 0x17,
    };
  }

  constructor(pumpSession, comDCommand, parameters, responseType = TransmitPacketResponse,
    highSpeedMode = true,
  ) {
    const comDCommandLength = TransmitPacketRequest.COMDCOMMAND_SIZE + parameters.length;
    const envelopeBuffer = Buffer.alloc(TransmitPacketRequest.ENVELOPE_SIZE);
    const transmitBuffer = Buffer.alloc(comDCommandLength);

    envelopeBuffer.write(pumpSession.packedPumpMAC, 0x00, 8, 'binary');
    envelopeBuffer.writeUInt8(pumpSession.incNgpSequenceNumber(), 0x08);
    let modeFlags = 0x01; // Always encrypted
    let comDSequenceNumber = 0x80; // Always 0x80 for HighSpeedModeCommand

    if (comDCommand !== TransmitPacketRequest.COM_D_COMMAND.HIGH_SPEED_MODE_COMMAND) {
      comDSequenceNumber = pumpSession.incComDSequenceNumber();
    }

    if (highSpeedMode) {
      modeFlags += 0x10;
    }

    envelopeBuffer.writeUInt8(modeFlags, 0x09);
    envelopeBuffer.writeUInt8(comDCommandLength, 0x0A);

    transmitBuffer.writeUInt8(comDSequenceNumber, 0x00);
    transmitBuffer.writeUInt16BE(comDCommand, 0x01);
    if (comDCommandLength > TransmitPacketRequest.COMDCOMMAND_SIZE) {
      transmitBuffer.write(Buffer.from(parameters).toString('binary'), 0x03, 'binary');
    }

    // The ComDMessage also has its own CCITT (so many checksums!)
    const messageSize = transmitBuffer.length - 2;
    const checksum = NGPMessage.ccittChecksum(transmitBuffer, messageSize);
    transmitBuffer.writeUInt16BE(checksum, messageSize);

    debug('### UNENCRYPTED PAYLOAD', transmitBuffer.toString('hex'));

    // Encrypt the ComD message
    const encryptedBuffer =
      TransmitPacketRequest.encrypt(pumpSession.key, pumpSession.iv, transmitBuffer);

    const payloadBuffer = Buffer.concat(
      [envelopeBuffer, encryptedBuffer],
      envelopeBuffer.length + encryptedBuffer.length,
    );

    super(NGPMessage.COMMAND_TYPE.TRANSMIT_PACKET, pumpSession, payloadBuffer, responseType);
    this.multipacketSession = null;
  }

  static encrypt(key, iv, clear) {
    const cipher = crypto.createCipheriv('aes-128-cfb', key, iv);
    let encrypted = cipher.update(clear, 'binary', 'hex');
    encrypted += cipher.final('hex');
    return Buffer.from(encrypted, 'hex');
  }

  async read80Message(hidDevice, readTimeout) {
    const ResponseClass = this.responseType;
    let fetchMoreData = true;
    let response = null;
    this.ngpRetries = 0;

    /* eslint-disable no-await-in-loop, requests to devices are sequential */
    /* eslint-disable no-use-before-define */
    while (fetchMoreData) {
      try {
        const responseMessage = await super.readMessage(hidDevice, readTimeout);

        // Not strictly true if it's a multipacket session, but we only use the properties
        // of TransmitPacketResponse until we return. If we don't do it this way, we end up
        // double-initialising (since we need to decrypt the payload to get the comDCommand),
        // so this is better on memory.
        response = new ResponseClass(responseMessage, this.pumpSession);

        // If we got here, we successfully read a message. Reset retries.
        this.ngpRetries = 0;

        switch (response.comDCommand) {
          case TransmitPacketRequest.COM_D_COMMAND.INITIATE_MULTIPACKET_TRANSFER:
          {
            fetchMoreData = true;
            this.multipacketSession = new MultipacketSession(response.decryptedPayload);
            // Acknowledge that we're ready to start receiving data.
            await Timer.wait(TransmitPacketRequest.MULTIPACKET_ACK_DELAY_MS);
            await new AckCommand(this.pumpSession, response.comDCommand).send(hidDevice);
            break;
          }
          case TransmitPacketRequest.COM_D_COMMAND.MULTIPACKET_SEGMENT_TRANSMISSION:
          {
            const segment = new MultipacketSegmentResponse(responseMessage, this.pumpSession);
            this.multipacketSession.addSegment(segment);

            if (this.multipacketSession.payloadComplete()) {
              debug('*** Multisession Complete');
              fetchMoreData = false;
              response.decryptedPayload = this.multipacketSession.sessionPayload;
              await Timer.wait(TransmitPacketRequest.MULTIPACKET_ACK_DELAY_MS);
              await new AckCommand(
                this.pumpSession,
                TransmitPacketRequest.COM_D_COMMAND.MULTIPACKET_SEGMENT_TRANSMISSION,
              )
                .send(hidDevice);
            } else {
              fetchMoreData = true;
            }
            break;
          }
          default:
          {
            fetchMoreData = false;
            break;
          }
        }
      } catch (err) {
        if (!(err instanceof InvalidMessageError)) {
          this.ngpRetries += 1;
        }
        debug(`Retry: ${this.ngpRetries}`);
        if (err instanceof TimeoutError) {
          debug('Got timeout waiting for message.');
        } else if (err instanceof InvalidMessageError) {
          debug('Invalid Message');
        } else {
          debug('Unknown error occurred while reading Multipacket message.');
          throw new InvalidStateError('Software Error. Contact Tidepool support.');
        }

        if (this.ngpRetries >= this.maxRetries) {
          throw new RetryError('Exceeded retries for TransmitPacketRequest');
        } else if (this.ngpRetries === 1) {
          if (this.multipacketSession && this.multipacketSession.retransmitNeeded()) {
            debug('*** Multisession missing segments');
            const nextMissingSegment = this.multipacketSession.missingSegments[0];
            if (nextMissingSegment !== undefined) {
              fetchMoreData = true;
              debug('Requesting missing packets');
              this.ngpRetries = 0;
              await Timer.wait(TransmitPacketRequest.MULTIPACKET_ACK_DELAY_MS);
              await new MultipacketResendPacketsCommand(
                this.pumpSession,
                nextMissingSegment.index, nextMissingSegment.count,
              ).sendMessage(hidDevice);
            } else {
              fetchMoreData = false;
              throw new InvalidStateError('Software Error. Contact Tidepool support.');
            }
          }
        }
      }
    }
    /* eslint-enable no-use-before-define */
    /* eslint-enable no-await-in-loop */

    return response;
  }

  // Override send(), because we need to be able to handle Multipacket Transfers
  async send(hidDevice, readTimeout = NGPRequest.READ_TIMEOUT_MS, get80response = true) {
    let response = null;

    // Send the message, and fetch the 0x81 message (which we don't need to handle)
    await super.send(hidDevice, readTimeout, false);

    if (get80response) {
      response = await this.read80Message(hidDevice, readTimeout);
    }

    return response;
  }
}

class AckCommand extends TransmitPacketRequest {
  constructor(pumpSession, comDCommand) {
    const params = Buffer.alloc(2);
    params.writeUInt16BE(comDCommand, 0x00);

    super(pumpSession, TransmitPacketRequest.COM_D_COMMAND.ACK_COMMAND, params);
  }

  // Override send(), because we don't request an 0x80 response
  send(hidDevice, readTimeout = NGPRequest.READ_TIMEOUT_MS, get80response = false) {
    return super.send(hidDevice, readTimeout, get80response);
  }
}

class NakResponse extends TransmitPacketResponse {
  get comDCommand() {
    return this.decryptedPayload.readUInt16BE(0x03);
  }

  get nakCode() {
    return this.decryptedPayload[0x04];
  }
}

class MultipacketResendPacketsCommand extends TransmitPacketRequest {
  constructor(pumpSession, startPacket, packetCount) {
    const params = Buffer.alloc(4);
    params.writeUInt16BE(startPacket, 0x00);
    params.writeUInt16BE(packetCount, 0x02);

    super(pumpSession, TransmitPacketRequest.COM_D_COMMAND.MULTIPACKET_RESEND_PACKETS, params);
  }

  // Override send(), because we don't request an 0x80 response
  send(hidDevice, readTimeout = NGPRequest.READ_TIMEOUT_MS, get80response = false) {
    return super.send(hidDevice, readTimeout, get80response);
  }
}

class MultipacketSegmentResponse extends TransmitPacketResponse {
  get packetNumber() {
    return this.decryptedPayload.readUInt16BE(0x03);
  }

  get segmentPayload() {
    return this.decryptedPayload.slice(0x05, this.decryptedPayload.length - 2);
  }
}

class HighSpeedModeCommand extends TransmitPacketRequest {
  static get HIGH_SPEED_MODE() {
    return {
      ENABLE: 0x00,
      DISABLE: 0x01,
    };
  }

  constructor(pumpSession, highSpeedMode) {
    super(
      pumpSession, TransmitPacketRequest.COM_D_COMMAND.HIGH_SPEED_MODE_COMMAND,
      Buffer.from([highSpeedMode]), TransmitPacketResponse, false,
    );
  }

  // Override send(), because we don't request an 0x80 response
  send(hidDevice, readTimeout = NGPRequest.READ_TIMEOUT_MS, get80response = false) {
    return super.send(hidDevice, readTimeout, get80response);
  }
}

class PumpTimeResponse extends TransmitPacketResponse {
  get time() {
    if (!this.decryptedPayload[0x03]) {
      throw new Error('Device clock not set');
    }

    return NGPUtil.NGPTimestamp.fromBuffer(this.decryptedPayload.slice(0x04, 0x0C));
  }
}

class PumpTimeCommand extends TransmitPacketRequest {
  constructor(pumpSession) {
    super(
      pumpSession, TransmitPacketRequest.COM_D_COMMAND.TIME_REQUEST, Buffer.from([]),
      PumpTimeResponse,
    );
  }
}

class PumpStatusResponse extends TransmitPacketResponse {
  get pumpState() {
    return this.decryptedPayload[0x03];
  }

  get activeBasalPattern() {
    return this.decryptedPayload[0x1A];
  }

  get isPumpActive() {
    // eslint-disable-next-line no-bitwise
    return (this.pumpState & NGPUtil.NGPConstants.PUMP_STATE_FLAGS.ACTIVE) !== 0;
  }
}

class PumpStatusCommand extends TransmitPacketRequest {
  constructor(pumpSession) {
    super(
      pumpSession, TransmitPacketRequest.COM_D_COMMAND.READ_PUMP_STATUS_REQUEST,
      Buffer.from([]), PumpStatusResponse,
    );
  }
}

class BolusWizardBGTargetsResponse extends TransmitPacketResponse {
  get targets() {
    const targets = [];
    // Bytes 0x03 and 0x04 are a CCITT checksum of the target bytes.
    const numItems = this.decryptedPayload[0x05];

    for (let i = 0; i < numItems; i++) {
      const high = this.decryptedPayload.readUInt16BE(0x06 + (i * 9)); // in mg/dL
      // this.decryptedPayload.readUInt16BE(0x08 + (i * 9)) / 10.0; // in mmol/L
      const low = this.decryptedPayload.readUInt16BE(0x0A + (i * 9)); // in mg/dL
      // this.decryptedPayload.readUInt16BE(0x0C + (i * 9)) / 10.0; // in mmol/L

      targets.push({
        start: this.decryptedPayload[0x0E + (i * 9)] * 30 * sundial.MIN_TO_MSEC,
        high,
        low,
      });
    }

    return targets;
  }
}

class BolusWizardBGTargetsCommand extends TransmitPacketRequest {
  constructor(pumpSession) {
    super(
      pumpSession, TransmitPacketRequest.COM_D_COMMAND.READ_BOLUS_WIZARD_BG_TARGETS_REQUEST,
      Buffer.from([]), BolusWizardBGTargetsResponse,
    );
  }
}

class BolusWizardCarbRatiosResponse extends TransmitPacketResponse {
  get ratios() {
    const ratios = [];
    // Bytes 0x03 and 0x04 are a CCITT checksum of the ratios bytes.
    const numItems = this.decryptedPayload[0x05];

    for (let i = 0; i < numItems; i++) {
      const amount = (this.decryptedPayload.readUInt32BE(0x06 + (i * 9))) / 10;
      // There is another UInt32BE after the amount, which is always 0

      ratios.push({
        start: this.decryptedPayload[0x0E + (i * 9)] * 30 * sundial.MIN_TO_MSEC,
        amount,
      });
    }

    return ratios;
  }
}

class BolusWizardCarbRatiosCommand extends TransmitPacketRequest {
  constructor(pumpSession) {
    super(
      pumpSession, TransmitPacketRequest.COM_D_COMMAND.READ_BOLUS_WIZARD_CARB_RATIOS_REQUEST,
      Buffer.from([]), BolusWizardCarbRatiosResponse,
    );
  }
}

class BolusWizardSensitivityFactorsResponse extends TransmitPacketResponse {
  get factors() {
    const factors = [];
    // Bytes 0x03 and 0x04 are a CCITT checksum of the sentivities' bytes.
    const numItems = this.decryptedPayload[0x05];

    for (let i = 0; i < numItems; i++) {
      const amount = this.decryptedPayload.readUInt16BE(0x06 + (i * 5)); // in mg/dL
      // this.decryptedPayload.readUInt16BE(0x08 + (i * 5)) / 10.0; // in mmol/L

      factors.push({
        start: this.decryptedPayload[0x0A + (i * 5)] * 30 * sundial.MIN_TO_MSEC,
        amount,
      });
    }

    return factors;
  }
}

class BolusWizardSensitivityFactorsCommand extends TransmitPacketRequest {
  constructor(pumpSession) {
    super(
      pumpSession,
      TransmitPacketRequest.COM_D_COMMAND.READ_BOLUS_WIZARD_SENSITIVITY_FACTORS_REQUEST,
      Buffer.from([]), BolusWizardSensitivityFactorsResponse,
    );
  }
}

class DeviceCompatibilityResponse extends TransmitPacketResponse {
  static buildForCnl(pumpSession) {
    const payload = Buffer.alloc(17);
    payload.writeUInt8(1, 0x00); // Hardcoded - from CNL to pump?
    payload.write(pumpSession.linkMAC, 0x01, 8, 'hex');
    payload.write(pumpSession.pumpMAC, 0x09, 8, 'hex');

    const responsePacket = new TransmitPacketRequest(
      pumpSession,
      TransmitPacketRequest.COM_D_COMMAND.DEVICE_COMPATIBILITY_RESPONSE, payload,
      TransmitPacketResponse, false,
    );
    return responsePacket;
  }
}

/**
 * This message also contains pump and software firmware versions.
 */
class DeviceCharacteristicsResponse extends TransmitPacketResponse {
  constructor(payload, pumpSession) {
    super(payload, pumpSession);

    if (this.decryptedPayload.length < 13) {
      throw new InvalidMessageError('Received invalid DeviceCharacteristicsResponse message.');
    }
  }

  // This function exists becuase we can both send and recieve a DeviceCharacteristicsResponse.
  // TODO: A future refactor should decouple message building and send/receive.
  static buildForCnl(pumpSession) {
    const payload = Buffer.alloc(40);
    payload.write(pumpSession.bcnlFullSerial, 0x00, 10, 'ascii');
    payload.write(pumpSession.linkMAC, 0x0A, 8, 'hex');
    payload.write('010101000000660001000A00020000FFFF070100', 0x12, 20, 'hex');

    const responsePacket = new TransmitPacketRequest(
      pumpSession,
      TransmitPacketRequest.COM_D_COMMAND.DEVICE_CHARACTERISTICS_RESPONSE, payload,
      TransmitPacketResponse, false,
    );
    return responsePacket;
  }

  get serial() {
    return this.decryptedPayload.slice(0x03, 0x0D).toString();
  }

  get MAC() {
    return this.decryptedPayload.slice(0x0D, 0x15).toString('binary');
  }

  get comDVersion() {
    const majorNumber = this.decryptedPayload.readUInt8(0x15);
    const minorNumber = this.decryptedPayload.readUInt8(0x16);
    const alpha = String.fromCharCode(65 + this.decryptedPayload.readUInt8(0x17));
    return `${majorNumber}.${minorNumber}${alpha}`;
  }

  get telDVersion() {
    /* eslint-disable no-bitwise */
    const majorNumber = this.decryptedPayload.readUInt8(0x18) >> 3;
    const minorNumber = (this.decryptedPayload.readUInt8(0x19) >> 5) |
      ((this.decryptedPayload.readUInt8(0x18) << 29) >> 26);
    const alpha = String.fromCharCode(64 + ((this.decryptedPayload.readUInt8(0x19) << 3) >> 3));
    /* eslint-enable no-bitwise */
    return `${majorNumber}.${minorNumber}${alpha}`;
  }

  get model() {
    const modelMajorNumber = this.decryptedPayload.readUInt16BE(0x1A);
    const modelMinorNumber = this.decryptedPayload.readUInt16BE(0x1C);
    return `${modelMajorNumber}.${modelMinorNumber}`;
  }

  get pingInterval() {
    return this.decryptedPayload.readUInt16BE(0x1E);
  }

  get syncInterval() {
    return this.decryptedPayload.readUInt16BE(0x20);
  }

  get maxMessageSize() {
    return this.decryptedPayload.readUInt32BE(0x22);
  }

  get deviceClassEnum() {
    return this.decryptedPayload.readUInt8(0x26);
  }

  get deviceClassVersionEnum() {
    return this.decryptedPayload.readUInt8(0x27);
  }

  get firmwareVersion() {
    const majorNumber = this.decryptedPayload.readUInt8(0x29);
    const minorNumber = this.decryptedPayload.readUInt8(0x2A);
    const alpha = String.fromCharCode(this.decryptedPayload.readUInt8(0x2B));
    return `${majorNumber}.${minorNumber}${alpha}`;
  }

  get motorAppVersion() {
    const majorNumber = this.decryptedPayload.readUInt8(0x2C);
    const minorNumber = this.decryptedPayload.readUInt8(0x2D);
    const alpha = String.fromCharCode(this.decryptedPayload.readUInt8(0x2E));
    return `${majorNumber}.${minorNumber}${alpha}`;
  }

  // TODO: we need to confirm that this is indeed BG UNITS before we can use them in `settings`,
  // and updating NGPHistoryParser:buildSettingsRecords()
  get units() {
    // See NGPUtil.NGPConstants.BG_UNITS
    return this.decryptedPayload.readUInt8(0x35);
  }
}

class DeviceCharacteristicsCommand extends TransmitPacketRequest {
  // Specify an optional responseType, since DeviceCharacteristicsCommand is
  // also used for ad hoc pairing (See AdHocPairingCommand)
  constructor(pumpSession, responseType = DeviceCharacteristicsResponse, highSpeedMode = true) {
    const params = Buffer.alloc(9);
    params[0] = 0x02;
    const pumpMAC = Buffer.from(pumpSession.pumpMAC, 'hex').toString('binary');
    params.write(pumpMAC, 0x01, 8, 'binary');
    super(
      pumpSession, TransmitPacketRequest.COM_D_COMMAND.DEVICE_CHARACTERISTICS_REQUEST,
      params, responseType, highSpeedMode,
    );
  }
}

class DeviceStringResponse extends TransmitPacketResponse {
  constructor(payload, pumpSession) {
    super(payload, pumpSession);

    if (this.decryptedPayload.length < 96) {
      throw new InvalidMessageError('Received invalid DeviceStringResponse message.');
    }
  }

  get MAC() {
    return this.decryptedPayload.slice(0x03, 0x0B).toString('binary');
  }

  get stringType() {
    return this.decryptedPayload.readUInt16BE(0x0B);
  }

  get language() {
    return this.decryptedPayload.readUInt8(0x0D);
  }

  get string() {
    const deviceStringUtf16 = this.decryptedPayload.slice(0x0E, 0x5E);
    // We have to strip the nulls ourselves, because the payload doesn't give us string size.
    return _.replace(iconv.decode(deviceStringUtf16, 'utf16-be'), /\0/g, '');
  }
}

class DeviceStringCommand extends TransmitPacketRequest {
  constructor(pumpSession) {
    const params = Buffer.alloc(12);
    params[0x00] = 0x01;
    params[0x0A] = 0x04; // Get Model String
    super(
      pumpSession, TransmitPacketRequest.COM_D_COMMAND.DEVICE_STRING_REQUEST,
      params, DeviceStringResponse,
    );
  }
}

class ReadBasalPatternResponse extends TransmitPacketResponse {
  get schedule() {
    const schedule = [];
    // Byte 0x03 is the Basal Pattern number
    const numItems = this.decryptedPayload[0x04];

    for (let i = 0; i < numItems; i++) {
      schedule.push({
        start: this.decryptedPayload[0x09 + (i * 5)] * 30 * sundial.MIN_TO_MSEC,
        rate: (this.decryptedPayload.readUInt32BE(0x05 + (i * 5)) / 10000),
      });
    }

    return schedule;
  }
}

class ReadBasalPatternCommand extends TransmitPacketRequest {
  constructor(pumpSession, basalPattern) {
    super(
      pumpSession, TransmitPacketRequest.COM_D_COMMAND.READ_BASAL_PATTERN_REQUEST,
      Buffer.from([basalPattern]), ReadBasalPatternResponse,
    );
  }
}

class ReadHistoryInfoResponse extends TransmitPacketResponse {
  get historySize() {
    return this.decryptedPayload.readUInt32BE(0x04);
  }

  get dataStart() {
    return NGPUtil.NGPTimestamp.fromBuffer(this.decryptedPayload.slice(0x08, 0x10));
  }

  get dataEnd() {
    return NGPUtil.NGPTimestamp.fromBuffer(this.decryptedPayload.slice(0x10, 0x18));
  }
}

class ReadHistoryInfoCommand extends TransmitPacketRequest {
  constructor(pumpSession, historyDataType, historyRangeType, fromRtc = 0x00, toRtc = 0x00) {
    const params = Buffer.alloc(12);
    params[0x00] = historyDataType;
    params[0x01] = historyRangeType;
    params.writeUInt32BE(fromRtc, 0x02);
    params.writeUInt32BE(toRtc, 0x06);
    params.writeUInt16BE(0x00, 0x0A); // Hard coded
    super(
      pumpSession, TransmitPacketRequest.COM_D_COMMAND.READ_HISTORY_INFO_REQUEST,
      params, ReadHistoryInfoResponse,
    );
  }
}

// We don't need to inherit from any other message type, because all of the checksums and size
// checks are done in the MultipacketSession.
class ReadHistoryResponse {
  constructor(dataBlocks) {
    this.blocks = dataBlocks;
  }

  get pages() {
    return _.map(this.blocks, value => value.toString('hex'));
  }
}

class ReadHistoryCommand extends TransmitPacketRequest {
  constructor(
    pumpSession, historyDataType, historyRangeType, fromRtc = 0x00, toRtc = 0x00,
    expectedSize, progressCb = () => {},
  ) {
    const params = Buffer.alloc(12);
    params[0x00] = historyDataType;
    params[0x01] = historyRangeType;
    params.writeUInt32BE(fromRtc, 0x02);
    params.writeUInt32BE(toRtc, 0x06);
    params.writeUInt16BE(0x00, 0x0A); // Hard coded

    // Request a regular TransmitPacketResponse to process this Multipacket Segment, and return
    // the actual responseType in send()
    super(
      pumpSession, TransmitPacketRequest.COM_D_COMMAND.READ_HISTORY_REQUEST, params,
      TransmitPacketResponse,
    );

    this.historyDataType = historyDataType;
    this.fromRtc = fromRtc;
    this.toRtc = toRtc;
    this.expectedSize = expectedSize;
    this.bytesFetched = 0;
    this.blocks = [];
    this.progressCb = progressCb;
  }

  static get BLOCK_SIZE() {
    return 2048;
  }

  static get READ_TIMEOUT_MS() {
    // FIXME: This is 350 in the CLP code
    return 1000;
  }

  addHistoryBlock(payload) {
    // Decompress the block
    const HEADER_SIZE = 13;
    // It's an UnmergedHistoryUpdateCompressed response. We need to decompress it
    const dataType = payload[0x03]; // Returns a HISTORY_DATA_TYPE
    const historySizeCompressed = payload.readUInt32BE(0x04);
    const historySizeUncompressed = payload.readUInt32BE(0x08);
    const historyCompressed = payload[0x0C];

    if (dataType !== this.historyDataType) {
      throw new InvalidMessageError('Unexpected history type in response');
    }

    // Check that we have the correct number of bytes in this message
    if (payload.length - HEADER_SIZE !== historySizeCompressed) {
      throw new InvalidMessageError('Unexpected message size');
    }

    let blockPayload = null;
    if (historyCompressed) {
      blockPayload = lzo.decompress(
        payload.slice(HEADER_SIZE),
        historySizeUncompressed,
      );
    } else {
      blockPayload = payload.slice(HEADER_SIZE);
    }

    if (blockPayload.length % ReadHistoryCommand.BLOCK_SIZE) {
      throw new InvalidMessageError('Block payload size is not a multiple of 2048');
    }

    for (let i = 0; i < blockPayload.length / ReadHistoryCommand.BLOCK_SIZE; i++) {
      const blockSize = blockPayload
        .readUInt16BE(((i + 1) * ReadHistoryCommand.BLOCK_SIZE) - 4);
      const blockChecksum = blockPayload
        .readUInt16BE(((i + 1) * ReadHistoryCommand.BLOCK_SIZE) - 2);

      const blockStart = i * ReadHistoryCommand.BLOCK_SIZE;
      const blockData = blockPayload.slice(blockStart, blockStart + blockSize);
      const calculatedChecksum = NGPMessage.ccittChecksum(blockData, blockSize);

      if (blockChecksum !== calculatedChecksum) {
        throw new ChecksumError(blockChecksum, calculatedChecksum, `Unexpected checksum in block ${i}`);
      } else {
        this.blocks.push(blockData);
      }
    }

    this.bytesFetched += blockPayload.length;
    this.progressCb(this.bytesFetched);
  }

  // Override send(), because we process multiple UNMERGED_HISTORY_RESPONSE blocks
  async send(hidDevice, readTimeout = ReadHistoryCommand.READ_TIMEOUT_MS) {
    let receivedEndHistoryCommand = false;
    let response = null;
    await super.send(hidDevice, readTimeout, false);

    /* eslint-disable no-await-in-loop, requests to devices are sequential */
    while (receivedEndHistoryCommand !== true) {
      response = await this.read80Message(hidDevice, readTimeout);

      switch (response.comDCommand) {
        case TransmitPacketRequest.COM_D_COMMAND.HIGH_SPEED_MODE_COMMAND:
        {
          // Just ignore it and keep reading
          break;
        }
        case TransmitPacketRequest.COM_D_COMMAND.END_HISTORY_TRANSMISSION:
        {
          receivedEndHistoryCommand = true;

          // Check that we received as much data as we were expecting.
          if (this.bytesFetched < this.expectedSize) {
            throw new InvalidMessageError('Got less data than expected');
          } else {
            // Discard remaining messages until we get a HIGH_SPEED_MODE_COMMAND,
            // otherwise the CNL gets frozen.
            let gotEndHighSpeedMode = false;
            do {
              const discardableResponse = await this.readMessage(hidDevice, readTimeout);
              const discardableMessage =
                new TransmitPacketResponse(discardableResponse, this.pumpSession);
              gotEndHighSpeedMode = (discardableMessage.comDCommand ===
                  TransmitPacketRequest.COM_D_COMMAND.HIGH_SPEED_MODE_COMMAND);
            } while (!gotEndHighSpeedMode);
          }
          break;
        }
        case TransmitPacketRequest.COM_D_COMMAND.UNMERGED_HISTORY_RESPONSE:
        {
          this.addHistoryBlock(response.decryptedPayload);
          break;
        }
        case TransmitPacketRequest.COM_D_COMMAND.NAK_COMMAND:
        {
          debug(response);
          const nakResponse = new NakResponse(response.decryptedPayload);
          throw new InvalidMessageError(`Got NAK from pump for command ${nakResponse.comDCommand}: ${nakResponse.nakCode}`);
        }
        default:
          throw new InvalidMessageError(`Unexpected message response: ${response.comDCommand}`);
      }
    }
    /* eslint-enable no-await-in-loop */

    return new ReadHistoryResponse(this.blocks);
  }
}

class AdHocPairingResponse {
  constructor(linkKey) {
    this.linkKey = linkKey;
  }

  get linked() {
    return !_.isUndefined(this.linkKey);
  }
}

class AdHocPairingCommand extends DeviceCharacteristicsCommand {
  constructor(pumpSession) {
    // Request a regular TransmitPacketResponse to process this Multipacket Segment, and return
    // the actual responseType in send()
    super(pumpSession, TransmitPacketResponse);
  }

  static get AD_HOC_PAIRING_RETRIES() {
    return 15;
  }

  // Override send(), because the linking process sends various unrelated responses to the requests.
  async send(hidDevice, readTimeout = NGPRequest.READ_TIMEOUT_MS) {
    let receivedEndPairingCommand = false;
    let response = null;
    debug('* MAGICAL AD-HOC PAIRING TIME');
    this.setMaxRetries(15);
    // Don't need to send. Just keep reading after the initial CONNECT

    /* eslint-disable no-await-in-loop, requests to devices are sequential */
    while (receivedEndPairingCommand !== true) {
      debug('=== read a response');
      response = await this.read80Message(hidDevice, readTimeout);

      switch (response.comDCommand) {
        case TransmitPacketRequest.COM_D_COMMAND.AD_HOC_PAIRING_FAILED_RESPONSE:
        {
          // TODO: Make a AdHocPairingFailedResponse message.
          // Reason code in the byte after comDCommand:
          // 0x00 = User denied pairing request
          // 0x02 = Sequence error
          throw new Error('Ad hoc pairing failed');
        }
        case TransmitPacketRequest.COM_D_COMMAND.HIGH_SPEED_MODE_COMMAND:
        {
          debug('Ignore HIGH_SPEED_MODE_COMMAND');
          break;
        }
        case 0x0408:
        {
          // TODO: Name this?
          debug('Ignore 0x0408 command');
          break;
        }
        case TransmitPacketRequest.COM_D_COMMAND.DEVICE_CHARACTERISTICS_REQUEST:
        {
          debug('Characteristics request');
          await Timer.wait(TransmitPacketRequest.MULTIPACKET_ACK_DELAY_MS);
          await DeviceCharacteristicsResponse.buildForCnl(this.pumpSession)
            .send(hidDevice, NGPRequest.READ_TIMEOUT_MS, false);
          break;
        }
        case TransmitPacketRequest.COM_D_COMMAND.DEVICE_COMPATIBILITY_RESPONSE:
        {
          debug('Combatibility response');
          await Timer.wait(TransmitPacketRequest.MULTIPACKET_ACK_DELAY_MS);
          await
          new DeviceCharacteristicsCommand(this.pumpSession, DeviceCharacteristicsResponse, false)
            .send(hidDevice, NGPRequest.READ_TIMEOUT_MS, false);
          break;
        }
        case TransmitPacketRequest.COM_D_COMMAND.DEVICE_CHARACTERISTICS_RESPONSE:
        {
          debug('Characteristics response');
          await Timer.wait(TransmitPacketRequest.MULTIPACKET_ACK_DELAY_MS);
          await DeviceCompatibilityResponse.buildForCnl(this.pumpSession)
            .send(hidDevice, NGPRequest.READ_TIMEOUT_MS, false);
          break;
        }
        case TransmitPacketRequest.COM_D_COMMAND.SET_LINK_KEY_COMMAND:
        {
          debug(`Set link key command: ${response.decryptedPayload.toString('hex')}`);
          /*
          await Timer.wait(TransmitPacketRequest.MULTIPACKET_ACK_DELAY_MS);
          await DeviceCompatibilityResponse.buildForCnl(this.pumpSession)
            .send(hidDevice, NGPRequest.READ_TIMEOUT_MS, false);
          */
          break;
        }
        case TransmitPacketRequest.COM_D_COMMAND.END_NODE_ASSOCIATION_CONFIRM_RESPONSE:
        {
          receivedEndPairingCommand = true;
          break;
        }
        default:
        {
<<<<<<< HEAD
          throw new InvalidMessageError(`Unexpected message response during ad hoc pairing: ${response.comDCommand}`);
=======
          debug(`Just keep reading ${response.comDCommand}`);
          throw new InvalidMessageError('Unexpected message response during ' +
            `ad hoc pairing: ${response.comDCommand}`);
>>>>>>> 05604ac8
        }
      }
    }
    /* eslint-enable no-await-in-loop */

    return new AdHocPairingResponse(undefined);
  }
}

class BCNLDriver {
  constructor(hidDevice) {
    this.hidDevice = hidDevice;
    this.USB_BLOCKSIZE = 64;
    this.MAGIC_HEADER = 'ABC';

    this.pumpSession = null;
  }

  static get PASSTHROUGH_MODE() {
    return {
      ENABLE: '1',
      DISABLE: '0',
    };
  }

  async connect(deviceInfo) {
    // No probe required.
    const connect = promisify(this.hidDevice.connect);
    return connect(deviceInfo, _.noop());
  }

  async disconnect() {
    const disconnect = promisify(this.hidDevice.disconnect);
    return disconnect(null);
  }
}

class MM600SeriesDriver extends BCNLDriver {
  static get CHANNELS() {
    // CHANNELS In the order that the CareLink applet requests them
    return [0x14, 0x11, 0x0e, 0x17, 0x1a];
  }

  static get COMMS_RESET_DELAY_MS() {
    return 4000;
  }

  static get HISTORY_DATA_TYPE() {
    return {
      PUMP_DATA: 0x02,
      SENSOR_DATA: 0x03,
    };
  }

  static get HISTORY_RANGE_TYPE() {
    return {
      FULL_HISTORY: 0x03,
      PARTIAL_HISTORY: 0x04,
    };
  }

  isLinked() {
    if (this.pumpSession && this.pumpSession.isAssociated) {
      return true;
    }
    return false;
  }

  static convertSerialToMacID(pumpSerial) {
    // TODO: get pump serial from UI
    let str = _.toUpper(pumpSerial);

    // first, move alphabetical character on the right over to the left
    str = str.substr(0, 2) + str[9] + str.substr(2, 7);

    const numArray = Buffer.alloc(8);
    numArray[0] = 0;
    numArray[1] = 35;
    numArray[2] = 247;

    /* eslint-disable no-bitwise, no-mixed-operators */
    let v = (str.charCodeAt(0) - 65) * 26 * 26 + (str.charCodeAt(1) - 65) * 26 +
            (str.charCodeAt(2) - 65) << 1;

    const num2 = Number.isFinite(Number(str.charAt(3))) ? 1000000 * parseInt(str.charAt(3), 10) +
    parseInt(str.substr(4, 10), 10) : 1000000 * (str.charCodeAt(3) - 65 + 10) +
    parseInt(str.substr(4, 10), 10);

    if (num2 > 16581375) {
      v |= 1;
    }

    numArray[3] = v >> 8 & 0xFF;
    numArray[4] = v & 0xFF;
    numArray[5] = (num2 >> 16) & 0xFF;
    numArray[6] = (num2 & 0xFFFF) >> 8 & 0xFF;
    numArray[7] = num2 & 0xFF;
    /* eslint-enable no-bitwise, no-mixed-operators */

    return numArray.toString('hex');
  }

  static reverseHexString(str) {
    const arr = new Uint8Array(Buffer.from(str, 'hex'));
    return arr.reverse();
  }

  setPumpMACFromSerial(serialNumber) {
    debug(`Setting pump serial to ${serialNumber}`);
    this.pumpSession.pumpMAC = MM600SeriesDriver.convertSerialToMacID(serialNumber);

    // build the read temp key from linkMAC and pumpMAC
    this.pumpSession.key = Buffer.concat([
      MM600SeriesDriver.reverseHexString(this.pumpSession.linkMAC),
      MM600SeriesDriver.reverseHexString(this.pumpSession.pumpMAC),
    ]);
  }

  async enterRemoteCommandMode() {
    const infoResponse = await new DeviceInfoRequestCommand().send(this.hidDevice);
    this.pumpSession = new MinimedPumpSession(infoResponse);
    const nakResponse = await new BCNLCommand(BCNLMessage.ASCII_CONTROL.NAK).send(this.hidDevice);
    await nakResponse.checkAsciiControl(BCNLMessage.ASCII_CONTROL.EOT);
    const enqResponse = await new BCNLCommand(BCNLMessage.ASCII_CONTROL.ENQ).send(this.hidDevice);
    await enqResponse.checkAsciiControl(BCNLMessage.ASCII_CONTROL.ACK);
  }

  async exitRemoteCommandMode() {
    const response = await new BCNLCommand(BCNLMessage.ASCII_CONTROL.EOT)
      .send(this.hidDevice, BCNLMessage.READ_TIMEOUT_MS, MM600SeriesDriver.COMMS_RESET_DELAY_MS);
    await response.checkAsciiControl(BCNLMessage.ASCII_CONTROL.ENQ);
  }

  async togglePassthroughMode(mode) {
    const writeResponse = await new BCNLCommand('W|').send(this.hidDevice);
    writeResponse.checkAsciiControl(BCNLMessage.ASCII_CONTROL.ACK);
    const queryResponse = await new BCNLCommand('Q|').send(this.hidDevice);
    queryResponse.checkAsciiControl(BCNLMessage.ASCII_CONTROL.ACK);
    const modeResponse = await new BCNLCommand(`${mode}|`).send(this.hidDevice);
    modeResponse.checkAsciiControl(BCNLMessage.ASCII_CONTROL.ACK);
  }

  async openConnection() {
    await new OpenConnectionRequest(this.pumpSession).send(this.hidDevice);
  }

  async closeConnection() {
    await new CloseConnectionRequest(this.pumpSession).send(this.hidDevice);
  }

  async readPumpInfo() {
    const response = await new ReadInfoRequest(this.pumpSession).send(this.hidDevice);
    this.pumpSession.linkMAC = response.linkMAC;
    this.pumpSession.pumpMAC = response.pumpMAC;
    this.pumpSession.isAssociated = response.isAssociated;
  }

  async getLinkKey() {
    const response = await new RequestLinkKeyRequest(this.pumpSession).send(this.hidDevice);
    this.pumpSession.key = response.linkKey(this.pumpSession.bcnlModelAndSerial);
  }

  async negotiateRadioChannel() {
    for (const channel of MM600SeriesDriver.CHANNELS) {
      this.pumpSession.radioChannel = channel;
      // eslint-disable-next-line no-await-in-loop, requests to devices are sequential
      const response = await new JoinNetworkRequest(this.pumpSession).send(this.hidDevice);
      if (response.joinedNetwork) {
        return;
      }
    }

    this.pumpSession.radioChannel = 0;
    throw new Error('Please make sure that the pump is paired with this ' +
      'Contour Next Link 2.4 and that the pump is in range');
  }

  async toggleHighSpeedMode(mode) {
    await new HighSpeedModeCommand(this.pumpSession, mode).send(this.hidDevice);
  }

  async getPumpTime() {
    return new PumpTimeCommand(this.pumpSession).send(this.hidDevice);
  }

  async getPumpStatus() {
    return new PumpStatusCommand(this.pumpSession).send(this.hidDevice);
  }

  async getBolusWizardSettings() {
    const settings = {};
    let response = await new BolusWizardBGTargetsCommand(this.pumpSession).send(this.hidDevice);
    settings.bgTarget = response.targets;

    response = await new BolusWizardCarbRatiosCommand(this.pumpSession).send(this.hidDevice);
    settings.carbRatio = response.ratios;

    response = await new BolusWizardSensitivityFactorsCommand(this.pumpSession)
      .send(this.hidDevice);
    settings.insulinSensitivity = response.factors;

    return settings;
  }

  async getDeviceCharacteristics() {
    return new DeviceCharacteristicsCommand(this.pumpSession).send(this.hidDevice);
  }

  async temporaryLinkToPump() {
    return new AdHocPairingCommand(this.pumpSession).send(this.hidDevice);
  }

  async getDeviceString() {
    return new DeviceStringCommand(this.pumpSession).send(this.hidDevice);
  }

  async readBasalPatterns() {
    const basalSchedules = {};

    for (let i = 0; i < 8; i++) {
      // eslint-disable-next-line no-await-in-loop, requests to devices are sequential
      const response = await new ReadBasalPatternCommand(this.pumpSession, i + 1)
        .send(this.hidDevice);
      // Only include patterns with schedules in them
      if (response.schedule.length > 0) {
        basalSchedules[NGPUtil.NGPConstants.BASAL_PATTERN_NAME[i]] = response.schedule;
      }
    }

    return basalSchedules;
  }

  async readHistory(fromRtc, toRtc, progressCb, progressStart, progressEnd, isFirstUpload = false) {
    // TODO: make this method less copy/pasty
    const history = {};
    const percentPerDataType = (progressEnd - progressStart) / 2;

    let response = await new ReadHistoryInfoCommand(
      this.pumpSession,
      MM600SeriesDriver.HISTORY_DATA_TYPE.PUMP_DATA,
      MM600SeriesDriver.HISTORY_RANGE_TYPE.PARTIAL_HISTORY, fromRtc, toRtc,
    )
      .send(this.hidDevice);
    debug(`*** EXPECT PUMP HISTORY FROM ${response.dataStart.toDate()} TO ${response.dataEnd.toDate()}`);
    const expectedPumpHistorySize = response.historySize;
    history.dataEnd = response.dataEnd.toDate();

    response = await new ReadHistoryInfoCommand(
      this.pumpSession,
      MM600SeriesDriver.HISTORY_DATA_TYPE.SENSOR_DATA,
      MM600SeriesDriver.HISTORY_RANGE_TYPE.PARTIAL_HISTORY, fromRtc, toRtc,
    )
      .send(this.hidDevice);
    debug(`*** EXPECT CGM HISTORY FROM ${response.dataStart.toDate()} TO ${response.dataEnd.toDate()}`);
    const expectedCgmHistorySize = response.historySize;
    // If there is less CGM data then pump data, set the history marker to the end of the CGM data.
    if (response.dataEnd.toDate() < history.dataEnd) {
      history.dataEnd = response.dataEnd.toDate();
    }

    debug('*** GETTING PUMP HISTORY');
    response = await new ReadHistoryCommand(
      this.pumpSession,
      MM600SeriesDriver.HISTORY_DATA_TYPE.PUMP_DATA,
      MM600SeriesDriver.HISTORY_RANGE_TYPE.PARTIAL_HISTORY, fromRtc, toRtc, expectedPumpHistorySize,
      (fetchedSize) => {
        const percentFetched = fetchedSize / expectedPumpHistorySize;
        progressCb(progressStart + (percentPerDataType * percentFetched), isFirstUpload);
      },
    )
      .send(this.hidDevice);
    history.pages = response.pages;

    debug('*** GETTING CGM HISTORY');
    response = await new ReadHistoryCommand(
      this.pumpSession,
      MM600SeriesDriver.HISTORY_DATA_TYPE.SENSOR_DATA,
      MM600SeriesDriver.HISTORY_RANGE_TYPE.PARTIAL_HISTORY, fromRtc, toRtc, expectedCgmHistorySize,
      (fetchedSize) => {
        const percentFetched = fetchedSize / expectedCgmHistorySize;
        progressCb(progressStart + percentPerDataType +
            (percentPerDataType * percentFetched), isFirstUpload);
      },
    )
      .send(this.hidDevice);
    history.cbg_pages = response.pages;

    return history;
  }
}

module.exports = (config) => {
  const cfg = _.clone(config);
  const driver = new MM600SeriesDriver(cfg.deviceComms);

  cfg.deviceTags = ['insulin-pump', 'cgm'];

  // REVIEW - discuss http://eslint.org/docs/rules/no-param-reassign...
  /* eslint no-param-reassign: [2, { props: false }] */
  /* eslint-disable no-unused-vars */
  return {
    detect(deviceInfo, cb) {
      debug('no detect function needed');
      cb(null, deviceInfo);
    },

    setup(deviceInfo, progress, cb) {
      debug('in setup!');

      if (isBrowser) {
        progress(100);
        cb(null, {
          deviceInfo,
        });
      } else {
        // pages are coming from CLI
        progress(100);
        const data = cfg.fileData;
        data.deviceInfo = deviceInfo;
        cb(null, data);
      }
    },

    connect(progress, data, cb) {
      if (!isBrowser) {
        data.disconnect = false;
        cb(null, data);
        return;
      }
      debug('in connect!');

      (async () => {
        await driver.connect(data.deviceInfo);
        data.disconnect = false;
        progress(100);
        cb(null, data);
      })().catch((error) => {
        cb(error);
      });
    },

    getConfigInfo(progress, data, cb) {
      if (!isBrowser) {
        data.connect = true;
        cb(null, data);
        return;
      }
      debug('in getConfigInfo', data);

      data.minimedConnection = false;
      data.pumpHighSpeedMode = false;

      const settings = {
        units: {
          bg: 'mg/dL', // Even though the pump can be in mmol/L, we read the mg/dL settings values
          carb: 'grams',
        },
      };

      // Wrap in async, because this function is not async, and we're dealing with other
      // async functions
      (async () => {
        // The enter/exit/enter paradigm is what CareLink does, according to packet captures.
        try {
          await driver.enterRemoteCommandMode();
        } catch (error) {
          // Reset the USB connection
          await driver.disconnect();
          await driver.connect(data.deviceInfo);
        }
        await driver.exitRemoteCommandMode();
        await driver.enterRemoteCommandMode();
        data.connect = true;

        await driver.togglePassthroughMode(BCNLDriver.PASSTHROUGH_MODE.ENABLE);
        await driver.openConnection();
        await progress(20);
        data.minimedConnection = true;

        await driver.readPumpInfo();
        if (driver.isLinked()) {
          debug('Pump is linked with CNL');
          await driver.getLinkKey();
        } else {
          debug('Pump is NOT linked with CNL');
          // FIXME: hard coded
          driver.setPumpMACFromSerial('NG1057941H');
        }
        await driver.negotiateRadioChannel();
        progress(40);
        if (!driver.isLinked()) {
          const deviceCharacteristics = await driver.temporaryLinkToPump();
          debug('Linked!');
          throw new Error('Done');
        }

        debug('Toggle High Speed Mode');
        await driver.toggleHighSpeedMode(HighSpeedModeCommand.HIGH_SPEED_MODE.ENABLE);
        data.pumpHighSpeedMode = true;

        debug('Get pump date/time');
        const pumpTime = await driver.getPumpTime();
        // We store the NGPTimestamp, because we need it for later messages.
        settings.currentNgpTimestamp = pumpTime.time;
        settings.currentDeviceTime = pumpTime.time.toDate(cfg.timezone);

        debug('Get pump status');
        const status = await driver.getPumpStatus();
        if (!status.isPumpActive) {
          throw new InvalidStateError('Pump is not active. Please load and prime a reservoir before trying again.');
        }

        settings.activeSchedule =
          NGPUtil.NGPConstants.BASAL_PATTERN_NAME[status.activeBasalPattern - 1];

        debug('Get bolus wizard settings');
        const bwzSettings = await driver.getBolusWizardSettings();
        _.assign(settings, bwzSettings);

        debug('Get Device Characteristics');
        const deviceCharacteristics = await driver.getDeviceCharacteristics();
        settings.pumpSerial = deviceCharacteristics.serial;

        debug('Get device string');
        const deviceString = await driver.getDeviceString();
        settings.pumpModel = deviceString.string;
        progress(60);

        debug('Read basal patterns');
        const schedules = await driver.readBasalPatterns();
        settings.basalSchedules = schedules;
        progress(80);

        data.settings = _.clone(settings);
        cfg.deviceInfo.deviceId = `${data.settings.pumpModel}:${data.settings.pumpSerial}`;
        const getMostRecentUpload = promisify(cfg.api.getMostRecentUploadRecord);
        cfg.lastUpload = await getMostRecentUpload(cfg.groupId, cfg.deviceInfo.deviceId);

        common.checkDeviceTime(pumpTime.time.toDate(), cfg, (err) => {
          progress(100);
          cb(err, data);
        });
      })().catch((error) => {
        debug('Error in getConfigInfo: ', error);
        cb(error, null);
      });
    },

    fetchData(progress, data, cb) {
      if (!isBrowser) {
        data.fetchData = true;
        cb(null, data);
        return;
      }
      debug('in fetchData', data);

      debug('Read pump history');
      let lastPosition = null;
      if (uploadDataPeriod.period === uploadDataPeriod.PERIODS.DELTA && _.has(cfg, 'lastUpload.client.private.delta')) {
        debug('--- Only changes since last upload');
        // Retrieve last position from most recent upload record
        lastPosition = sundial.parseFromFormat(cfg.lastUpload.client.private.delta.dataEnd);

        // Always get at least a day back from today, in case we need to amend any
        // temp basals that were in progress.
        const yesterday = new Date(data.settings.currentDeviceTime.valueOf() - 864e5);
        if (lastPosition > yesterday) {
          lastPosition = yesterday;
        }
        cfg.isFirstUpload = false;
      } else if (uploadDataPeriod.period === uploadDataPeriod.PERIODS.FOUR_WEEKS) {
        debug('--- Last 4 weeks');
        lastPosition = new Date(new Date().valueOf() - 2419e6); // Four weeks ago
        cfg.isFirstUpload = false;
      } else {
        debug('--- Everything');
        lastPosition = new Date(NGPUtil.NGPTimestamp.pumpBaseTimeMS); // Get full history
        cfg.isFirstUpload = true;
      }

      // Wrap in async, because this function is not async, and we're dealing with other
      // async functions
      (async () => {
        // TODO: do we need to catch this so that we *always* disable High Speed Mode?
        const history = await driver.readHistory(
          data.settings.currentNgpTimestamp.rtcFromDate(lastPosition),
          NGPUtil.NGPTimestamp.maxRTC, progress, 0, 90, cfg.isFirstUpload,
        );
        _.assign(data, history);

        _.merge(cfg, { delta: { dataEnd: history.dataEnd } }); // Will form part of upload record

        if (data.pumpHighSpeedMode) {
          await driver.toggleHighSpeedMode(HighSpeedModeCommand.HIGH_SPEED_MODE.DISABLE);
          data.pumpHighSpeedMode = false;
        }

        progress(100);
        cb(null, data);
      })().catch((error) => {
        debug('Error reading pump history: ', error);
        cb(error, null);
      });
    },

    processData(progress, data, cb) {
      debug('in processData');
      cfg.builder.setDefaults({
        deviceId: cfg.deviceInfo.deviceId,
      });

      let events = [];
      data.post_records = [];

      try {
        const historyParser = new NGPHistoryParser(
          cfg, data.settings,
          data.pages.concat(data.cbg_pages),
        );

        const timeChanges = historyParser.buildTimeChangeRecords();
        _.assign(events, timeChanges.postRecords);
        cfg.tzoUtil = timeChanges.tzoUtil;

        historyParser
          .buildSettingsRecords(events)
          .buildBasalRecords(events)
          .buildTempBasalRecords(events)
          .buildSuspendResumeRecords(events)
          .buildNormalBolusRecords(events)
          .buildSquareBolusRecords(events)
          .buildDualBolusRecords(events)
          .buildRewindRecords(events)
          .buildPrimeRecords(events)
          .buildCGMRecords(events)
          .buildBGRecords(events)
          .buildCalibrationRecords(events);

        events = _.sortBy(events, datum => datum.time);

        // Update delta load information when using the blob_loader.
        if (!isBrowser && _.isUndefined(cfg.delta)) {
          _.merge(
            cfg,
            { delta: { dataEnd: sundial.parseFromFormat(events[events.length - 1].deviceTime) } },
          ); // Will form part of upload record
        }

        const simulator = new Medtronic600Simulator({
          settings: data.settings,
          tzoUtil: cfg.tzoUtil,
          builder: cfg.builder,
        });

        for (const datum of events) {
          simulator.addDatum(datum);
        }

        simulator.finalBasal();
        _.assign(data.post_records, simulator.getEvents());
        progress(100);
        cb(null, data);
      } catch (err) {
        debug('Error while processing data: ', err);
        cb(err, data);
      }
    },

    uploadData(progress, data, cb) {
      progress(0);

      const sessionInfo = {
        delta: cfg.delta,
        deviceTags: cfg.deviceTags,
        deviceManufacturers: ['Medtronic'],
        deviceModel: _.replace(data.settings.pumpModel, 'MMT-', ''),
        deviceSerialNumber: data.settings.pumpSerial,
        deviceId: cfg.deviceInfo.deviceId,
        start: sundial.utcDateString(),
        timeProcessing: cfg.tzoUtil.type,
        tzName: cfg.timezone,
        version: cfg.version,
      };

      cfg.api.upload.toPlatform(
        data.post_records, sessionInfo, progress, cfg.groupId,
        (err, result) => {
          progress(100);

          if (err) {
            debug(err);
            debug(result);
            cb(err, data);
          } else {
            data.cleanup = true;
            cb(null, data);
          }
        }, 'dataservices',
      );
    },

    disconnect(progress, data, cb) {
      debug('in disconnect');
      progress(100);
      cb(null, data);
    },

    cleanup(progress, data, cb) {
      debug('in cleanup');

      if (isBrowser) {
        // Wrap in async, because this function is not async, and we're dealing with
        // other async functions
        (async () => {
          if (data.minimedConnection) {
            debug('Closing connection');
            await driver.closeConnection();
            data.minimedConnection = false;
          }

          try {
            await driver.exitRemoteCommandMode();
          } catch (error) {
            // We don't need to do anything. We're just catching unexpected closing comms.
            debug('Comms close out error', error);
          }

          if (!data.disconnect) {
            await driver.disconnect();
            data.cleanup = true;
            data.disconnect = true;
          }
          progress(100);
          cb(null, data);
        })().catch((error) => {
          debug('Error while cleaning up: ', error);
          cb(error, null);
        });
      } else {
        progress(100);
        cb(null, data);
      }
    },
    /* eslint-enable no-unused-vars */
  };
};<|MERGE_RESOLUTION|>--- conflicted
+++ resolved
@@ -464,6 +464,10 @@
 
 class NGPRequest extends NGPMessage {
   constructor(commandType, pumpSession, payload, responseType = NGPResponse) {
+    if (new.target === NGPRequest) {
+      throw new TypeError(`Cannot construct ${new.target.name} instances directly`);
+    }
+
     super(NGPRequest.buildPayload(commandType, pumpSession, payload), responseType);
     this.pumpSession = pumpSession;
     this.ngpRetries = 0;
@@ -1741,13 +1745,7 @@
         }
         default:
         {
-<<<<<<< HEAD
           throw new InvalidMessageError(`Unexpected message response during ad hoc pairing: ${response.comDCommand}`);
-=======
-          debug(`Just keep reading ${response.comDCommand}`);
-          throw new InvalidMessageError('Unexpected message response during ' +
-            `ad hoc pairing: ${response.comDCommand}`);
->>>>>>> 05604ac8
         }
       }
     }
