--- conflicted
+++ resolved
@@ -2041,7 +2041,9 @@
         data.model_no = result.payload.model_no;
         data.pump_sn = result.payload.pump_sn;
         data.firmware_version = parseInt(result.payload.arm_sw_ver);
-<<<<<<< HEAD
+
+        data.deviceInfo.deviceId = 'tandem' + data.model_no + data.pump_sn;
+        cfg.builder.setDefaults({ deviceId: data.deviceInfo.deviceId });
 
         // this is required for comparing device time against server time
         var currentTime = {};
@@ -2050,12 +2052,6 @@
         common.checkDeviceTime(currentTime.deviceTime, cfg.timezone, function(err) {
           return cb(err, data);
         });
-=======
-        data.deviceInfo.deviceId = 'tandem' + data.model_no + data.pump_sn;
-        cfg.builder.setDefaults({ deviceId: data.deviceInfo.deviceId });
-
-        cb(null, data);
->>>>>>> cc13542d
       }
     });
   };
