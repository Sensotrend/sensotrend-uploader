--- conflicted
+++ resolved
@@ -1026,11 +1026,7 @@
           console.log('Reading from page',start,'to', end-1); // subtract 1 because we count from 0
 
           async.whilst(
-<<<<<<< HEAD
-              function () { return (start+count) < end; },
-=======
-              function () { return (count < numberOfPages) && !abort; },
->>>>>>> c765cece
+              function () { return ((start+count) < end) && !abort; },
               function (callback) {
                 var readHistory = function(historycb) {
 
