--- conflicted
+++ resolved
@@ -1588,14 +1588,11 @@
 
       /* TODO: put this back in when we have new sound/earcon
       if(isBrowser) {
-<<<<<<< HEAD
-=======
         var snd = new Audio('../../../sounds/underwater.wav');
         snd.play();
       }*/
 
       if(isBrowser) {
->>>>>>> 58e33c0d
         if(!data.disconnect){
           getOneRecord(buildPacket([ASCII_CONTROL.EOT],1), true, false, function(err, result) {
             cfg.deviceComms.disconnect(data, function() {
