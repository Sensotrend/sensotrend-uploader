/*
 * == BSD2 LICENSE ==
 * Copyright (c) 2016, Tidepool Project
 *
 * This program is free software; you can redistribute it and/or modify it under
 * the terms of the associated License, which is identical to the BSD 2-Clause
 * License as published by the Open Source Initiative at opensource.org.
 *
 * This program is distributed in the hope that it will be useful, but WITHOUT
 * ANY WARRANTY; without even the implied warranty of MERCHANTABILITY or FITNESS
 * FOR A PARTICULAR PURPOSE. See the License for more details.
 *
 * You should have received a copy of the License along with this program; if
 * not, you can obtain one from Tidepool Project at tidepool.org.
 * == BSD2 LICENSE ==
 */

/* globals chrome, __DEBUG__  */

var _ = require('lodash');

var sundial = require('sundial');
var struct = require('../../struct.js')();
var common = require('../../commonFunctions');
var annotate = require('../../eventAnnotations');
var TZOUtil = require('../../TimezoneOffsetUtil');

var isBrowser = typeof window !== 'undefined';
<<<<<<< HEAD
var debug = isBrowser ? require('bows')('MedtronicDriver') : console.log;
var __DEBUG__ = __DEBUG__ || true;
=======
var debug = isBrowser ? require('../../bows')('MedtronicDriver') : console.log;
var __DEBUG__ = __DEBUG__ || false;
>>>>>>> 5adb7622

var RECORD_TYPES = {
  BOLUS: { value: 0x01, head_length: 8, name: 'BOLUS'},
  PRIME: { value: 0x03, head_length: 5, name: 'PRIME'},
  ALARM_PUMP: { value: 0x06, head_length: 4, name: 'ALARM_PUMP'},
  RESULT_DAILY_TOTAL: { value: 0x07, head_length: 5, date_length: 2, body_length: 3, name: 'RESULT_DAILY_TOTAL' },
  CHANGE_BASAL_PROFILE_OLD: { value: 0x08, body_length:145, name: 'CHANGE_BASAL_PROFILE_OLD'},
  CHANGE_BASAL_PROFILE_NEW: { value: 0x09, body_length:145, name: 'CHANGE_BASAL_PROFILE_NEW'},
  CAL_BG_FOR_PH: { value: 0x0A, name: 'CAL_BG_FOR_PH'},
  ALARM_SENSOR: { value:0x0B, head_length:3, name:'ALARM_SENSOR'},
  CLEAR_ALARM: { value: 0x0C, name: 'CLEAR_ALARM'},
  SELECT_BASAL_PROFILE: { value: 0x14, name: 'SELECT_BASAL_PROFILE'},
  TEMP_BASAL_DURATION: { value:0x16, name: 'TEMP_BASAL_DURATION'},
  CHANGE_TIME: { value: 0x17, name: 'CHANGE_TIME'},
  NEW_TIME_SET: { value:0x18, name: 'NEW_TIME_SET'},
  LOW_BATTERY: { value:0x19, name: 'LOW_BATTERY'},
  BATTERY: { value:0x1a, name: 'BATTERY'},
  SET_AUTO_OFF: { value:0x1b, name:'SET_AUTO_OFF'},
  CONCENTRATION: { value:0x1c, name: 'CONCENTRATION'},
  PUMP_SUSPEND: { value:0x1e, name: 'PUMP_SUSPEND'},
  PUMP_RESUME: { value:0x1f, name: 'PUMP_RESUME'},
  SELF_TEST: {value: 0x20, name: 'SELF_TEST'},
  REWIND: { value:0x21, name: 'REWIND'},
  CLEAR: { value:0x22, name:'CLEAR'},
  BLOCK: { value:0x23, name:'BLOCK'},
  MAX_BOLUS: { value:0x24, name:'MAX_BOLUS'},
  MAX_BASAL: { value:0x25, name:'MAX_BASAL'},
  ENABLE_DISABLE_REMOTE: { value:0x26, body_length:14, name:'ENABLE_DISABLE_REMOTE'},
  CHANGE_REMOTE_ID: { value:0x27, name: 'CHANGE_REMOTE_ID'},
  CODE_UPDATE: { value:0x29, body_length: 14, name: 'CODE_UPDATE'},
  CHANGE_MAX_BASAL: { value:0x2C, name:'CHANGE_MAX_BASAL'},
  SET_BOLUS_WIZARD_ENABLED: { value:0x2D, name:'SET_BOLUS_WIZARD_ENABLED'},
  BG_REMINDER_OFFSET_SET: { value:0x31, name:'BG_REMINDER_OFFSET_SET'},
  BG_REMINDER_ALARM_SET: { value:0x32, name:'BG_REMINDER_ALARM_SET'},
  TEMP_BASAL: { value:0x33, body_length:1, name:'TEMP_BASAL'},
  LOW_RESERVOIR: { value:0x34, name:'LOW_RESERVOIR'},
  BG_REMINDER: { value:0x35, name:'BG_REMINDER'},
  PARADIGM_LINK_SETUP: { value:0x36, body_length:14, name:'PARADIGM_LINK_SETUP'},
  INSULIN_ACTION_TYPE_CHANGE: { value:0x3A, name:'INSULIN_ACTION_TYPE_CHANGE'},
  WEAK_BATTERY: { value:0x3B, name:'WEAK_BATTERY'},
  CHANGE_PARADIGM_LINK_ID: { value:0x3C, body_length:14, name:'CHANGE_PARADIGM_LINK_ID'},
  BG_RECEIVED: { value:0x3F, body_length:3, name:'BG_RECEIVED'},
  JOURNAL_ENTRY_MEAL_MARKER: { value:0x40, body_length:2, name:'JOURNAL_ENTRY_MEAL_MARKER'},
  JOURNAL_ENTRY_EXERCISE_MARKER: { value:0x41, body_length:1, name:'JOURNAL_ENTRY_EXERCISE_MARKER'},
  JOURNAL_ENTRY_OTHER_MARKER: { value:0x42, body_length:1, name:'JOURNAL_ENTRY_OTHER_MARKER'},
  AUTO_CAL_ENABLE: { value:0x44, name:'AUTO_CAL_ENABLE'},
  CHANGE_BOLUS_WIZARD_SETUP: { value:0x4F, body_length:32, name:'CHANGE_BOLUS_WIZARD_SETUP'},
  SENSOR_SETTINGS: { value:0x50, body_length:34, name:'SENSOR_SETTINGS'},
  SENSOR_GRAPH_TIMEOUT: { value:0x51, name:'SENSOR_GRAPH_TIMEOUT'},
  SENSOR_GRAPH_DEMO_MODE: { value:0x52, name:'SENSOR_GRAPH_DEMO_MODE'},
  SENSOR_ALARM_SILENCE: { value:0x53, body_length:1, name:'SENSOR_ALARM_SILENCE'},
  SENSOR_GLUCOSE_LIMITS: { value:0x54, body_length:57, name:'SENSOR_GLUCOSE_LIMITS'},
  SENSOR_PREDICTIVE_ALERTS: { value:0x55, name: 'SENSOR_PREDICTIVE_ALERTS'},
  SENSOR_RATE_OF_CHANGE_ALERTS: { value:0x56, body_length:5, name: 'SENSOR_RATE_OF_CHANGE_ALERTS'},
  BOLUS_SCROLL_SET: { value:0x57, name:'BOLUS_SCROLL_SET'},
  BOLUS_WIZARD_CHANGE: { value:0x5A, body_length:137, name:'BOLUS_WIZARD_CHANGE'},
  BOLUS_WIZARD: { value:0x5B, body_length:15, name:'BOLUS_WIZARD'},
  UNABSORBED_INSULIN: { value:0x5C, date_length:0, name:'UNABSORBED_INSULIN'},
  SAVE_SETTINGS: { value:0x5D, name:'SAVE_SETTINGS'},
  VAR_BOLUS_ENABLE: { value:0x5E, name:'VAR_BOLUS_ENABLE'},
  EASY_BOLUS_ENABLE: { value:0x5F, name:'EASY_BOLUS_ENABLE'},
  BG_REMINDER_ENABLE: { value:0x60, name:'BG_REMINDER_ENABLE'},
  ALARM_CLOCK_ENABLE: { value:0x61, name:'ALARM_CLOCK_ENABLE'},
  CHANGE_TEMP_BASAL_TYPE: { value:0x62, name:'CHANGE_TEMP_BASAL_TYPE'},
  CHANGE_ALARM_NOTIFY_MODE: { value:0x63, name:'CHANGE_ALARM_NOTIFY_MODE'},
  CHANGE_TIME_DISPLAY: { value:0x64, name:'CHANGE_TIME_DISPLAY'},
  LOW_RESERVOIR_WARNING: { value:0x65, name:'LOW_RESERVOIR_WARNING'},
  BOLUS_REMINDER_ENABLE: { value:0x66, name:'BOLUS_REMINDER_ENABLE'},
  BOLUS_REMINDER_SET: { value:0x67, body_length:2, name:'BOLUS_REMINDER_SET'},
  BOLUS_REMINDER_DELETE: { value:0x68, body_length:2, name:'BOLUS_REMINDER_DELETE'},
  BOLUS_REMINDER: { value:0x69, body_length:2, name:'BOLUS_REMINDER'},
  ALARM_CLOCK_DELETE: { value:0x6A, name:'ALARM_CLOCK_DELETE'},
  TOTAL_DETAILS: { value:0x6C, head_length:1, date_length:2, body_length:35, name:'TOTAL_DETAILS'},
  SENSOR_TOTAL_DETAILS: { value:0x6E, head_length:1, date_length:2, body_length:49, name:'SENSOR_TOTAL_DETAILS'},
  CARB_UNITS_SET: { value:0x6F, name:'CARB_UNITS_SET'},
  BASAL_PROFILE_START: { value:0x7B, body_length:3, name:'BASAL_PROFILE_START'},
  CONNECT_DEVICES_OTHER_DEVICES_ENABLED: { value:0x7C, name:'CONNECT_DEVICES_OTHER_DEVICES_ENABLED'},
  CHANGE_OTHER_DEVICE_ID: { value:0x7D, body_length:30, name:'CHANGE_OTHER_DEVICE_ID'},
  LOW_SUSPEND_LIMIT_SET: { value:0x7E, name:'LOW_SUSPEND_LIMIT_SET'},
  LOW_SUSPEND_PARAM_SET: { value:0x7F, body_length:1, name:'LOW_SUSPEND_PARAM_SET'},
  CHANGE_WATCHDOG_MARRIAGE_PROFILE: { value:0x81, body_length:5, name:'CHANGE_WATCHDOG_MARRIAGE_PROFILE'},
  DELETE_OTHER_DEVICE_ID: { value:0x82, body_length:5, name:'DELETE_OTHER_DEVICE_ID'},
  CHANGE_CAPTURE_EVENT_ENABLE: { value:0x83, name:'CHANGE_CAPTURE_EVENT_ENABLE'},
};

var CBG_RECORD_TYPES = {
  DATA_END: { value: 0x01, name:'DATA_END'},
  SENSOR_WEAK_SIGNAL: { value:0x02, name: 'SENSOR_WEAK_SIGNAL'},
  SENSOR_CALIBRATION_EVENT: { value:0x03, name: 'SENSOR_CALIBRATION_EVENT'},
  SENSOR_PACKET_EVENT: { value:0x04, name: 'SENSOR_PACKET_EVENT'},
  SENSOR_ERROR_EVENT: { value:0x05, name: 'SENSOR_ERROR_EVENT'},
  SENSOR_GLUCOSE_LESS_THAN_40: { value:0x06, name: 'SENSOR_GLUCOSE_LESS_THAN_40'},
  SENSOR_GLUCOSE_MORE_THAN_400: { value:0x07, name: 'SENSOR_GLUCOSE_MORE_THAN_400'},
  SENSOR_TIMESTAMP: { value:0x08, name: 'SENSOR_TIMESTAMP'},
  BATTERY_CHANGE: { value:0x0A, name:'BATTERY_CHANGE'},
  SENSOR_STATUS: { value:0x0B, name:'SENSOR_STATUS'},
  DATE_TIME_CHANGE: { value:0x0C, name:'DATE_TIME_CHANGE'},
  SENSOR_SYNC: { value: 0x0D, name:'SENSOR_SYNC'},
  SENSOR_CAL_BG: { value: 0x0E, name:'SENSOR_CAL_BG'},
  SENSOR_CAL_FACTOR: { value: 0x0F, name:'SENSOR_CAL_FACTOR'},
  SENSOR_SPECIAL_DISPLAY_EVENT: { value: 0x10, name:'SENSOR_SPECIAL_DISPLAY_EVENT'},
  NO_OP: { value: 0x13, name:'NO_OP'},
  GLUCOSE_40_TO_400_MIN: { value: 0x14, name: 'GLUCOSE_40_TO_400_MIN'},
  GLUCOSE_40_TO_400_MAX: { value: 0xC8, name: 'GLUCOSE_40_TO_400_MAX'}
};

var BITMASKS = {
  LEFT_ONE: 0x80,     // b10000000
  LEFT_TWO: 0xc0,     // b11000000
  RIGHT_SIX: 0x3f,    // b00111111
  RIGHT_FIVE: 0x1f,   // b00011111
  RIGHT_SEVEN: 0x7f,  // b01111111
  RIGHT_TWO: 0x03,    // b00000011
  RIGHT_1100: 0x0c,   // b00001100
  RIGHT_THREE: 0x07,  // b00000111
  LEFT_00111: 0x38,   // b00111000
  RIGHT_FOUR: 0x0f    // b00001111
};

var PROFILES = {
  0 : 'standard',
  1 : 'pattern a',
  2 : 'pattern b'
};

var ALARM_TYPES = {
  ALARM_BATTERY_LIMIT: { value: 3, name: 'Battery out limit exceeded'},
  ALARM_NO_DELIVERY: { value: 4, name: 'No delivery'},
  ALARM_BATTERY_DEPLETED: { value: 5, name: 'Battery depleted'},
  ALARM_AUTO_OFF: {value: 6, name: 'Auto off'},
  ALARM_BUTTON: { value: 59, name: 'Button error'},
  ALARM_LGS: { value: 103, name: 'Low glucose suspend'}
};

var SUSPEND_REASONS = {
  SUSPEND_USER: { value: 0x01, name: 'Suspend user'},
  SUSPEND_ALARM: { value: 0x02, name: 'Suspend alarm'},
  SUSPEND_LGS: { value: 0x03, name: 'Suspend low glucose'},
  SUSPEND_NO_RESPONSE: { value: 0x04, name: 'Suspend no response'},
  SUSPEND_USER_SELECTED: { value: 0x05, name: 'Suspend user selected'},
  RESUME_USER: { value: 0x06, name: 'Resume user'},
  RESUME_AUTO_USER_SUSPEND: { value: 0x07, name: 'Automatic resume after user suspend'},
  RESUME_AUTO_NO_RESPONSE: { value: 0X08, name: 'Automatic resume after no response'}
};

var cfg = null;
var settings = null;
var basalSchedules = {};

var init = function(config, settingsData) {
  cfg = config;
  settings = settingsData;
};

Number.prototype.toFixedNumber = function(significant){
  var pow = Math.pow(10,significant);
  return +( Math.round(this*pow) / pow );
};

var decodeDate = function (payload) {
 var encoded, second, minute, hour, day, month, year;

 if(payload.length < 4) {
   return false;
 }
 if(payload.length === 4) {
   encoded = struct.unpack(payload,0,'bbbb',['year','day','minute','hour']);
   second = 0;
   minute = encoded.minute & BITMASKS.RIGHT_SIX;
   hour = encoded.hour & BITMASKS.RIGHT_FIVE;
   day = encoded.day & BITMASKS.RIGHT_FIVE;
   month = (((encoded.hour & BITMASKS.LEFT_TWO) >> 4) | ((encoded.minute & BITMASKS.LEFT_TWO) >> 6));
 } else {
   encoded = struct.unpack(payload,0,'bbbbb',['second','minute','hour','day','year']);
   second = encoded.second & BITMASKS.RIGHT_SIX;
   minute = encoded.minute & BITMASKS.RIGHT_SIX;
   hour = encoded.hour & BITMASKS.RIGHT_FIVE;
   day = encoded.day & BITMASKS.RIGHT_FIVE;
   month = (((encoded.second & BITMASKS.LEFT_TWO) >> 4) | ((encoded.minute & BITMASKS.LEFT_TWO) >> 6));
 }

 year = (encoded.year & BITMASKS.RIGHT_SEVEN) + 2000;
 if(year === 2000) {
   // Incorrect date
   return false;
 }
 var date = sundial.buildTimestamp({year:year,month:month,day:day,hours:hour,minutes:minute,seconds:second});
 return date;
};

var getType = function (idx, types) {
  for (var i in types) {
    if (types[i].value === idx) {
      return _.clone(types[i]);
    }
  }
  return 'unknown';
};

var filterHistory = function (types, log_records) {
  var neededLogIds = [];
  types.forEach(function (element) { neededLogIds.push(element.value); });
  return log_records.filter(function (record) {
    return neededLogIds.indexOf(record.type.value) >= 0;
  });
};

var twosComplement = function (value, bits) {
  if((value & (1 << (bits - 1))) != 0 ) { // check if highest bit is set
    value = value - (1 << bits); // use two complement to get negative value
  }
  return value;
};

var buildWizardRecords = function (records) {
  var wizardRecords = filterHistory([RECORD_TYPES.BOLUS_WIZARD], records);
  var postrecords = [];
  wizardRecords.forEach(function(record) {

    var carbInput, bgInput, carbRatio, bgTarget = {}, isf, recommended = {}, iob, units;

    var bgRaw = [struct.extractByte(record.body,1) & BITMASKS.RIGHT_TWO];
    bgRaw = bgRaw.concat(struct.extractByte(record.head,1));
    bgInput = struct.extractBEShort(bgRaw,0);

    var carbRaw = [(struct.extractByte(record.body,1) & BITMASKS.RIGHT_1100) >> 2];
    carbRaw = carbRaw.concat(struct.extractByte(record.body,0));
    carbInput = struct.extractBEShort(carbRaw,0);

    var carbRatioRaw = [struct.extractByte(record.body,2) & BITMASKS.RIGHT_THREE];
    carbRatioRaw = carbRatioRaw.concat(struct.extractByte(record.body,3));
    carbRatio = struct.extractBEShort(carbRatioRaw,0) / 10.0;

    bgTarget.low = struct.extractByte(record.body,5);
    isf = struct.extractByte(record.body,4);
    bgTarget.high = struct.extractByte(record.body,14);
    recommended.carb = struct.extractBEShort(record.body,7) / settings.strokesPerUnit;

    recommended.correction = twosComplement((((struct.extractByte(record.body,9) & BITMASKS.LEFT_00111) << 5) + struct.extractByte(record.body,6)),11) / settings.strokesPerUnit;

    recommended.net = struct.extractBEShort(record.body,12) / settings.strokesPerUnit;
    iob =  struct.extractBEShort(record.body,10) / settings.strokesPerUnit;

    units = (struct.extractByte(record.body,1) & BITMASKS.LEFT_TWO) === 0x80 ? 'mmol/L' : 'mg/dL';

    if(units == 'mmol/L') {
      bgTarget.low = (bgTarget.low / 10.0).toFixedNumber(1);
      bgTarget.high = (bgTarget.high / 10.0).toFixedNumber(1);
      isf = (isf / 10.0).toFixedNumber(1);
      bgInput = (bgInput / 10.0).toFixedNumber(1);
    }

    var wizard = cfg.builder.makeWizard()
      .with_recommended({
        carb: recommended.carb,
        correction: recommended.correction,
        net: recommended.net
      })
      .with_carbInput(carbInput)
      .with_insulinOnBoard(iob)
      .with_insulinCarbRatio(carbRatio)
      .with_insulinSensitivity(isf)
      .with_bgTarget({
        low: bgTarget.low,
        high: bgTarget.high
      })
      .with_units(units);

      if (bgInput > 0) {
        wizard = wizard.with_bgInput(bgInput);
      }

      wizard = wizard.with_deviceTime(sundial.formatDeviceTime(record.jsDate))
          .set('index', record.index)
          .set('jsDate', record.jsDate);

      cfg.tzoUtil.fillInUTCInfo(wizard, record.jsDate);
      postrecords.push(wizard);

  });

  return postrecords;
};

var buildBolusRecords = function (records) {
  var bolusRecords = filterHistory([RECORD_TYPES.BOLUS], records);
  var postrecords = [];

  for(var i=0; i < bolusRecords.length; i++) {
    var record = bolusRecords[i];

    var bolus;

    var amount, programmed, iob;

    amount = struct.extractBEShort(record.head,3)/settings.strokesPerUnit;
    programmed = struct.extractBEShort(record.head,1)/settings.strokesPerUnit;
    iob = struct.extractBEShort(record.head,5)/settings.strokesPerUnit;

    var duration = record.head[7] * 30 * sundial.MIN_TO_MSEC;

    if (duration > 0) {
      //TODO: put iob in payload?

      if((record.date[2] & BITMASKS.LEFT_TWO) === 0x80) {
        // we mask out the time from the hour byte and check if the result is binary 10
        bolus = cfg.builder.makeDualBolus()
          .with_duration(duration)
          .with_extended(amount);

          if(programmed !== amount) {
            // dual bolus was cancelled
            var actualDuration = Math.round((amount / (programmed * 1.0)) * duration);
            bolus = bolus.with_expectedExtended(programmed)
                      .with_expectedDuration(duration)
                      .with_duration(actualDuration);
          }

          i+=1; // advance to next bolus for normal portion
          //TODO: add second index to payload
          record = bolusRecords[i];
          amount = struct.extractBEShort(record.head,3) / settings.strokesPerUnit;
          programmed = struct.extractBEShort(record.head,1) / settings.strokesPerUnit;
          iob = struct.extractBEShort(record.head,5) / settings.strokesPerUnit;

          bolus = bolus.with_normal(amount);
          if(programmed !== amount) {
            bolus = bolus.with_expectedNormal(programmed);
          }
      } else {
          bolus = cfg.builder.makeSquareBolus()
            .with_duration(duration)
            .with_extended(amount);

            if(programmed !== amount) {
              // square bolus was cancelled
              var actualDuration = Math.round((amount / (programmed * 1.0)) * duration);
              bolus = bolus.with_expectedExtended(programmed)
                        .with_expectedDuration(duration)
                        .with_duration(actualDuration);
            }
        }

      } else {
        // normal bolus
        bolus = cfg.builder.makeNormalBolus()
          .with_normal(amount);

        if(programmed !== amount) {
          bolus = bolus.with_expectedNormal(programmed);
        }
      }

    bolus = bolus.with_deviceTime(sundial.formatDeviceTime(record.jsDate))
        .set('index', record.index)
        .set('jsDate', record.jsDate);

    cfg.tzoUtil.fillInUTCInfo(bolus, record.jsDate);
    bolus = bolus.done();
    postrecords.push(bolus);

  };

  return postrecords;
};

function buildBGRecords(records) {

  var bgRecords = filterHistory([RECORD_TYPES.BG_RECEIVED, RECORD_TYPES.CAL_BG_FOR_PH], records);
  var postrecords = [];

  for( var i = 0; i < bgRecords.length; i++ ) {
    var bgEntry = bgRecords[i];

    var units = (struct.extractByte(bgEntry.date,2) & BITMASKS.LEFT_TWO) === 0x40 ? 'mmol/L': 'mg/dL';
    var bg = bgEntry.head[1] + ((struct.extractByte(bgEntry.date,4) & BITMASKS.LEFT_ONE) << 1) + ((struct.extractByte(bgEntry.date,2) & BITMASKS.LEFT_ONE) << 2);

    if(units === 'mmol/L') {
      bg = (bg / 10.0).toFixedNumber(1);
    }

    var bgRecord = cfg.builder.makeSMBG()
      .with_deviceTime(sundial.formatDeviceTime(bgEntry.jsDate))
      .with_value(bg);

    if(bgRecords[i+1] && bgRecords[i+1].type.value === RECORD_TYPES.BG_RECEIVED.value) {
      // if value is from linked meter, CAL_BG_FOR_PH record is followed by BG_RECEIVED record
      i += 1;
      bgEntry = bgRecords[i];

      // Note: Bayer does not send control solution readings to the pump
      var linkedBg = (struct.extractByte(bgEntry.head,1) << 3) + (struct.extractByte(bgEntry.date,2) >> 5);
      if(units === 'mmol/L') {
        linkedBg = (linkedBg / 10.0).toFixedNumber(1);
      }
      if(bg !== linkedBg) {
        debug('Linked smbg value does not match value on pump',bgEntry.jsDate, bg, linkedBg);
        throw new Error('Linked smbg value does not match value on pump');
      }
      var meter = common.bytes2hex(struct.extractBytes(bgEntry.body, 0, 3), true);
      bgRecord.with_subType('linked')
              .with_payload({
                meterSerial: meter
              });
    } else {
      bgRecord.with_subType('manual');
    }

    bgRecord.with_units(units)
            .set('index',bgEntry.index);
    cfg.tzoUtil.fillInUTCInfo(bgRecord, bgEntry.jsDate);
    postrecords.push(bgRecord.done());
  };
  return postrecords;
}

function buildCGMRecords(events) {

  var postrecords = [];

  if(events.length === 0 || events[events.length-1].jsDate == null) {
    // CGM pages are empty
    return postrecords;
  }

  var start = null;
  var recordsSinceTimestamp = null;

  // we have to work through the CGM records in reverse, as sensor timestamps
  // affect previous values and are subject to time changes

  for (var i = events.length - 1; i >= 0; i--) {
    var event = events[i];

    if (event.jsDate != false) {
      if (__DEBUG__) {
        debug('CGM event:',sundial.formatDeviceTime(event.jsDate), event.type.name, common.bytes2hex([event.head]),common.bytes2hex(event.date),common.bytes2hex(event.body),common.bytes2hex(event.descriptor) );
      }

      if (event.type.value === CBG_RECORD_TYPES.SENSOR_TIMESTAMP.value) {
        start = event.jsDate;
        recordsSinceTimestamp = 0;
      }

      if (event.body) {
        var offset = event.body.length;
        var index = event.index - offset;

        while (offset >= 0) {

          var descriptor = struct.extractShort(event.descriptor, offset * 2);

          // For each byte in the cbg bytestream, there are two bytes in the descriptor
          // bytestream. Where the second descriptor byte is non-zero, the value is
          // in the cbg bytestream is a cbg value, with the LSB of the 16-bit descriptor value
          // as part of the cbg value and the other 15 bytes of the descriptor value
          // containing the ISIG (Interstitial SIGnal).

          if (descriptor > 255) {
            var annotation = null;
            var cbg = (descriptor & 0x01) + (event.body[offset] << 1);

            if (start === null) {
              debug('Dropping CBG values without timestamp');
              break;
            }

            var date = sundial.applyOffset(start, -(recordsSinceTimestamp * 5));
            recordsSinceTimestamp += 1;

            if (__DEBUG__) {
              debug('CBG:', sundial.formatDeviceTime(date), common.bytes2hex(struct.extractBytes(event.descriptor, offset * 2, 2)), ',', common.bytes2hex([struct.extractByte(event.body, offset)]), ',', cbg, ',', (descriptor & 0xFFFE) / 100.0);
            }

            if (event.body[offset] === CBG_RECORD_TYPES.SENSOR_GLUCOSE_MORE_THAN_400.value) {
              cbg = 401;
              annotation = {
                code: 'bg/out-of-range',
                value: 'high',
                threshold: 400,
              };
            } else if (event.body[offset] === CBG_RECORD_TYPES.SENSOR_GLUCOSE_LESS_THAN_40.value) {
              cbg = 39;
              annotation = {
                code: 'bg/out-of-range',
                value: 'low',
                threshold: 40,
              };
            }

            if (cbg >= 40 || annotation) {
              var record = cfg.builder.makeCBG()
                .with_value(cbg)
                .with_deviceTime(sundial.formatDeviceTime(date))
                .with_units('mg/dL') // TODO: check if mmol/L cbg is also hard-coded in mg/dL
                .with_payload({
                  interstitialSignal: (descriptor & 0xFFFE) / 100.0
                }) // mask out lsb
                .set('index', index + offset);
              cfg.cgmTzoUtil.fillInUTCInfo(record, date);

              if (annotation) {
                annotate.annotateEvent(record, annotation);
              }
              record = record.done();
              postrecords.push(record);
            }
          } else {
            if (descriptor === 2 && event.body[offset] === 0x02) {
              recordsSinceTimestamp += 1;
            }
          }

          offset -= 1;
        }
      }
    }

    if(event.type.value === CBG_RECORD_TYPES.SENSOR_CAL_BG.value) {
      if(struct.extractShort(event.descriptor, event.descriptor.length - 12) === 0x22) {
        var calibrationRecord = cfg.builder.makeDeviceEventCalibration();
        calibrationRecord.with_value(event.body[event.body.length-1])
              .with_deviceTime(sundial.formatDeviceTime(event.jsDate))
              .with_units('mg/dL')      // TODO: hard-coded in mg/dL on device?
              .set('index', event.index);
        cfg.cgmTzoUtil.fillInUTCInfo(calibrationRecord, event.jsDate);
        calibrationRecord = calibrationRecord.done();
        postrecords.push(calibrationRecord);
      }
    }
  }

  return postrecords;
}

function buildSuspendResumeRecords(records) {

  var suspendResumeRecords = filterHistory([RECORD_TYPES.PUMP_SUSPEND, RECORD_TYPES.PUMP_RESUME], records);
  var postrecords = [];

  debug('Suspend/resumes:');

  for(var i=0; i < suspendResumeRecords.length; i++) {
    if((suspendResumeRecords[i].head[1] & BITMASKS.RIGHT_FIVE) === 0) {
      // sometimes the suspend state can be "normal pumping", go figure
      debug('Normal pumping entry, skipping..');
      continue;
    }

    var suspendEntry = suspendResumeRecords[i];
    var suspendReasons = [];

    if(suspendEntry.type.value === RECORD_TYPES.PUMP_SUSPEND.value) {

      var suspendedBasal = cfg.builder.makeSuspendBasal()
        .with_deviceTime(sundial.formatDeviceTime(suspendEntry.jsDate))
        .set('jsDate', suspendEntry.jsDate)
        .set('index', suspendEntry.index);
      cfg.tzoUtil.fillInUTCInfo(suspendedBasal, suspendEntry.jsDate);

      var suspendResume = cfg.builder.makeDeviceEventSuspendResume()
        .with_deviceTime(sundial.formatDeviceTime(suspendEntry.jsDate))
        .with_reason({suspended: 'manual', resumed: 'manual'})
        .set('index', suspendEntry.index);
      cfg.tzoUtil.fillInUTCInfo(suspendResume, suspendEntry.jsDate);

      debug('Suspended at', suspendResume.deviceTime);

      while((i < suspendResumeRecords.length) && suspendResumeRecords[i].type.value === RECORD_TYPES.PUMP_SUSPEND.value) {
        // we use a while loop here, as the user can select suspend in the
        // UI multiple times or not respond to the suspend

        if((suspendResumeRecords[i].head[1] & BITMASKS.RIGHT_FIVE) === SUSPEND_REASONS.SUSPEND_ALARM.value) {
          // we are dealing with a Low Glucose Suspend (LGS) alarm
          suspendResume.reason.suspended = 'automatic';
          debug('LGS at', sundial.formatDeviceTime(suspendResumeRecords[i].jsDate));
        } else {
          var reason = suspendResumeRecords[i].head[1] & BITMASKS.RIGHT_FIVE;
          var name = common.getName(SUSPEND_REASONS, reason);
          suspendReasons.push(name);
          debug('Reason:',name);
        }

        i += 1;
      }

      var resumeEntry = suspendResumeRecords[i];
      if(resumeEntry && resumeEntry.type.value === RECORD_TYPES.PUMP_RESUME.value) {

        var headCheck = resumeEntry.head[1] & BITMASKS.RIGHT_FIVE;

        if(headCheck === SUSPEND_REASONS.RESUME_AUTO_NO_RESPONSE.value) {
          suspendResume.reason.resumed = 'automatic';
          suspendReasons.push(SUSPEND_REASONS.RESUME_AUTO_NO_RESPONSE.name);
          debug('LGS resumed automatically after no response at', sundial.formatDeviceTime(resumeEntry.jsDate));
          i += 2; // LGS auto has three resume records, so increment counter twice
        }

        if(headCheck === SUSPEND_REASONS.RESUME_AUTO_USER_SUSPEND.value) {
          suspendResume.reason.resumed = 'automatic';
          suspendReasons.push(SUSPEND_REASONS.RESUME_AUTO_USER_SUSPEND.name);
          debug('LGS resumed automatically after user suspend at', sundial.formatDeviceTime(resumeEntry.jsDate));
        }

        if(headCheck === SUSPEND_REASONS.RESUME_USER.value) {
          suspendReasons.push(SUSPEND_REASONS.RESUME_USER.name);
          debug('LGS resumed by user at', sundial.formatDeviceTime(resumeEntry.jsDate));

          if(suspendResumeRecords[i+1] && suspendResumeRecords[i+1].type.value === RECORD_TYPES.PUMP_RESUME.value) {
            i += 1; // LGS manual resume after suspend has two records, so increment counter again
          }
        }

        suspendResume.with_payload({reasons : suspendReasons});

        var duration = resumeEntry.jsDate.valueOf() - suspendEntry.jsDate.valueOf();
        suspendResume.with_duration(duration)
                     .set('resumeIndex', resumeEntry.index);
      } else {
        debug('Incomplete suspend/resume at', suspendResume.time);
        if(resumeEntry) {
          debug('resume entry:', resumeEntry.type.name, '(',resumeEntry.head[1],')');
        }
        suspendResume.with_duration(0);
        annotate.annotateEvent(suspendResume,'status/incomplete-tuple');
      }

      // order here is important, as we use it in the simulator
      postrecords.push(suspendResume.done());
      postrecords.push(suspendedBasal);

    } else {
      debug('Suspend event out of order:',suspendEntry);
      throw new Error('Suspend/resume events out of order');
    }

  };
  return postrecords;
}

function getCarbRatios(encoded, units) {
  var carbRatios = [];
  for(var j = 0; j < 8; j++ ) {
    var carbRatio = struct.unpack(encoded,(j*3)+2,'bS',['offset', 'ratio']);
    if (carbRatio.offset === 0 && carbRatio.ratio === 0) {
      break;
    }
    var startTime = carbRatio.offset * 30 * sundial.MIN_TO_MSEC;
    if((carbRatios.length > 0) && (startTime < carbRatios[carbRatios.length-1].start)) {
      debug('Dropping carb ratio with invalid start time:', carbRatio);
      break;
    }
    if(units === 'exchanges') {
      carbRatio.ratio = carbRatio.ratio / 100.0;
    }
    carbRatios.push( { start: startTime, amount: (carbRatio.ratio / 10.0).toFixedNumber(5) } );
  };

  return carbRatios;
}

function getBGTargets(encoded, units) {
  var bgTargets = [];
  for(var j = 0; j < 8; j++ ) {
    var bgTarget = struct.unpack(encoded,(j*3)+1,'bbb',['offset', 'low','high']);
    if (bgTarget.offset === 0 && bgTarget.low === 0 && bgTarget.high === 0) {
      break;
    }
    var startTime = bgTarget.offset * 30 * sundial.MIN_TO_MSEC;
    if(units === 'mmol/L') {
      bgTarget.low /= 10.0;
      bgTarget.high /= 10.0;
    }
    bgTargets.push( { start: startTime, low: bgTarget.low, high: bgTarget.high} );
  };
  return bgTargets;
}

function getInsulinSensitivities(encoded, units) {
  var insulinSensitivities = [];
  for(var j = 0; j < 8; j++ ) {
    var sensitivity = struct.unpack(encoded,(j*2)+1,'bb',['offset', 'val']);
    if (sensitivity.offset === 0 && sensitivity.val === 0) {
      break;
    }
    var startTime = (sensitivity.offset & BITMASKS.RIGHT_SIX) * 30 * sundial.MIN_TO_MSEC;
    var amount = sensitivity.val + ((sensitivity.offset & BITMASKS.LEFT_TWO) << 2);
    if(units === 'mmol/L') {
      amount /= 10.0;
    }
    insulinSensitivities.push( { start: startTime, amount: amount } );
  };
  return insulinSensitivities;
}

function buildSettings(records) {

  var getWizardSettings = function(record) {

    var SIZES = {
      CARB_RATIO :27,
      INSULIN_SENSITIVITY: 16,
      BG_TARGET : 25
    };

    var oldSettings = {};
    var newSettings = {};

    var getUnits = function(encoded) {
      return {
        bg :  encoded & 0x04 ? 'mg/dL' : 'mmol/L',
        carb : encoded & 0x01 ? 'grams' : 'exchanges'
      };
    };

    oldSettings.units = getUnits(record.body[0]);
    oldSettings.carbRatio = getCarbRatios(record.body, oldSettings.units.carb);
    var index = SIZES.CARB_RATIO;
    oldSettings.insulinSensitivity = getInsulinSensitivities(struct.extractBytes(record.body, index, SIZES.INSULIN_SENSITIVITY), oldSettings.units.bg);
    index += SIZES.INSULIN_SENSITIVITY;
    oldSettings.bgTarget = getBGTargets(struct.extractBytes(record.body, index, SIZES.BG_TARGET), oldSettings.units.bg);
    index += SIZES.BG_TARGET;

    newSettings.units = getUnits(record.body[index]);
    newSettings.carbRatio = getCarbRatios(struct.extractBytes(record.body, index, SIZES.CARB_RATIO), newSettings.units.carb);
    index += SIZES.CARB_RATIO;
    newSettings.insulinSensitivity = getInsulinSensitivities(struct.extractBytes(record.body, index,SIZES.INSULIN_SENSITIVITY), newSettings.units.bg);
    index += SIZES.INSULIN_SENSITIVITY;
    newSettings.bgTarget = getBGTargets(struct.extractBytes(record.body, index,SIZES.BG_TARGET), newSettings.units.bg);

    return { old: oldSettings, new: newSettings};
  };

  var getSchedule = function(record) {
    var schedules = [];

    if (record.head[1] === 0) {
      return schedules; // record not set yet
    }

    for(var j = 0; j < 47; j++ ) {
      var schedule = struct.unpack(record.body,j*3,'bbb',['offset', 'rate', 'q']);
      if (schedule.offset === 0 && schedule.rate === 0 && schedule.q === 0) {
        break;
      }
      var startTime = schedule.offset * 30 * sundial.MIN_TO_MSEC;
      schedules.push( { start: startTime, rate: schedule.rate / settings.strokesPerUnit} );
    };
    return schedules;
  };

  // we start with the current basal profiles and work our way back
  var changes = filterHistory([RECORD_TYPES.CHANGE_BASAL_PROFILE_OLD,
                                 RECORD_TYPES.CHANGE_BASAL_PROFILE_NEW,
                                 RECORD_TYPES.SELECT_BASAL_PROFILE,
                                 RECORD_TYPES.BOLUS_WIZARD_CHANGE], records).reverse();
  var postrecords = [];
  var settingsChanges = [];
  var prevDate = null;

  // when we record schedule changes, we need to start with the
  // most recent schedules and work our way back
  var settingsChange = _.cloneDeep(_.pick(settings,['basalSchedules','bgTarget','insulinSensitivity','carbRatio','units','activeSchedule']));
  // as we're modifying settingsChange later, we have to cloneDeep
  settingsChanges.push(_.cloneDeep(settingsChange));

  // push current settings onto stack
  var postsettings = cfg.builder.makePumpSettings();
  postsettings.with_units(settings.units)
              .with_carbRatio(settings.carbRatio)
              .with_insulinSensitivity(settings.insulinSensitivity)
              .with_bgTarget(settings.bgTarget)
              .with_basalSchedules(settings.basalSchedules)
              .with_activeSchedule(settings.activeSchedule)
              // current settings do not have an index, so can't use TZOUtil.
              .with_time(sundial.applyTimezone(settings.currentDeviceTime, cfg.timezone).toISOString())
              .with_deviceTime(sundial.formatDeviceTime(settings.currentDeviceTime))
              .with_timezoneOffset(sundial.getOffsetFromZone(settings.currentDeviceTime, cfg.timezone))              .with_timezoneOffset(sundial.getOffsetFromZone(settings.currentDeviceTime, cfg.timezone))
              .with_conversionOffset(0);
  postrecords.push(postsettings.done());

  if(changes.length > 0) {
    // we also need to record when the settings change was made to the current settings
    postsettings.set('index', changes[0].index)
              .with_deviceTime(sundial.formatDeviceTime(changes[0].jsDate));
    cfg.tzoUtil.fillInUTCInfo(postsettings, changes[0].jsDate);
    postrecords.push(postsettings.done());
  }

  for(var i=0; i < changes.length; i++) {
    var record = changes[i];

    if(record.type.value === RECORD_TYPES.SELECT_BASAL_PROFILE.value ) {
      // active schedule was changed
      settingsChange.activeSchedule = PROFILES[record.head[1]];
    };

    if(record.type.value === RECORD_TYPES.BOLUS_WIZARD_CHANGE.value ) {
      // bolus wizard settings were changed

      var wizardSettings = getWizardSettings(record);
      var currSettings = _.pick(settingsChange,['bgTarget','carbRatio','insulinSensitivity','units']);

      if(_.isEqual(currSettings,wizardSettings.new)) {
        _.assign(settingsChange, wizardSettings.old);
      } else {
        debug('Could not find bolus wizard settings. Current wizard settings:', JSON.stringify(currSettings,null,4));
        debug('New wizard settings:', JSON.stringify(wizardSettings.new,null,4));
        throw new Error('Could not find bolus wizard settings');
      }
    };

    if(record.type.value === RECORD_TYPES.CHANGE_BASAL_PROFILE_NEW.value) {
      // basal profile was modified and then started automatically

      var profileNum = struct.extractByte(record.date,2) >> 5;
      settingsChange.activeSchedule = PROFILES[profileNum];

      var newSchedule = _.clone(getSchedule(record));
      i += 1; //advance to next record for old schedule

      if(i < changes.length) {
        record = changes[i];
        if(record && record.type.value === RECORD_TYPES.CHANGE_BASAL_PROFILE_OLD.value) {
          var oldSchedule = _.clone(getSchedule(record));
        } else {
          throw new Error('Old basal schedule is missing');
        }
      } else {
        debug('Old basal schedule has dropped off the end');
        break;
      }


      if(_.isEqual(settingsChange.basalSchedules[settingsChange.activeSchedule],newSchedule)) {
        settingsChange.basalSchedules[settingsChange.activeSchedule] = oldSchedule;
      } else {

        if(settingsChange.basalSchedules[settingsChange.activeSchedule].length === 0) {
          debug('Pump settings were cleared, using last available settings');
          settingsChange.basalSchedules[settingsChange.activeSchedule] = oldSchedule;
        } else {
          throw new Error('Could not find basal schedule');
        }
      }
    }

    settingsChanges.push(_.cloneDeep(settingsChange));

    if(prevDate && prevDate.valueOf() !== record.jsDate.valueOf()) {
      // only when the date changes we push the settings onto the stack,
      // to account for the three records when changing and selecting
      // basal profile with the same timestamp

      var pumpSettings = _.cloneDeep(settingsChanges[settingsChanges.length-2]);
      // use the previous schedule change, as that matches up with the date/time
      // it actually changed

      var postsettings = cfg.builder.makePumpSettings();
      postsettings.with_units(pumpSettings.units)
                  .with_carbRatio(pumpSettings.carbRatio)
                  .with_insulinSensitivity(pumpSettings.insulinSensitivity)
                  .with_bgTarget(pumpSettings.bgTarget)
                  .set('index', record.index)
                  .with_basalSchedules(pumpSettings.basalSchedules)
                  .with_activeSchedule(pumpSettings.activeSchedule)
                  .with_deviceTime(sundial.formatDeviceTime(record.jsDate));
      cfg.tzoUtil.fillInUTCInfo(postsettings, record.jsDate);
      postrecords.push(postsettings.done());
    }

    prevDate = record.jsDate;

  }

  // also, record initial pump settings. We don't know exactly when these initial
  // settings were record, so we use the time of the first available record
  var initialSettings = cfg.builder.makePumpSettings();
  var first = settingsChanges[settingsChanges.length-1];

  initialSettings.with_units(first.units)
              .with_carbRatio(first.carbRatio)
              .with_insulinSensitivity(first.insulinSensitivity)
              .with_bgTarget(first.bgTarget)
              .with_basalSchedules(first.basalSchedules)
              .with_activeSchedule(first.activeSchedule);

  return {
            postrecords : postrecords,
            initialSettings : initialSettings
         };

}

var buildTempBasalRecords = function (records) {
  var basalRecords = filterHistory([RECORD_TYPES.TEMP_BASAL, RECORD_TYPES.TEMP_BASAL_DURATION], records);
  var postrecords = [];

  for(var i=0; i < basalRecords.length; i++) {
    var record = basalRecords[i];

    if(record.type.value === RECORD_TYPES.TEMP_BASAL.value) {
      var tempBasal;
      var type = (struct.extractByte(record.body,0) >> 3) ? 'percent' : 'absolute';

      var rate = null, percentage = null;
      if(type === 'absolute') {
        rate = struct.extractByte(record.head,1) / settings.strokesPerUnit;
      } else {
        percentage = struct.extractByte(record.head,1);
      }

      tempBasal = cfg.builder.makeTempBasal()
        .with_rate(rate)
        .with_deviceTime(sundial.formatDeviceTime(record.jsDate))
        .set('index', record.index)
        .set('jsDate',record.jsDate);

      if(percentage != null) {
        tempBasal = tempBasal.with_percent(percentage/100.0);
      }

      var durationRecord = basalRecords[i+1];
      if(durationRecord && durationRecord.type.value === RECORD_TYPES.TEMP_BASAL_DURATION.value &&
          durationRecord.jsDate.valueOf() === tempBasal.jsDate.valueOf()) {
        i += 1; // advance past duration record
        tempBasal = tempBasal.with_duration(struct.extractByte(durationRecord.head,1) * 30 * sundial.MIN_TO_MSEC);
      } else {
        debug('Temp basal not followed by duration:',record, durationRecord);
        tempBasal = tempBasal.with_duration(0);
        annotate.annotateEvent(tempBasal,'basal/unknown-duration');
      }

      cfg.tzoUtil.fillInUTCInfo(tempBasal, record.jsDate);
      postrecords.push(tempBasal);
    }

  };

  return postrecords;
};

var buildBasalRecords = function (records) {
  var basalRecords = filterHistory([RECORD_TYPES.BASAL_PROFILE_START], records);
  var postrecords = [];

  for(var i=0; i < basalRecords.length; i++) {
    var record = basalRecords[i];

    var basal;
    var offset = (30*1000*60) * struct.extractByte(record.body,0);
    var rate = struct.extractByte(record.body,1) / settings.strokesPerUnit;
    var scheduleNameNum = struct.extractByte(record.date,2) >> 5;

    basal = cfg.builder.makeScheduledBasal()
      .with_rate(rate)
      .with_deviceTime(sundial.formatDeviceTime(record.jsDate))
      .set('index', record.index)
      .with_scheduleName(PROFILES[scheduleNameNum]);

    cfg.tzoUtil.fillInUTCInfo(basal, record.jsDate);
    postrecords.push(basal);
  };

  return postrecords;
};

function buildPrimeRecords(records) {

  var primeRecords = filterHistory([RECORD_TYPES.PRIME], records);
  var postrecords = [];

  primeRecords.forEach(function (primedatum) {
    var amount = struct.extractByte(primedatum.head,4) / 10.0;
    var fixed  = struct.extractByte(primedatum.head,2) / 10.0;

    var type = fixed === 0 ? 'tubing' : 'cannula';

    var deviceEvent = cfg.builder.makeDeviceEventPrime()
      .with_deviceTime(sundial.formatDeviceTime(primedatum.jsDate))
      .with_primeTarget(type)
      .with_volume(amount)
      .set('index', primedatum.index);

    if(type === 'cannula' && fixed !== amount) {
      // it's possible to cancel a cannula prime,
      // storing the programmed amount in payload for now
      deviceEvent.set('payload', {programmedAmount: fixed});
    }

    cfg.tzoUtil.fillInUTCInfo(deviceEvent, primedatum.jsDate);
    deviceEvent = deviceEvent.done();
    postrecords.push(deviceEvent);
  });
  return postrecords;
}

function buildRewindRecords(records) {

  var rewindRecords = filterHistory([RECORD_TYPES.REWIND], records);
  var postrecords = [];

  rewindRecords.forEach(function (rewinddatum) {

    var deviceEvent = cfg.builder.makeDeviceEventReservoirChange()
      .with_deviceTime(sundial.formatDeviceTime(rewinddatum.jsDate))
      .set('index', rewinddatum.index);
    cfg.tzoUtil.fillInUTCInfo(deviceEvent, rewinddatum.jsDate);

    deviceEvent = deviceEvent.done();
    postrecords.push(deviceEvent);
  });
  return postrecords;
}

function buildTimeChangeRecords(records, mostRecent, type) {

  var timeChangeRecords = null;

  if(type === 'cgm') {
    timeChangeRecords = filterHistory([CBG_RECORD_TYPES.DATE_TIME_CHANGE], records);
  } else if (type === 'pump') {
    timeChangeRecords = filterHistory([RECORD_TYPES.CHANGE_TIME, RECORD_TYPES.NEW_TIME_SET], records);
  } else {
    throw new Error('Unknown time change type');
  }
  var postrecords = [];

  for(var i=0; i < timeChangeRecords.length; i++) {
    var fromDatum = timeChangeRecords[i];

    debug('time change from :',fromDatum.jsDate);

    i += 1; // advance to next record for duration
    var toDatum = timeChangeRecords[i];

    if(toDatum) {
      debug('time change to :',toDatum.jsDate);

      /* We need to filter out spurious time changes that appear in the data when
         the battery is left out for too long. The strategy is to filter out any
         time change to a date where the year is less than the current year
         minus one. This is the same strategy used in the CareLink driver. */
      if (fromDatum.jsDate.getUTCFullYear() < (new Date().getUTCFullYear() - 1) ||
        toDatum.jsDate.getUTCFullYear() < (new Date().getUTCFullYear() - 1)) {
        debug('Excluding time change to', toDatum.jsDate.toISOString().slice(0,-5), 'as spurious.');
        continue;
      }

      var timeChange = cfg.builder.makeDeviceEventTimeChange()
        .with_change({
          from: sundial.formatDeviceTime(fromDatum.jsDate),
          to: sundial.formatDeviceTime(toDatum.jsDate),
          agent: 'manual'
        })
        .with_deviceTime(sundial.formatDeviceTime(toDatum.jsDate))
        .with_payload({ deviceType : type })
        .set('jsDate', toDatum.jsDate)
        .set('index', toDatum.index);
      postrecords.push(timeChange);
    } else {
      debug('Records not matching:',fromDatum, toDatum);
      throw new Error('Missing record');
    }

  };
  var tzoUtil = new TZOUtil(cfg.timezone, mostRecent, postrecords);
  return { postrecords : tzoUtil.records, tzoUtil : tzoUtil };
}

function buildAlarmRecords(records) {

  var alarmRecords = filterHistory([RECORD_TYPES.ALARM_PUMP, RECORD_TYPES.LOW_RESERVOIR, RECORD_TYPES.LOW_BATTERY], records);
  var postrecords = [];

  var getAlarmName = function (idx,types) {
    return common.getName(types, idx);
  };

  alarmRecords.forEach(function (alarmdatum) {

    var alarmRecord = cfg.builder.makeDeviceEventAlarm()
      .with_deviceTime(sundial.formatDeviceTime(alarmdatum.jsDate))
      .set('index', alarmdatum.index);
    cfg.tzoUtil.fillInUTCInfo(alarmRecord, alarmdatum.jsDate);

    switch(alarmdatum.type.value) {
      case RECORD_TYPES.ALARM_PUMP.value:
        var alarmValue = struct.extractByte(alarmdatum.head,1);
        var alarmText = getAlarmName(alarmValue,ALARM_TYPES);

        switch (alarmValue) {
          case ALARM_TYPES.ALARM_NO_DELIVERY.value:
            alarmRecord = alarmRecord.with_alarmType('no_delivery');
            break;
          case ALARM_TYPES.ALARM_BATTERY_DEPLETED.value:
            alarmRecord = alarmRecord.with_alarmType('no_power');
            break;
            case ALARM_TYPES.ALARM_AUTO_OFF.value:
              alarmRecord = alarmRecord.with_alarmType('auto_off');
              break;
          default:
            alarmRecord = alarmRecord.with_alarmType('other');
            var payload = {alarm_id: alarmValue};
            if(alarmText !== 'unknown') {
              payload.alarm_text = alarmText;
            }
            alarmRecord = alarmRecord.with_payload(payload);
        }
        break;
      case RECORD_TYPES.LOW_RESERVOIR.value:
        alarmRecord = alarmRecord.with_alarmType('low_insulin')
                                 .with_payload({ amount : alarmdatum.head[1]/10.0});
        break;
      case RECORD_TYPES.LOW_BATTERY.value:
        alarmRecord = alarmRecord.with_alarmType('low_power');
        break;
      default:
        throw Error('Unknown alarm');
    }


    alarmRecord = alarmRecord.done();
    postrecords.push(alarmRecord);
  });
  return postrecords;
}

var processCBGPages = function(data, callback) {
  var records = [];
  var numRecords = 0;
  var pages = data.cbg_pages;
  var isigPages = data.isig_pages;
  var DEFAULT_PAGE_SIZE = 1024;
  var DATE_LENGTH = 4;

  if(pages == null || isigPages == null) {
    debug('No CGM records found on pump.');
    return callback(null,[]);
  }

  var isigBytes = new Uint8Array(DEFAULT_PAGE_SIZE * 2 * isigPages.length);
  var cbgBytes = new Uint8Array(DEFAULT_PAGE_SIZE * pages.length);
  var index = 0;

  // first we move the pages into continuous byte streams,
  // as the streams are easier to match up than pages
  var offset = 0;
  for(var i = 0; i < isigPages.length; i++) {
    if (isigPages[i].valid) {
      isigBytes.set(struct.extractBytes(isigPages[i].page,0,DEFAULT_PAGE_SIZE * 2),offset);
      offset += (DEFAULT_PAGE_SIZE * 2);
    }
  };

  offset = 0;
  for(var i = 0; i < pages.length; i++) {
    if (pages[i].valid) {
      cbgBytes.set(struct.extractBytes(pages[i].page,0,DEFAULT_PAGE_SIZE),offset);
      offset += DEFAULT_PAGE_SIZE;
    }
  };

  while (index < cbgBytes.length) {
    var record = { body: [], descriptor: [] };
    var found = false;
    var checkIfEnd = false;

    while(!found && index < cbgBytes.length) {
      var cbgByte = struct.extractByte(cbgBytes,index);
      var descriptorByteA = struct.extractByte(isigBytes, index * 2);
      var descriptorByteB = struct.extractByte(isigBytes, (index * 2) + 1);

      if(_.isEqual(record.descriptor.slice(record.descriptor.length - 8), [0x22,0x00,0x22,0x00,0x22,0x00,0x22,0x00]) &&
        descriptorByteA !== 0x22 &&
        descriptorByteB === 0x00
      ) {
        found = true;
      }
      record.body.push(cbgByte);
      record.descriptor.push(descriptorByteA);
      record.descriptor.push(descriptorByteB);

      if(_.isEqual(record.descriptor, [0x01,0x00]) && cbgByte === CBG_RECORD_TYPES.DATA_END.value) {
        debug('Reached end of CBG data');
        break;
      }

      index += 1;
    }

    record.head = record.body.pop();
    record.type = getType(record.head,CBG_RECORD_TYPES);

    if(record.head == null || record.type.value === CBG_RECORD_TYPES.DATA_END.value) {
      debug('End of CBG pages.');
      break;
    }

    record.date = record.body.splice(record.body.length - DATE_LENGTH);
    record.jsDate = decodeDate(record.date);

    if(checkIfEnd) {
      // we got more records, so the corrupted record was not at the end
      debug('Discarding records and starting from next page');
      checkIfEnd = false;
      records = [];
      numRecords = 0;
      break;
    }

    if(record.type === 'unknown') {
      debug('Unknown type or corrupt CBG record starting with: ' + common.bytes2hex([record.head]));
      // are we maybe at the end of the stream?
      checkIfEnd = true;
      continue;
    }

    record.index = index;
    records.push(record);
    numRecords += 1;
  }

  return callback(null,records);
};

var processPages = function(data, callback) {

  var records = [];
  var numRecords = 0;
  var pages = data.pages;
  var MAX_PAGE_SIZE = 1024;
  var RESET_DATE = sundial.buildTimestamp({year:2012,month:1,day:1,hours:0,minutes:0,seconds:0}); // after a reset, some records will have this timestamp

  for(var i = pages.length - 1; i >= 0; i--) {
    // pages are reverse chronological, but records in each page are chronological
    if (pages[i].valid) {
      var page = pages[i].page;
      var index = 0;
      while(index < MAX_PAGE_SIZE-2) { // last two bytes are check bytes
        var record = {};
        record.head = struct.extractBytes(page,index,2);
        if(record.head[0] === 0) {
          index += 1;
          continue;
        }
        record.type = getType(record.head[0],RECORD_TYPES);

        if(record.type.value === RECORD_TYPES.SENSOR_PREDICTIVE_ALERTS.value) {
          record.type.body_length = (record.head[1] - 1) * 3;
        }
        if(record.type.value === RECORD_TYPES.UNABSORBED_INSULIN.value) {
          // IOB record has variable head length
          record.type.head_length = record.head[1];
        }
        if(record.type.value === RECORD_TYPES.SENSOR_SETTINGS.value &&
            (data.settings.modelNumber === '523' || data.settings.modelNumber === '723')) {
              record.type.body_length = 30;
        }
        if(record.type === 'unknown') {
          debug('Unknown type or corrupt record starting with: ' + common.bytes2hex([record.head[0]]));
          debug('Discarding records and starting from next page');
          records = [];
          numRecords = 0;
          break;
        }

        _.defaults(record.type, { head_length : 2, date_length : 5, body_length : 0 });

        record.head = struct.extractBytes(page, index,record.type.head_length);
        index += record.type.head_length;

        record.date = struct.extractBytes(page, index, record.type.date_length);
        index += record.type.date_length;

        record.body = struct.extractBytes(page, index, record.type.body_length);
        index += record.type.body_length;

        record.jsDate = decodeDate(record.date);
        if(__DEBUG__) {
          debug(record.jsDate, record.type.name, common.bytes2hex(record.head),common.bytes2hex(record.date),common.bytes2hex(record.body));
        }

        record.index = numRecords;
        if(record.jsDate && record.jsDate.valueOf() !== RESET_DATE.valueOf()) {
          records.push(record);
        } else {
          if(__DEBUG__) {
            debug('Dropping event with incorrect date');
          }
        }

        numRecords += 1;
      }
    }
  }

  return callback(null,records);

};

module.exports.init = init;
module.exports.processPages = processPages;
module.exports.processCBGPages = processCBGPages;
module.exports.buildBasalRecords = buildBasalRecords;
module.exports.buildTempBasalRecords = buildTempBasalRecords;
module.exports.buildBolusRecords = buildBolusRecords;
module.exports.buildWizardRecords = buildWizardRecords;
module.exports.buildSuspendResumeRecords = buildSuspendResumeRecords;
module.exports.buildBGRecords = buildBGRecords;
module.exports.buildCGMRecords = buildCGMRecords;
module.exports.buildSettings = buildSettings;
module.exports.buildAlarmRecords = buildAlarmRecords;
module.exports.buildPrimeRecords = buildPrimeRecords;
module.exports.buildRewindRecords = buildRewindRecords;
module.exports.buildTimeChangeRecords = buildTimeChangeRecords;
module.exports.getCarbRatios = getCarbRatios;
module.exports.getBGTargets = getBGTargets;
module.exports.getInsulinSensitivities = getInsulinSensitivities;
module.exports.PROFILES = PROFILES;<|MERGE_RESOLUTION|>--- conflicted
+++ resolved
@@ -26,13 +26,8 @@
 var TZOUtil = require('../../TimezoneOffsetUtil');
 
 var isBrowser = typeof window !== 'undefined';
-<<<<<<< HEAD
 var debug = isBrowser ? require('bows')('MedtronicDriver') : console.log;
-var __DEBUG__ = __DEBUG__ || true;
-=======
-var debug = isBrowser ? require('../../bows')('MedtronicDriver') : console.log;
 var __DEBUG__ = __DEBUG__ || false;
->>>>>>> 5adb7622
 
 var RECORD_TYPES = {
   BOLUS: { value: 0x01, head_length: 8, name: 'BOLUS'},
