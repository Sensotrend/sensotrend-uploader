/*
 * == BSD2 LICENSE ==
 * Copyright (c) 2014, Tidepool Project
 *
 * This program is free software; you can redistribute it and/or modify it under
 * the terms of the associated License, which is identical to the BSD 2-Clause
 * License as published by the Open Source Initiative at opensource.org.
 *
 * This program is distributed in the hope that it will be useful, but WITHOUT
 * ANY WARRANTY; without even the implied warranty of MERCHANTABILITY or FITNESS
 * FOR A PARTICULAR PURPOSE. See the License for more details.
 *
 * You should have received a copy of the License along with this program; if
 * not, you can obtain one from Tidepool Project at tidepool.org.
 * == BSD2 LICENSE ==
 */

/**
 * IOET's code start here
 * packet frame format <STX> FN text <ETX> C1 C2 <CR> <LF>
 * */
var _ = require('lodash');
var async = require('async');
var sundial = require('sundial');
var crcCalculator = require('../crc.js');
var struct = require('../struct.js')();
var annotate = require('../eventAnnotations');

var TZOUtil = require('../TimezoneOffsetUtil');

var isBrowser = typeof window !== 'undefined';
var debug = isBrowser ? require('../bows')('BCNextDriver') : debug;


module.exports = function (config) {
  var cfg = _.clone(config);
  var hidDevice = config.deviceComms;
  var HID_PACKET_SIZE = 64;
  // With no date & time settings changes available,
  // timezone is applied across-the-board
  cfg.tzoUtil = new TZOUtil(cfg.timezone, new Date().toISOString(), []);

  /*
   * TODO This info should be collected in the initial phase cause we can't assert if
   *      it is the same for all contour devices
   * */
  var REPORT_BYTES = {
    reportID: 0x41, // A
    //checksum: 0x00, // Checksum is not been used by bayer contour device
    hostID  : 0x42, // B
    deviceID: 0x43  // C
  };

  /* end */

  var ASCII_CONTROL = {
    ACK : 0x06,
    NAK : 0x15,
    ENQ : 0x05,
    STX : 0x02,
    ETB : 0x17,
    ETX : 0x03,
    EOT : 0x04,
    TER : 0x4c
  };

  var probe = function(cb){
    debug('attempting probe of Bayer Contour Next');
  };

  var bcnPacketHandler = function (buffer) {
    var discardCount = _.keys(REPORT_BYTES).length;
    buffer.discard(discardCount);

    if (buffer.len() === 0) { //empty buffer finish the data gathering
      return false;
    }

    var packet = extractPacket(buffer.bytes());
    if (packet.packet_len !== 0) {
      // cleanup the buffer data
      buffer.discard(HID_PACKET_SIZE - discardCount);
    }

    if (packet.valid) {
      return packet;
    } else {
      return null;
    }
  };

  var buildPacket = function (command, cmdlength) {
    var datalen = cmdlength + 4; // we used 4 bytes because we add (0x41 0x42 0x43 length)
                                 // if this value is changed the driver always returns the header
    var buf = new ArrayBuffer(datalen);
    var bytes = new Uint8Array(buf);
    var ctr = struct.pack(bytes, 0, 'bbb', REPORT_BYTES.reportID,
                          REPORT_BYTES.hostID, REPORT_BYTES.deviceID);
    if (cmdlength) {
      ctr += struct.pack(bytes, ctr, 'bb', cmdlength, command);
    }
    return buf;
  };

  var packetParser = function(result){
    var tostr = _.map(result.bytes,
                      function(e){
                        return String.fromCharCode(e);
                      }).join('');
    result.payload = tostr;
    return tostr;
  };

  var buildAckPacket = function() {
    return buildPacket(ASCII_CONTROL.ACK, 1);
  };

  var extractPacket = function (bytes) {
    var packet = {
      bytes: bytes,
      valid: false,
      packet_len: 0,
      payload: null
    };

    var plen = bytes.length;
    var packet_len = struct.extractByte(bytes, 0);

    if (packet_len > plen) {
      return packet;
    }

    //discard the length byte from the begining
    var tmpbuff = new ArrayBuffer(packet_len);
    struct.copyBytes(tmpbuff, 0, bytes, packet_len, 1);
    packet.bytes = tmpbuff;
    packet.packet_len = packet_len;
    packet.valid = true;

    return packet;
  };


  var buildHeaderCmd = function() {
    return {
      packet: buildAckPacket(),
      parser: packetParser
    };
  };

    //header data looks like
  /*
  <STX>1H|\^&||qvqOi8|Bayer7350^01.14\01.03\04.18^7358-1611135^0000-
  |A=1^C=00^G=es,en\es\it\de\fr\hr\da\nl\fi\el\no\pt\sl\sv^I=0200^R=
  0^S=01^U=0^V=20600^X=070070070180130180070130^Y=120054252099^Z=1|4
  |||||P|1|201505291248<ETB>01<CR><LF>
  */

  var parseHeader = function (s){
    var data = s.split('\n').filter(function(e){ return e !== '';});
    var header = data.shift();

    if(verifyChecksum(header)){
      var patient = data.shift();
      var lineFeed = data.pop();
      var pString = header.split('|');
      var pInfo = pString[4].split('^');
      var sNum = pInfo[2].match(/^\d+\-\s*(\w+)/);
      var records = data;
      var threshold = null;
      var thrs = pString[5].split('^');

      for (var i = 0; i < thrs.length; i++){
        var val = thrs[i].match(/^(\w+)\=/);
        if (val[1] === 'V'){
          threshold = thrs[i].match(/^.+\=(\d{2})(\d{3})/);
          break;
        }
      }

      var devInfo = {
        model: pInfo[0],
        serialNumber: sNum[1],
        nrecs: pString[6],
        rawrecords: records,
      };

      if(threshold){
        devInfo.lowT = parseInt(threshold[1]);
        devInfo.hiT = parseInt(threshold[2]);
      }else{
<<<<<<< HEAD
=======
        devInfo.uThres = true;
>>>>>>> a687f36a
        devInfo.lowT = 20;
        devInfo.hiT = 600;
      }

      return devInfo;
    }else{
      return null;
    }
  };

  function verifyChecksum(record){
      var str = record.trim();
      var data = str.split(String.fromCharCode(ASCII_CONTROL.ETB));
      var check = data[1];
      var sum = 0;
      var n = record.slice(0, record.length - 3);

      _.map(n, function(e){
          if(e.charCodeAt(0) !== ASCII_CONTROL.STX){
              sum += e.charCodeAt(0);
          }
      });

      if((sum % 256) !== parseInt(check, 16)){
          return null;
      }else{
          return data[0];
      }
  }

  /* Record data looks like
  <STX>5R|3|^^^Glucose|93|mg/dL^P||A/M0/T1||201505261150<CR><ETB>74<CR><LF>
  */
  var parseDataRecord = function (str, callback){
    var data = verifyChecksum(str);
    if(data){
      var result = data.trim().match(/^.*\d+R\|(\d+).*Glucose\|(\d+)\|(\w+\/\w+).*\|{2}(.*)\|{2}(\d{12})$/).slice(1,6);
      callback(null, result);
    }else{
      throw( new Error('Invalid record data') );
    }

  };

  var getAnnotations = function (annotation, data){
    var annInfo = [];

    if (data.uThres) {
      annInfo.push({
        code: 'bayer/smbg/unreported-hi-lo-threshold'
      });
    }
    if (annotation.indexOf('>') !== -1) {

      annInfo.push({
        code: 'bg/out-of-range',
        threshold: data.hiT,
        value: 'high'
      });

      return annInfo;
    } else if (annotation.indexOf('<') !== -1) {

      annInfo.push({
        code: 'bg/out-of-range',
        threshold: data.lowT,
        value: 'low'
      });

      return annInfo;
    } else {
      return null;
    }
  };

  var isControl = function(markers) {
    if(markers.indexOf('C') !== -1) {
      debug('Marking as control test');
      return true;
    }else{
      return false;
    }
  };

  var getOneRecord = function (record, data, callback) {
    parseDataRecord(record,function(err,r){
      var robj = {};
      if (err) {
          debug('Failure trying to read record', record);
          debug(err);
          return callback(err, null);
      } else {
          robj.timestamp = parseInt(r[4]);
          robj.annotations = getAnnotations(r[3], data);
          robj.control = isControl(r[3]);
          robj.units = r[2];
          robj.glucose = parseInt(r[1]);
          robj.nrec = parseInt(r[0]);
          return callback(null, robj);
      }
    });
  };

  var bcnCommandResponse = function (commandpacket, callback) {

    hidDevice.send(commandpacket.packet, function () {
        receivePacket(5000, commandpacket.parser, function(err, packet) {
            var rawtext = '';
            while(hidDevice.hasAvailablePacket()){
                var pkt = hidDevice.nextPacket();
                pkt.parsed_payload = commandpacket.parser(pkt);
                rawtext += pkt.parsed_payload;
            }

            if (err !== 'TIMEOUT') {
              callback(err, rawtext);
            }else{
              debug('receivePacket timed out');
              callback(err, null);
            }
        });
    });
  };

  var receivePacket = function (timeout, parser, callback) {
    var abortTimer = setTimeout(function () {
      clearInterval(listenTimer);
      debug('TIMEOUT');
      callback('TIMEOUT', null);
    }, timeout);

    var listenTimer = setInterval(function () {
      hidDevice.receive(function(raw) {
          var r = new Uint8Array(raw);
          var startIndex = 0;
          var rec = struct.unpack(r, 6, 'b', ['TYPE']);
          var hasETB = _.indexOf(r, ASCII_CONTROL.ETB, startIndex);
          if(hasETB !== -1)
            clearTimeout(abortTimer);
          debug(rec);
          if(hasETB !== -1){
              // send a new ACK
              var cmd = buildAckPacket();
              hidDevice.send(cmd, function () {
                  // we need to re-set timeout for each packet, as the number of packets are of variable length
                  abortTimer = setTimeout(function () {
                    clearInterval(listenTimer);
                    debug('TIMEOUT');
                    callback('TIMEOUT', null);
                  }, timeout);
                  debug('New ACK SENT');
              });

          }else if(rec.TYPE == ASCII_CONTROL.TER){
              clearTimeout(abortTimer);
              clearInterval(listenTimer);
              callback(null, '');
          }
        });
      }, 200);
  };

  var getDeviceInfo = function (obj, cb) {
      debug('DEBUG: on getDeviceInfo');
      var cmd = buildHeaderCmd();
      bcnCommandResponse(cmd, function (err, datatxt) {
          if (err) {
              debug('Failure trying to talk to device.');
              debug(err);
              debug(datatxt);
              cb(null, null);
          } else {
              obj.header = datatxt;
              if(parseHeader(datatxt)){
                _.assign(obj, parseHeader(datatxt));
                cb(null, obj);
              }else{
                debug('Invalid header data');
                throw(new Error('Invalid header data'));
              }
          }
      });
  };

  var processReadings = function(readings) {
    _.each(readings, function(reading, index) {
      var dateTime = sundial.parseFromFormat(reading.timestamp, 'YYYYMMDD HHmm');
      readings[index].displayTime = sundial.formatDeviceTime(new Date(dateTime).toISOString());
      var utcInfo = cfg.tzoUtil.lookup(dateTime);
      readings[index].displayUtc = utcInfo.time;
      readings[index].timezoneOffset = utcInfo.timezoneOffset;
      readings[index].conversionOffset = utcInfo.conversionOffset;
    });
  };

  var prepBGData = function (progress, data) {
    //build missing data.id
    data.id = data.model + '-' + data.serialNumber;
    cfg.builder.setDefaults({ deviceId: data.id});
    var dataToPost = [];
    if (data.bgmReadings.length > 0) {
      for (var i = 0; i < data.bgmReadings.length; ++i) {
        var datum = data.bgmReadings[i];
        if(datum.control === true) {
          debug('Discarding control');
          continue;
        }
        var smbg = cfg.builder.makeSMBG()
          .with_value(datum.glucose)
          .with_deviceTime(datum.displayTime)
          .with_timezoneOffset(datum.timezoneOffset)
          .with_conversionOffset(datum.conversionOffset)
          .with_time(datum.displayUtc)
          .with_units(datum.units)
          .set('index', datum.nrec)
          .done();
          if (datum.annotations) {
            _.each(datum.annotations, function(ann) {
              annotate.annotateEvent(smbg, ann);
            });
          }
        dataToPost.push(smbg);
      }
    }else{
      debug('Device has no records to upload');
      throw(new Error('Device has no records to upload'));
    }

    return dataToPost;
  };

  return {
    detect: function(deviceInfo, cb){
      debug('no detect function needed', arguments);
      cb(null, deviceInfo);
    },

    setup: function (deviceInfo, progress, cb) {
      console.log('in setup!');
      progress(100);
      cb(null, {deviceInfo: deviceInfo});
    },

    connect: function (progress, data, cb) {
      debug('in connect!');

      cfg.deviceComms.connect(data.deviceInfo, bcnPacketHandler, probe, function(err) {
        if (err) {
          return cb(err);
        }
        data.disconnect = false;
        progress(100);
        cb(null, data);

      });
    },

    getConfigInfo: function (progress, data, cb) {
      debug('in getConfigInfo', data);

      getDeviceInfo({}, function (err, result) {
          progress(100);

          if(!err){
              data.connect = true;
              _.assign(data, result);

              cb(null, data);
          }else{
              cb(err,result);
          }
      });
    },

    fetchData: function (progress, data, cb) {
      debug('in fetchData', data);

      function getOneRecordWithProgress(recnum, cb) {
        var rec = data.rawrecords.shift();
        progress(100.0 * recnum / data.nrecs);
        setTimeout(function() {
          getOneRecord(rec, data, cb);
        }, 20);
      }

      async.timesSeries(data.nrecs, getOneRecordWithProgress, function(err, result) {
        if (err) {
          debug('fetchData failed');
          debug(err);
          debug(result);
        } else {
          debug('fetchData', result);
        }
        data.fetchData = true;
        data.bgmReadings = result;
        progress(100);
        cb(err, data);
      });
    },

    processData: function (progress, data, cb) {
        progress(0);
        data.bg_data = processReadings(data.bgmReadings);
        data.post_records = prepBGData(progress, data);
        var ids = {};
        for (var i = 0; i < data.post_records.length; ++i) {
            delete data.post_records[i].index; //Remove index as Jaeb study uses logIndices instead
            var id = data.post_records[i].time + '|' + data.post_records[i].deviceId;
            if (ids[id]) {
                debug('duplicate! %s @ %d == %d', id, i, ids[id] - 1);
                debug(data.post_records[ids[id] - 1]);
                debug(data.post_records[i]);
            } else {
                ids[id] = i + 1;
            }
        }
        progress(100);
        data.processData = true;
        cb(null, data);
    },

    uploadData: function (progress, data, cb) {
      progress(0);
      var sessionInfo = {
        deviceTags: ['bgm'],
        deviceManufacturers: ['Bayer'],
        deviceModel: 'Contour Next',
        deviceSerialNumber: data.serialNumber,
        deviceId: data.id,
        start: sundial.utcDateString(),
        timeProcessing: cfg.tzoUtil.type,
        tzName : cfg.timezone,
        version: cfg.version
      };

      cfg.api.upload.toPlatform(data.post_records, sessionInfo, progress, cfg.groupId, function (err, result) {
        progress(100);

        if (err) {
          debug(err);
          debug(result);
          return cb(err, data);
        } else {
          data.cleanup = true;
          return cb(null, data);
        }
      });

    },

    disconnect: function (progress, data, cb) {
      debug('in disconnect');
      progress(100);
      cb(null, data);
    },

    cleanup: function (progress, data, cb) {
      debug('in cleanup');
      if(!data.disconnect){
          cfg.deviceComms.disconnect(data, function() {
              progress(100);
              data.cleanup = true;
              data.disconnect = true;
              cb(null, data);
          });
      }else{
        progress(100);
      }
    }
  };
};<|MERGE_RESOLUTION|>--- conflicted
+++ resolved
@@ -189,10 +189,7 @@
         devInfo.lowT = parseInt(threshold[1]);
         devInfo.hiT = parseInt(threshold[2]);
       }else{
-<<<<<<< HEAD
-=======
         devInfo.uThres = true;
->>>>>>> a687f36a
         devInfo.lowT = 20;
         devInfo.hiT = 600;
       }
