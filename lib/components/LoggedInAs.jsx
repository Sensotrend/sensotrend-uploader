--- conflicted
+++ resolved
@@ -44,11 +44,7 @@
       return <span className="LoggedInAs-logout">Logging out...</span>;
     }
 
-<<<<<<< HEAD
-    return <a className="LoggedInAs-logout" href="" onClick={this.handleLogout}>Logout<i className="icon-logout"></i></a>;
-=======
     return <a className="LoggedInAs-logout" href="" onClick={this.handleLogout}><i className="icon-logout"></i>Logout</a>;
->>>>>>> 062459cb
   },
 
   getName: function() {
