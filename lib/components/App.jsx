/*
 * == BSD2 LICENSE ==
 * Copyright (c) 2014, Tidepool Project
 *
 * This program is free software; you can redistribute it and/or modify it under
 * the terms of the associated License, which is identical to the BSD 2-Clause
 * License as published by the Open Source Initiative at opensource.org.
 *
 * This program is distributed in the hope that it will be useful, but WITHOUT
 * ANY WARRANTY; without even the implied warranty of MERCHANTABILITY or FITNESS
 * FOR A PARTICULAR PURPOSE. See the License for more details.
 *
 * You should have received a copy of the License along with this program; if
 * not, you can obtain one from Tidepool Project at tidepool.org.
 * == BSD2 LICENSE ==
 */

var _ = require('lodash');
var React = require('react');
var appState = require('../state/appState');
var appActions = require('../state/appActions');

var Loading = require('./Loading.jsx');
var Login = require('./Login.jsx');
var LoggedInAs = require('./LoggedInAs.jsx');
var Scan = require('./Scan.jsx');
var UploadList = require('./UploadList.jsx');
var ViewDataLink = require('./ViewDataLink.jsx');
var UploadSettings = require('./UploadSettings.jsx');

var config = require('../config');

var App = React.createClass({
  getInitialState: function() {
    return appState.getInitial();
  },

  componentWillMount: function() {
    appState.bindApp(this);
    appActions.bindApp(this);

    appActions.load(_.noop);

    this.appState = appState;
    this.appActions = appActions;
    this.localStore = require('../core/localStore');
    this.api = require('../core/api');
    this.device = require('../core/device');
  },

  render: function() {
    return (
<<<<<<< HEAD
      <div className={'App App--' + this.state.page} onClick={this.hideMenuDropdown}>
=======
      <div className={'App App--' + this.state.page} onClick={this.appActions.hideDropMenu.bind(this.appActions)}>
>>>>>>> 18651dd4
        <div className="App-header">{this.renderHeader()}</div>
        <div className="App-page">{this.renderPage()}</div>
        <div className="App-footer">{this.renderFooter()}</div>
      </div>
    );
  },

  renderHeader: function() {
    if (this.state.page === 'loading') {
      return null;
    }

    if (!this.appState.isLoggedIn()) {
      return this.renderSignupLink();
    }

    return <LoggedInAs
<<<<<<< HEAD
        user={this.state.user}
        onLogout={this.appActions.logout.bind(this.appActions)} ref="dropdownMenu" />;
=======
      onClicked={this.appActions.toggleDropMenu.bind(this.appActions)}
      dropMenu={this.state.dropMenu}
      user={this.state.user}
      onLogout={this.appActions.logout.bind(this.appActions)} />;
>>>>>>> 18651dd4
  },

  renderPage: function() {
    var page = this.state.page;

    if (page === 'loading') {
      return <Loading />;
    }

    if (page === 'login') {
      return <Login onLogin={this.appActions.login.bind(this.appActions)} />;
    }

    if (page === 'main') {
      return (
        <div>
          <UploadSettings
            user={this.state.user}
            targetId={this.state.targetId}
            isUploadInProgress={this.appState.hasUploadInProgress()}
            onGroupChange={this.appActions.changeGroup.bind(this.appActions)} />
          <UploadList
            uploads={this.appState.uploadsWithFlags()}
            onUpload={this.appActions.upload.bind(this.appActions)}
            onReset={this.appActions.reset.bind(this.appActions)}
            readFile={this.appActions.readFile.bind(this.appActions)} />
          {this.renderViewDataLink()}
        </div>
      );
    }

    return null;
  },

  renderFooter: function() {
    return(
      <div>
        <div className="mailto">
          <a href="mailto:support@tidepool.org?Subject=Feedback on Blip" target="mailto">Send us feedback</a>
        </div>
        <div className="App-footer-version">{'v'+config.version}</div>
      </div>
    );
  },

  renderSignupLink: function() {
    return (
      <div className="App-signup">
        <a  href={this.appActions.app.api.makeBlipUrl('#/signup')} target="_blank">
          <i className="icon-add"> Sign up</i></a>
      </div>
    );
  },

  renderScan: function() {
    if (this.appState.hasUploadInProgress()) {
      return null;
    }

    return <Scan
      ref="scan"
      onDetectDevices={this.appActions.detectDevices.bind(this.appActions)} />;
  },

  renderViewDataLink: function() {
    return <ViewDataLink
      href={this.appActions.app.api.makeBlipUrl('/#/patients/' + this.state.targetId + '/data')}
      onViewClicked={this.appActions.viewData.bind(this.appActions)} />;
  },

  renderAppState: function() {
    return (
      <div>
        <br />
        <pre>{JSON.stringify(this.state, null, 2)}</pre>
      </div>
    );
  },

  hideMenuDropdown: function() {
    var dropdownMenu = this.refs.dropdownMenu;

    if (dropdownMenu) {
      dropdownMenu.hideDropdown();
    }
  }
});

module.exports = App;<|MERGE_RESOLUTION|>--- conflicted
+++ resolved
@@ -50,11 +50,7 @@
 
   render: function() {
     return (
-<<<<<<< HEAD
-      <div className={'App App--' + this.state.page} onClick={this.hideMenuDropdown}>
-=======
       <div className={'App App--' + this.state.page} onClick={this.appActions.hideDropMenu.bind(this.appActions)}>
->>>>>>> 18651dd4
         <div className="App-header">{this.renderHeader()}</div>
         <div className="App-page">{this.renderPage()}</div>
         <div className="App-footer">{this.renderFooter()}</div>
@@ -72,15 +68,10 @@
     }
 
     return <LoggedInAs
-<<<<<<< HEAD
-        user={this.state.user}
-        onLogout={this.appActions.logout.bind(this.appActions)} ref="dropdownMenu" />;
-=======
       onClicked={this.appActions.toggleDropMenu.bind(this.appActions)}
       dropMenu={this.state.dropMenu}
       user={this.state.user}
       onLogout={this.appActions.logout.bind(this.appActions)} />;
->>>>>>> 18651dd4
   },
 
   renderPage: function() {
@@ -158,14 +149,6 @@
         <pre>{JSON.stringify(this.state, null, 2)}</pre>
       </div>
     );
-  },
-
-  hideMenuDropdown: function() {
-    var dropdownMenu = this.refs.dropdownMenu;
-
-    if (dropdownMenu) {
-      dropdownMenu.hideDropdown();
-    }
   }
 });
 
