/*
* == BSD2 LICENSE ==
* Copyright (c) 2014, Tidepool Project
*
* This program is free software; you can redistribute it and/or modify it under
* the terms of the associated License, which is identical to the BSD 2-Clause
* License as published by the Open Source Initiative at opensource.org.
*
* This program is distributed in the hope that it will be useful, but WITHOUT
* ANY WARRANTY; without even the implied warranty of MERCHANTABILITY or FITNESS
* FOR A PARTICULAR PURPOSE. See the License for more details.
*
* You should have received a copy of the License along with this program; if
* not, you can obtain one from Tidepool Project at tidepool.org.
* == BSD2 LICENSE ==
*/

var React = require('react');

var ViewDataLink = React.createClass({
  propTypes: {
    href: React.PropTypes.string.isRequired
  },

  render: function() {
<<<<<<< HEAD
    return <a className="ViewData-button btn btn-primary" href={this.props.href} target="_blank">See the data</a>;
=======
    return <a className="ViewData-button btn btn-primary" href={this.props.href} target="_blank">Go to Blip</a>;
>>>>>>> 062459cb
  }
});

module.exports = ViewDataLink;<|MERGE_RESOLUTION|>--- conflicted
+++ resolved
@@ -23,11 +23,7 @@
   },
 
   render: function() {
-<<<<<<< HEAD
-    return <a className="ViewData-button btn btn-primary" href={this.props.href} target="_blank">See the data</a>;
-=======
     return <a className="ViewData-button btn btn-primary" href={this.props.href} target="_blank">Go to Blip</a>;
->>>>>>> 062459cb
   }
 });
 
