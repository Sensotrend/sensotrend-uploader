/*
 * == BSD2 LICENSE ==
 * Copyright (c) 2014, Tidepool Project
 *
 * This program is free software; you can redistribute it and/or modify it under
 * the terms of the associated License, which is identical to the BSD 2-Clause
 * License as published by the Open Source Initiative at opensource.org.
 *
 * This program is distributed in the hope that it will be useful, but WITHOUT
 * ANY WARRANTY; without even the implied warranty of MERCHANTABILITY or FITNESS
 * FOR A PARTICULAR PURPOSE. See the License for more details.
 *
 * You should have received a copy of the License along with this program; if
 * not, you can obtain one from Tidepool Project at tidepool.org.
 * == BSD2 LICENSE ==
 */
 /* global chrome */

var _ = require('lodash');
var async = require('async');
var stacktrace = require('stack-trace');

var sundial = require('sundial');
var localStore = require('../core/localStore');
var api = require('../core/api');
var device = require('../core/device');
var carelink = require('../core/carelink');
var appState = require('./appState');

var config = require('../config.js');

var appActions = {};

appActions.trackedState = {
  LOGIN_SUCCESS : 'Login Successful',
  LOGOUT_CLICKED : 'Clicked Log Out',
  UPLOAD_FAILED : 'Upload Failed',
  UPLOAD_SUCCESS : 'Upload Successful',
  UPLOAD_STARTED : 'Upload Attempted',
  CARELINK_FETCH_FAILED : 'CareLink Fetch Failed',
  CARELINK_FETCH_SUCCESS : 'CareLink Fetch Successful',
  CARELINK_LOAD_FAILED : 'CareLink Upload Failed',
  CARELINK_LOAD_SUCCESS : 'CareLink Upload Successful',
  SEE_IN_BLIP : 'Clicked See Data in Blip'
};

appActions.errorText = {
  E_READING_FILE : 'Error reading file: ',
  E_WRONG_FILE_EXT : 'Please choose a file ending in ',
  E_UPLOAD_IN_PROGRESS : 'Cannot start upload while an upload is in progress',
  E_UNSUPPORTED_TYPE : 'Unsupported upload source type: ',
  E_INVALID_UPLOAD_INDEX : 'Invalid upload index: ',
  E_DEVICE_NOT_CONNECTED : 'The device doesn\'t appear to be connected'
};

appActions.errorStages = {
  STAGE_SETUP : { code: 'E_SETUP' , friendlyMessage: 'Error during setup' },
  STAGE_LOGIN : { code: 'E_LOGIN' , friendlyMessage: 'Error during login' },
  STAGE_AFTER_LOGIN : { code: 'E_AFTER_LOGIN' , friendlyMessage: 'You have no upload access - please set up data storage in blip or ask for permission to upload to another person\'s account.' },
  STAGE_LOGOUT : { code: 'E_LOGOUT' , friendlyMessage: 'Error during logout' },
  STAGE_DETECT_DEVICES : { code: 'E_DETECTING_DEVICES' , friendlyMessage: 'Error detecting devices' },
  STAGE_PICK_FILE : { code: 'E_SELECTING_FILE' , friendlyMessage: 'Error during file selection' },
  STAGE_READ_FILE : { code: 'E_READING_FILE' , friendlyMessage: 'Error trying to read file' },
  STAGE_UPLOAD : { code: 'E_UPLOADING' , friendlyMessage: 'Error uploading data' },
  STAGE_METADATA_UPLOAD : { code: 'E_METADATA_UPLOAD' , friendlyMessage: 'Error uploading upload metadata'},
  STAGE_DEVICE_UPLOAD : { code: 'E_DEVICE_UPLOAD' , friendlyMessage: 'Error uploading device data' },
  STAGE_DEVICE_DETECT : { code: 'E_DEVICE_DETECT' , friendlyMessage: 'Hmm, we couldn\'t detect your device' },
  STAGE_CARELINK_UPLOAD : { code: 'E_CARELINK_UPLOAD' , friendlyMessage: 'Error uploading CareLink data' },
  STAGE_CARELINK_FETCH : { code: 'E_CARELINK_FETCH' , friendlyMessage: 'Error fetching CareLink data' }
};

function extractMessage(err) {
  // if there's no message, return `error` or 'Unknown error message'
  if (_.isEmpty(err.message)) {
    return err.error || 'Unknown error message';
  }
  return err.message;
}

function getErrorName(err) {
  if (err.name) {
    return err.name;
  }
  return 'POST error';
}

function getTargetTimezone(deviceList) {
  var uniqTimezones = _.uniq(_.pluck(deviceList, 'timezone'));
  if (uniqTimezones.length === 1) {
    return uniqTimezones[0];
  }
  // if we find more than one timezone or 0 timezones, we return null
  // and you'll get sent back to the settings page (or stay there)
  else {
    return null;
  }
}

appActions.addMoreInfoToError = function(err, stage) {
  var name = err.name;
  err.version = config.namedVersion;
  // the current hack for CareLink incorrect creds throws an error with the code
  // and friendlyMessage already set, so we don't want to steamroll it
  err.code = err.code || stage.code;
  err.friendlyMessage = err.friendlyMessage || stage.friendlyMessage;
  err.stringifiedStack = _.pluck(_.filter(stacktrace.parse(err), function(cs) { return cs.functionName !== null; }), 'functionName').join(', ');
  err.debug = 'Detail: ' + extractMessage(err) + ' | ' +  'Error UTC Time: ' +
    sundial.utcDateString() + ' | ' + 'Code: ' + err.code + ' | ' + 'Error Type: ' +
    getErrorName(err) + ' | ' + 'Version: ' + err.version;
  if (err.step != null) {
    err.debug = err.debug + ' | ' + 'Driver Step: ' + err.step;
  }
  if (err.stringifiedStack) {
    err.debug = err.debug + ' | ' + 'Stack Trace: ' + err.stringifiedStack;
  }
};

appActions.bindApp = function(app) {
  this.app = app;
  return this;
};

appActions.changeGroup = function(userid) {
  // reset upload state when changing group
  for(var i in this.app.state.uploads) {
    appActions.reset(i);
  }

  // we are storing the timezone on a per device basis
  var devicesById = localStore.getItem('devices') || {};
  var targetDevices = devicesById[userid] || [];
  var targetTimezone = getTargetTimezone(targetDevices);

  if (_.isEmpty(targetDevices) || _.isEmpty(targetTimezone)) {
    this.app.setState({
      targetId: userid,
      targetDevices: targetDevices,
      targetTimezone: targetTimezone,
      page: 'settings'
    });
  }
  this.app.setState({
    targetId: userid,
    targetDevices: _.pluck(targetDevices, 'key'),
    targetTimezone: targetTimezone
  });
};

appActions.changeTimezone = function(timezone) {
  this.app.setState({
    targetTimezone: timezone
  });
};

appActions.load = function(cb) {
  var self = this;
  var loadLocalStore = function(cb) {
    localStore.init(localStore.getInitialState(), function() {
      cb();
    });
  };

  var getOS = function(cb) {
    if (typeof chrome !== 'undefined') { // test environment is not chrome
      chrome.runtime.getPlatformInfo(function (platformInfo) {
        self.app.setState({_os: platformInfo.os}, function() {
          self._hideUnavailableDevices();
        });
        cb();
      });
    }else{
      cb();
    }
  };

  function setHostsWithCallback(cb) {
    api.setHosts(_.pick(config, ['API_URL', 'UPLOAD_URL', 'BLIP_URL']));
    return cb(null);
  }

  async.series([
    loadLocalStore,
    getOS,
    device.init.bind(device, {
      api: api,
      version: config.namedVersion
    }),
    carelink.init.bind(carelink, {
      api: api
    }),
    api.init.bind(api, {
      // these are for initialization only -- they get overwritten
      // if someone changes the URL
      apiUrl: config.API_URL,
      uploadUrl: config.UPLOAD_URL
    }),
    setHostsWithCallback,
  ], function(err, results) {
    if (err) {
      appActions.addMoreInfoToError(err, appActions.errorStages['STAGE_SETUP']);
      return cb(err);
    }

    var session = results[4];
    if (!session) {
      self.app.setState({
        page: 'login'
      });
      return cb();
    }

    async.series([
      api.user.account.bind(null),
      api.user.profile.bind(null),
      api.user.getUploadGroups.bind(null)
    ], function(err, results) {
      var account = results[0];
      var profile = results[1];
      var uploadGroups = results[2];

      var user = _.assign({}, account, {profile: profile, uploadGroups: uploadGroups});

      // once we've logged in, we don't want the right-click menus around, so
      // delete them.
      // because our test env isn't chrome, we have to test for it
      if (typeof chrome !== 'undefined') {
        chrome.contextMenus.removeAll();
      }

      appActions._afterLoginPage(user, cb);
    });
  });
};

appActions.login = function(credentials, options, cb) {
  var self = this;
  async.series([
    api.user.login.bind(null, credentials, options),
    api.user.profile,
    api.user.getUploadGroups.bind(null)
  ], function(err, results) {
    if (err) {
      appActions.addMoreInfoToError(err, appActions.errorStages['STAGE_LOGIN']);
      return cb(err);
    }
    self._logMetric(self.trackedState.LOGIN_SUCCESS);
    // once we've logged in, we don't want the right-click menus around, so
    // delete them.
    // because our test env isn't chrome, we have to test for it
    if (typeof chrome !== 'undefined') {
      chrome.contextMenus.removeAll();
    }

    var account = results[0] && results[0].user;
    var profile = results[1];
    var uploadGroups = results[2];

    var user = _.assign({}, account, {profile: profile, uploadGroups: uploadGroups});

    appActions._afterLoginPage(user, cb);
  });
};

// make sure we have the correct default targetId
appActions._getDefaultTargetId = function(loggedInUser){
  // default to the logged in user's id
  var userid = loggedInUser.userid;

  var possibilities = _.filter(loggedInUser.uploadGroups, function(group) {
    // if the account isn't marked with patient details we don't upload to it
    return _.isEmpty(group.profile.patient) === false;
  });

  // is there only one possible default?
  if (possibilities.length === 1) {
    return possibilities[0].userid;
  }
  else if (possibilities.length === 0) {
    // TODO: this should surface as a new app 'page' with an error message
    // stating that the logged in user doesn't have data storage set up for his/herself
    // nor upload permission to any other accounts
    // then there should be a prompting to go to blip and set up data storage
    var err = new Error('No data storage for logged in user and no permissions to upload for others!');
    this.addMoreInfoToError(err, this.errorStages['STAGE_AFTER_LOGIN']);
    console.warn(err.debug);
  }
  else if (possibilities.length > 1) {
    if (_.isEmpty(loggedInUser.profile.patient)) {
      return null;
    }
  }
  return userid;
};

appActions._afterLoginPage = function(user, cb) {
  var self = this;

  var defaultTargetId = self._getDefaultTargetId(user);
  var devices = localStore.getItem('devices') || {};
  var targetDevicesWithTimezones = devices[defaultTargetId];
  var targetDevices = _.pluck(targetDevicesWithTimezones, 'key');
  var targetTimezone = getTargetTimezone(targetDevicesWithTimezones);

  if (!_.isEmpty(targetDevices) && !_.isEmpty(targetTimezone)) {
    self.app.setState({
      user: user,
      targetId: defaultTargetId,
      targetDevices: targetDevices,
      targetTimezone: targetTimezone,
      page: 'main'
    });

    return cb(null, user);
  }

  self.app.setState({
    user: user,
    targetId: defaultTargetId,
    targetDevices: [],
    targetTimezone: null,
    page: 'settings'
  });

  return cb(null, user);
};

appActions.logout = function(cb) {
  var self = this;
  self._logMetric(this.trackedState.LOGOUT_CLICKED);
  api.user.logout(function(err) {
    if (err) {
      appActions.addMoreInfoToError(err, appActions.errorStages['STAGE_LOGOUT']);
      return cb(err);
    }

    self.app.setState(_.assign(appState.getInitial(), {
      page: 'login'
    }));

    return cb();
  });
};

appActions.viewData = function() {
  this._logMetric(this.trackedState.SEE_IN_BLIP);
  return;
};

appActions.detectDevices = function(cb) {
  var self = this;
  device.detectAll(function(err, devices) {
    if (err) {
      appActions.addMoreInfoToError(err, appActions.errorStages['STAGE_DETECT_DEVICES']);
      return cb(err);
    }

    var uploads = self._mergeDevicesWithUploads(
      devices, self.app.state.uploads
    );
    self.app.setState({
      uploads: uploads
    });

    return cb(null, devices);
  });
};

appActions._hideUnavailableDevices = function() {
  var uploads = _.cloneDeep(this.app.state.uploads);
  // this.app._os can be "mac", "win", "android", "cros", "linux", or "openbsd"
  if (this.app.state._os === 'mac') {
    uploads = _.reject(uploads, function(d) {
      return d.key === 'precisionxtra' ||
      d.key === 'abbottfreestylelite' ||
      d.key === 'abbottfreestylefreedomlite';
    });
  }
  else if (this.app.state._os === 'win') {
    uploads = _.reject(uploads, function(d) {
      return;
    });
  }
  this.app.setState({uploads: uploads});
};

appActions.chooseDevices = function() {
  this.app.setState({
    page: 'settings',
    dropMenu: false
  });
};

appActions.addOrRemoveTargetDevice = function(e) {
  var targetDevices = this.app.state.targetDevices;
  if (e.target.checked) {
    targetDevices.push(e.target.value);
  }
  else {
    targetDevices = _.reject(targetDevices, function(device) {
      return device === e.target.value;
    });
  }

  this.app.setState({
    targetDevices: targetDevices
  });
};

appActions.storeUserTargets = function(targetId) {
  // timezone
  var targetTimezone = this.app.state.targetTimezone;
  // devices
  var devicesById = localStore.getItem('devices') || {};
  var targetDevices = this.app.state.targetDevices;
  var devicesWithTimezoneToStore = _.map(targetDevices, function(deviceKey) {
    return {
      key: deviceKey,
      timezone: targetTimezone
    };
  });
  devicesById[targetId] = devicesWithTimezoneToStore;
  localStore.setItem('devices', devicesById);

  // the Done button *should* be disabled preventing this function from
  // even firing when no timezone is selected
  // so this is just an extra defensive check (which also has a unit test, natch)
  if (!_.isEmpty(targetTimezone)) {
    this.app.setState({
      page: 'main'
    });
  }
};

appActions.hideDropMenu = function() {
  this.app.setState({
    dropMenu: false
  });
};

appActions.toggleDropMenu = function(e) {
  if (e) {
    e.stopPropagation();
  }
  var dropMenu = this.app.state.dropMenu;
  this.app.setState({
    dropMenu: !dropMenu
  });
};

appActions._logMetric = function(eventName, properties) {
  api.metrics.track(eventName, properties);
};

appActions._logError = function(error, friendlyMessage, properties) {
  api.errors.log(error, friendlyMessage, properties);
};

appActions._mergeDevicesWithUploads = function(devices, uploads) {
  var self = this;

  // map connected devices to upload ids
  var connectedDeviceMap = _.reduce(devices, function(acc, d) {
    var upload = self._newUploadFromDevice(d);
    acc[self._getUploadId(upload)] = d;
    return acc;
  }, {});

  // work only on device uploads
  var deviceUploads = _.filter(uploads, function(upload) {
    return upload.source.type === 'device';
  });

  // mark device uploads that are disconnected
  // and add any newly connected devices at the end of the list
  var newDeviceMap = _.clone(connectedDeviceMap);
  _.forEach(deviceUploads, function(upload) {
    var uploadId = self._getUploadId(upload);
    var connectedDevice = connectedDeviceMap[uploadId];
    if (!connectedDevice) {
      upload.source.connected = false;
      delete upload.progress;
    }
    else {
      upload.source = _.assign(
        upload.source, {connected: true}, connectedDevice
      );
      delete newDeviceMap[uploadId];
    }
  });
  _.forEach(_.values(newDeviceMap), function(d) {
    deviceUploads.push(self._newUploadFromDevice(d));
  });

  // add back CareLink upload at beginning of list
  var carelinkUpload = _.find(uploads, function(upload) {
    return upload.source.type === 'carelink';
  });
  var newUploads = deviceUploads;
  if (carelinkUpload) {
    newUploads.unshift(carelinkUpload);
  }

  return newUploads;
};

appActions._getUploadId = function(upload) {
  var source = upload.source;
  if (source.type === 'device' || source.type === 'block') {
    return source.driverId;
  }
  if (source.type === 'carelink') {
    return source.type;
  }
  return null;
};

appActions._newUploadFromDevice = function(d) {
  return {
    source: _.assign({type: 'device'}, d, {connected: true})
  };
};

appActions.readFile = function(uploadIndex, targetId, file, extension) {
  var self = this;

  if (!file) {
    return;
  }

  function inputError(error) {
    self._updateUpload(uploadIndex, function(upload) {
      var now = self._now();
      var instance = {
        targetId: targetId,
        start: now,
        step: 'start',
        percentage: 0,
        finish: now,
        error: error
      };
      upload.progress = instance;
      upload = self._addToUploadHistory(upload, instance);
      return upload;
    });
  }

  if (file.name.slice(-extension.length) === extension) {
    var reader = new FileReader();

    reader.onerror = function() {
      var error = new Error(self.errorText.E_READING_FILE + file.name);
      appActions.addMoreInfoToError(error, appActions.errorStages['E_READING_FILE']);
      inputError(error);
      // the return is just for ease of testing
      return error;
    };

    reader.onloadend = (function(theFile) {
      return function(e) {
        self._updateUpload(uploadIndex, function(upload) {
<<<<<<< HEAD
          upload.file = {
            name: theFile.name,
            data: e.srcElement.result
          };
=======
          upload.file.data = e.srcElement.result;
          var options = {
            filename: upload.file.name,
            filedata: upload.file.data
          };
          self.upload(uploadIndex, options);
>>>>>>> 51e917e0
          return upload;
        });
      };
    })(file);

    reader.readAsArrayBuffer(file);

    return true;
  }
  else {
    var error = new Error(self.errorText.E_WRONG_FILE_EXT + extension);
    appActions.addMoreInfoToError(error, appActions.errorStages['STAGE_PICK_FILE']);
    inputError(error);
    // the return is just for ease of testing
    return error;
  }
};

appActions.upload = function(uploadIndex, options, cb) {
  var self = this;
  cb = cb || _.noop;

  this._assertValidUploadIndex(uploadIndex);

  if (appState.hasUploadInProgress()) {
    var err = new Error(self.errorText.E_UPLOAD_IN_PROGRESS);
    appActions.addMoreInfoToError(err, appActions.errorStages['STAGE_UPLOAD']);
    throw err;
  }

  var upload = this.app.state.uploads[uploadIndex];

  options = _.assign(options, {
    targetId: this.app.state.targetId,
    timezone: this.app.state.targetTimezone,
    progress: this._setUploadPercentage.bind(this, uploadIndex),
    version: config.namedVersion //e.g. Tidepool Uploader v0.1.0
  });
  var onUploadFinish = function(err, records) {
    if (err) {
      self._handleUploadError(uploadIndex, err);
      return cb(err);
    }
    self._handleUploadSuccess(uploadIndex, records);
    return cb(null, records);
  };

  this._setUploadStart(uploadIndex, options);

  self._logMetric(
    self.trackedState.UPLOAD_STARTED+' '+self._getUploadId(upload),
    { type: upload.source.type, source:upload.source.driverId }
  );

  if (upload.source.type === 'device' || upload.source.type === 'block') {
    var driverId = this.app.state.uploads[uploadIndex].source.driverId;
    return this._uploadDevice(driverId, options, onUploadFinish);
  }
  else if (upload.source.type === 'carelink') {
    var credentials = {
      username: options.username,
      password: options.password
    };
    return this._uploadCarelink(credentials, options, onUploadFinish);
  }
  else {
    var error = new Error(self.errorText.E_UNSUPPORTED_TYPE + upload.source.type);
    appActions.addMoreInfoToError(error, appActions.errorStages['STAGE_UPLOAD']);
    throw error;
  }
};

appActions._assertValidUploadIndex = function(uploadIndex) {
  if (uploadIndex > this.app.state.uploads.length - 1) {
    var err = new Error(this.errorText.E_INVALID_UPLOAD_INDEX + uploadIndex);
    appActions.addMoreInfoToError(err, appActions.errorStages['STAGE_UPLOAD']);
    throw err;
  }
};

appActions._setUploadStart = function(uploadIndex, options) {
  var self = this;
  this._updateUpload(uploadIndex, function(upload) {
    var progress = {
      targetId: options.targetId,
      start: self._now(),
      step: 'start',
      percentage: 0
    };

    // remember CareLink username we're uploading from
    if (options.username) {
      progress.username = options.username;
    }

    upload.progress = progress;
    return upload;
  });
};

appActions._setUploadPercentage = function(uploadIndex, step, percentage) {
  this._updateUpload(uploadIndex, function(upload) {
    upload.progress = _.assign(upload.progress, {
      step: step,
      percentage: percentage
    });
    return upload;
  });
};

appActions._handleUploadSuccess = function(uploadIndex, records) {
  var self = this;
  this._updateUpload(uploadIndex, function(upload) {
    //log metric details
    self._logMetric(
      self.trackedState.UPLOAD_SUCCESS+' '+self._getUploadId(upload),
      { type: upload.source.type,
        source: upload.source.driverId,
        started: upload.progress.start,
        finished: upload.progress.finish,
        processed: upload.progress.count
      }
    );

    var instance = _.assign(upload.progress, {
      finish: self._now(),
      success: true,
      count: records.length
    });
    upload.progress = instance;
    upload = self._addToUploadHistory(upload, instance);
    if (upload.file != null) {
      delete upload.file;
    }
    return upload;
  });
};

appActions._handleUploadError = function(uploadIndex, error) {
  var self = this;
  this._updateUpload(uploadIndex, function(upload) {

    // log the errors
    self._logMetric(
      self.trackedState.UPLOAD_FAILED +' '+self._getUploadId(upload),
      {type: upload.source.type ,source:upload.source.driverId, error: error }
    );

    self._logError(
      error,
      self.trackedState.UPLOAD_FAILED +' '+self._getUploadId(upload),
      {type: upload.source.type ,source:upload.source.driverId}
    );

    var instance = _.assign(upload.progress, {
      finish: self._now(),
      error: error
    });
    upload.progress = instance;
    upload = self._addToUploadHistory(upload, instance);
    if (upload.file != null) {
      delete upload.file;
    }
    return upload;
  });

  //for this specific error we are showing the page that prompts the user to update the uploader version
  if (error.code === 'outdatedVersion') {
    this.app.setState({ page: 'error' });
  }
};

appActions._addToUploadHistory = function(upload, instance) {
  var history = upload.history || [];
  history.unshift(instance);
  upload.history = history;
  return upload;
};

appActions._updateUpload = function(uploadIndex, updateFn) {
  var uploads = this.app.state.uploads;
  uploads[uploadIndex] = updateFn(uploads[uploadIndex]);
  this.app.setState({
    uploads: uploads
  });
};

appActions._uploadDevice = function(driverId, options, cb) {

  var self = this;

  device.detect(driverId, options, function(err, d) {
    if (err) {
      appActions.addMoreInfoToError(err, appActions.errorStages['STAGE_DEVICE_DETECT']);
      return cb(err);
    }

    if (!d && options.filename == null) {
      err = new Error(self.errorText.E_DEVICE_NOT_CONNECTED);
      appActions.addMoreInfoToError(err, appActions.errorStages['STAGE_DEVICE_DETECT']);
      return cb(err);
    }

    device.upload(driverId, options, function(err, records) {
      if (err) {
        appActions.addMoreInfoToError(err, appActions.errorStages['STAGE_DEVICE_UPLOAD']);
        return cb(err);
      }

      records = records || [];
      return cb(null, records);
    });
  });
};

appActions._now = function() {
  return sundial.utcDateString();
};

appActions._uploadCarelink = function(credentials, options, cb) {
  var self = this;

  var payload = {
    targetUserId: options.targetId,
    carelinkUsername: credentials.username,
    carelinkPassword: credentials.password,
    daysAgo: config.DEFAULT_CARELINK_DAYS
  };

  api.upload.fetchCarelinkData(payload, function(err, data) {

    if (err) {
      appActions.addMoreInfoToError(err, appActions.errorStages['STAGE_CARELINK_FETCH']);
      self._logMetric(self.trackedState.CARELINK_FETCH_FAILED);
      self._logError(err, self.trackedState.CARELINK_FETCH_FAILED);
      return cb(err);
    }

    self._logMetric(self.trackedState.CARELINK_FETCH_SUCCESS);

    carelink.upload(data, options, function(err, records) {
      if (err) {
        appActions.addMoreInfoToError(err, appActions.errorStages['STAGE_CARELINK_UPLOAD']);
        return cb(err);
      }

      records = records || [];
      return cb(null, records);
    });
  });
};

appActions.reset = function(uploadIndex) {
  this._assertValidUploadIndex(uploadIndex);
  this._updateUpload(uploadIndex, function(upload) {
    return _.omit(upload, 'progress');
  });
};

module.exports = appActions;<|MERGE_RESOLUTION|>--- conflicted
+++ resolved
@@ -547,6 +547,16 @@
   if (file.name.slice(-extension.length) === extension) {
     var reader = new FileReader();
 
+    // display filename in UI before loading
+    reader.onloadstart = function() {
+        self._updateUpload(uploadIndex, function(upload) {
+        upload.file = {
+          name: file.name
+        };
+          return upload;
+        });
+    };
+
     reader.onerror = function() {
       var error = new Error(self.errorText.E_READING_FILE + file.name);
       appActions.addMoreInfoToError(error, appActions.errorStages['E_READING_FILE']);
@@ -558,19 +568,12 @@
     reader.onloadend = (function(theFile) {
       return function(e) {
         self._updateUpload(uploadIndex, function(upload) {
-<<<<<<< HEAD
-          upload.file = {
-            name: theFile.name,
-            data: e.srcElement.result
-          };
-=======
           upload.file.data = e.srcElement.result;
           var options = {
             filename: upload.file.name,
             filedata: upload.file.data
           };
           self.upload(uploadIndex, options);
->>>>>>> 51e917e0
           return upload;
         });
       };
