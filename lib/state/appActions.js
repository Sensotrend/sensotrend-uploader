/*
 * == BSD2 LICENSE ==
 * Copyright (c) 2014, Tidepool Project
 *
 * This program is free software; you can redistribute it and/or modify it under
 * the terms of the associated License, which is identical to the BSD 2-Clause
 * License as published by the Open Source Initiative at opensource.org.
 *
 * This program is distributed in the hope that it will be useful, but WITHOUT
 * ANY WARRANTY; without even the implied warranty of MERCHANTABILITY or FITNESS
 * FOR A PARTICULAR PURPOSE. See the License for more details.
 *
 * You should have received a copy of the License along with this program; if
 * not, you can obtain one from Tidepool Project at tidepool.org.
 * == BSD2 LICENSE ==
 */
 /* global chrome */

var _ = require('lodash');
var async = require('async');
var sundial = require('sundial');
var localStore = require('../core/localStore');
var api = require('../core/api');
var device = require('../core/device');
var carelink = require('../core/carelink');
var appState = require('./appState');

var config = require('../config.js');

var appActions = {};

appActions.trackedState = {
  LOGIN_SUCCESS : 'Login Successful',
  LOGOUT_CLICKED : 'Clicked Log Out',
  UPLOAD_FAILED : 'Upload Failed',
  UPLOAD_SUCCESS : 'Upload Successful',
  UPLOAD_STARTED : 'Upload Attempted',
  CARELINK_FETCH_FAILED : 'CareLink Fetch Failed',
  CARELINK_FETCH_SUCCESS : 'CareLink Fetch Successful',
  CARELINK_LOAD_FAILED : 'CareLink Upload Failed',
  CARELINK_LOAD_SUCCESS : 'CareLink Upload Successful',
  SEE_IN_BLIP : 'Clicked See Data in Blip'
};

appActions.bindApp = function(app) {
  this.app = app;
  return this;
};

appActions.changeGroup = function(e) {
  var userid = e.target.value;

  //reset upload state when changing group
  for(var i in this.app.state.uploads) {
    appActions.reset(i);
  }

  var devicesById = localStore.getItem('devices') || {};
  var targetDevices = devicesById[userid] || [];
  if (_.isEmpty(targetDevices)) {
    this.app.setState({
      targetId: userid,
      targetDevices: targetDevices,
      page: 'settings'
    });
  }
  this.app.setState({
    targetId: userid,
    targetDevices: targetDevices
  });
};

appActions.load = function(cb) {
  var self = this;
  var loadLocalStore = function(cb) {
    localStore.init(localStore.getInitialState(), function() {
      cb();
    });
  };

  function setHostsWithCallback(cb) {
    api.setHosts(_.pick(config, ['API_URL', 'UPLOAD_URL', 'BLIP_URL']));
    return cb(null);
  }

  async.series([
    loadLocalStore,
    device.init.bind(device, {
      api: api,
      defaultTimezone: config.DEFAULT_TIMEZONE,
      restrictDrivers: config.RESTRICT_DRIVERS,
      version: config.namedVersion
    }),
    carelink.init.bind(carelink, {
      api: api,
      defaultTimezone: config.DEFAULT_TIMEZONE
    }),
    api.init.bind(api, {
      // these are for initialization only -- they get overwritten
      // if someone changes the URL
      apiUrl: config.API_URL,
      uploadUrl: config.UPLOAD_URL
    }),
    setHostsWithCallback,
  ], function(err, results) {
    if (err) {
      return cb(err);
    }

    var session = results[3];
    if (!session) {
      self.app.setState({
        page: 'login'
      });
      return cb();
    }

    async.series([
      api.user.account.bind(null),
      api.user.profile.bind(null),
      api.user.getUploadGroups.bind(null)
    ], function(err, results) {
      var account = results[0];
      var profile = results[1];
      var uploadGroups = results[2];

      var user = _.assign({}, account, {profile: profile, uploadGroups: uploadGroups});

      // once we've logged in, we don't want the right-click menus around, so
      // delete them.
      // because our test env isn't chrome, we have to test for it
      if (typeof chrome !== 'undefined') {
        chrome.contextMenus.removeAll();
      }
      console.log(user);

<<<<<<< HEAD
      appActions._afterLoginPage(user, cb);
=======
      self.app.setState({
        user: user,
        // default to the logged-in user
        targetId: user.userid,
        page: 'main'
      });

      return cb(null, user);
>>>>>>> f45d0c5e
    });
  });
};

appActions.login = function(credentials, options, cb) {
  var self = this;
  async.series([
    api.user.login.bind(null, credentials, options),
    api.user.profile,
    api.user.getUploadGroups.bind(null)
  ], function(err, results) {
    if (err) {
      return cb(err);
    }
    self._logMetric(self.trackedState.LOGIN_SUCCESS);
    // once we've logged in, we don't want the right-click menus around, so
    // delete them.
    // because our test env isn't chrome, we have to test for it
    if (typeof chrome !== 'undefined') {
      chrome.contextMenus.removeAll();
    }

    var account = results[0] && results[0].user;
    var profile = results[1];
    var uploadGroups = results[2];

    var user = _.assign({}, account, {profile: profile, uploadGroups: uploadGroups});

    appActions._afterLoginPage(user, cb);

    return cb(null, user);
  });
};

appActions._afterLoginPage = function(user, cb) {
  var self = this;

  var devices = localStore.getItem('devices');
  console.log(devices);
  var targetDevices = devices ? devices[user.userid] : [];

  if (!_.isEmpty(targetDevices)) {
    self.app.setState({
      user: user,
      targetId: user.userid,
      targetDevices: targetDevices,
      page: 'main'
    });

    return cb(null, user);
  }

  self.app.setState({
    user: user,
    targetId: user.userid,
    targetDevices: [],
    page: 'settings'
  });

  return cb(null, user);
};

appActions.logout = function(cb) {
  var self = this;
  self._logMetric(this.trackedState.LOGOUT_CLICKED);
  api.user.logout(function(err) {
    if (err) {
      return cb(err);
    }

    self.app.setState(_.assign(appState.getInitial(), {
      page: 'login'
    }));

    return cb();
  });
};

appActions.viewData = function() {
  this._logMetric(this.trackedState.SEE_IN_BLIP);
  return;
};

appActions.detectDevices = function(cb) {
  var self = this;
  device.detectAll(function(err, devices) {
    if (err) {
      return cb(err);
    }

    var uploads = self._mergeDevicesWithUploads(
      devices, self.app.state.uploads
    );
    self.app.setState({
      uploads: uploads
    });

    return cb(null, devices);
  });
};

appActions.chooseDevices = function() {
  this.app.setState({
    page: 'settings',
    dropMenu: false
  });
};

appActions.addOrRemoveTargetDevice = function(e) {
  var targetDevices = this.app.state.targetDevices;
  if (e.target.checked) {
    targetDevices.push(e.target.value);
  }
  else {
    targetDevices = _.reject(targetDevices, function(device) {
      return device === e.target.value;
    });
  }
  
  this.app.setState({
    targetDevices: targetDevices
  });
};

appActions.storeTargetDevices = function(targetId) {
  var devicesById = localStore.getItem('devices') || {};
  devicesById[targetId] = this.app.state.targetDevices;
  localStore.setItem('devices', devicesById);
  this.app.setState({
    page: 'main'
  });
};

appActions.hideDropMenu = function() {
  this.app.setState({
    dropMenu: false
  });
};

appActions.toggleDropMenu = function(e) {
  if (e) {
    e.stopPropagation();
  }
  var dropMenu = this.app.state.dropMenu;
  this.app.setState({
    dropMenu: !dropMenu
  });
};

appActions._logMetric = function(eventName, properties) {
  api.metrics.track(eventName, properties);
};

appActions._logError = function(error, message, properties) {
  api.errors.log(error, message, properties);
};

appActions._mergeDevicesWithUploads = function(devices, uploads) {
  var self = this;

  // Map connected devices to upload ids
  var connectedDeviceMap = _.reduce(devices, function(acc, d) {
    var upload = self._newUploadFromDevice(d);
    acc[self._getUploadId(upload)] = d;
    return acc;
  }, {});

  // Work only on device uploads
  var deviceUploads = _.filter(uploads, function(upload) {
    return upload.source.type === 'device';
  });

  // Mark device uploads that are disconnected
  // and add any newly connected devices at the end of the list
  var newDeviceMap = _.clone(connectedDeviceMap);
  _.forEach(deviceUploads, function(upload) {
    var uploadId = self._getUploadId(upload);
    var connectedDevice = connectedDeviceMap[uploadId];
    if (!connectedDevice) {
      upload.source.connected = false;
      delete upload.progress;
    }
    else {
      upload.source = _.assign(
        upload.source, {connected: true}, connectedDevice
      );
      delete newDeviceMap[uploadId];
    }
  });
  _.forEach(_.values(newDeviceMap), function(d) {
    deviceUploads.push(self._newUploadFromDevice(d));
  });

  // Add back carelink upload at beginning of list
  var carelinkUpload = _.find(uploads, function(upload) {
    return upload.source.type === 'carelink';
  });
  var newUploads = deviceUploads;
  if (carelinkUpload) {
    newUploads.unshift(carelinkUpload);
  }

  return newUploads;
};

appActions._getUploadId = function(upload) {
  var source = upload.source;
  if (source.type === 'device' || source.type === 'block') {
    return source.driverId;
  }
  if (source.type === 'carelink') {
    return source.type;
  }
  return null;
};

appActions._newUploadFromDevice = function(d) {
  return {
    source: _.assign({type: 'device'}, d, {connected: true})
  };
};

appActions.readFile = function(uploadIndex, file, extension) {
  var self = this;

  if (file.name.slice(-extension.length) === extension) {
    var reader = new FileReader();

    reader.onerror = function(e) {
      var error = new Error('Error reading ' + file.name);
      return error;
    };

    reader.onloadend = (function(theFile) {
      return function(e) {
        self._updateUpload(uploadIndex, function(upload) {
          upload.file = {
            name: theFile.name,
            data: e.srcElement.result
          };
          return upload;
        });
      };
    })(file);

    reader.readAsArrayBuffer(file);

    return true;
  }
  else {
    var error = new Error('Please choose a file ending in ' + extension);
    return error;
  }
};

appActions.upload = function(uploadIndex, options, cb) {
  var self = this;
  cb = cb || _.noop;

  this._assertValidUploadIndex(uploadIndex);

  if (appState.hasUploadInProgress()) {
    throw new Error('Cannot start upload while an upload is in progress');
  }

  var upload = this.app.state.uploads[uploadIndex];

  options = _.assign(options, {
    targetId: this.app.state.targetId,
    progress: this._setUploadPercentage.bind(this, uploadIndex),
    version: config.namedVersion //e.g. Tidepool Uploader v0.1.0
  });
  var onUploadFinish = function(err, records) {
    if (err) {
      self._handleUploadError(uploadIndex, err);
      return cb(err);
    }
    self._handleUploadSuccess(uploadIndex, records);
    return cb(null, records);
  };

  this._setUploadStart(uploadIndex, options);

  self._logMetric(
    self.trackedState.UPLOAD_STARTED+' '+self._getUploadId(upload),
    { type: upload.source.type, source:upload.source.driverId }
  );

  if (upload.source.type === 'device' || upload.source.type === 'block') {
    var driverId = this.app.state.uploads[uploadIndex].source.driverId;
    return this._uploadDevice(driverId, options, onUploadFinish);
  }
  else if (upload.source.type === 'carelink') {
    var credentials = {
      username: options.username,
      password: options.password
    };
    return this._uploadCarelink(credentials, options, onUploadFinish);
  }
  else {
    throw new Error('Unsupported upload source type ' + upload.source.type);
  }
};

appActions._assertValidUploadIndex = function(uploadIndex) {
  if (uploadIndex > this.app.state.uploads.length - 1) {
    throw new Error('Invalid upload index ' + uploadIndex);
  }
};

appActions._setUploadStart = function(uploadIndex, options) {
  var self = this;
  this._updateUpload(uploadIndex, function(upload) {
    var progress = {
      targetId: options.targetId,
      start: self._now(),
      step: 'start',
      percentage: 0
    };

    // Remember carelink username we're uploading from
    if (options.username) {
      progress.username = options.username;
    }

    upload.progress = progress;
    return upload;
  });
};

appActions._setUploadPercentage = function(uploadIndex, step, percentage) {
  this._updateUpload(uploadIndex, function(upload) {
    upload.progress = _.assign(upload.progress, {
      step: step,
      percentage: percentage
    });
    return upload;
  });
};

appActions._handleUploadSuccess = function(uploadIndex, records) {
  var self = this;
  this._updateUpload(uploadIndex, function(upload) {
    //log metric details
    self._logMetric(
      self.trackedState.UPLOAD_SUCCESS+' '+self._getUploadId(upload),
      { type: upload.source.type,
        source: upload.source.driverId,
        started: upload.progress.start,
        finished: upload.progress.finish,
        processed: upload.progress.count
      }
    );

    var instance = _.assign(upload.progress, {
      finish: self._now(),
      success: true,
      count: records.length
    });
    upload.progress = instance;
    upload = self._addToUploadHistory(upload, instance);
    //
    return upload;
  });
};

appActions._handleUploadError = function(uploadIndex, error) {
  var self = this;
  this._updateUpload(uploadIndex, function(upload) {
    //log the errors
    self._logMetric(
      self.trackedState.UPLOAD_FAILED +' '+self._getUploadId(upload),
      {type: upload.source.type ,source:upload.source.driverId, error: error }
    );

    self._logError(
      error,
      self.trackedState.UPLOAD_FAILED +' '+self._getUploadId(upload),
      {type: upload.source.type ,source:upload.source.driverId}
    );

    var instance = _.assign(upload.progress, {
      finish: self._now(),
      error: error
    });
    upload.progress = instance;
    upload = self._addToUploadHistory(upload, instance);
    return upload;
  });
};

appActions._addToUploadHistory = function(upload, instance) {
  var history = upload.history || [];
  history.unshift(instance);
  upload.history = history;
  return upload;
};

appActions._updateUpload = function(uploadIndex, updateFn) {
  var uploads = this.app.state.uploads;
  uploads[uploadIndex] = updateFn(uploads[uploadIndex]);
  this.app.setState({
    uploads: uploads
  });
};

appActions._uploadDevice = function(driverId, options, cb) {

  device.detect(driverId, options, function(err, d) {
    if (err) {
      return cb(err);
    }

    if (!d && options.filename == null) {
      err = new Error('The device doesn\'t appear to be connected');
      err.code = 404;
      return cb(err);
    }

    device.upload(driverId, options, function(err, records) {
      if (err) {
        return cb(err);
      }

      records = records || [];
      return cb(null, records);
    });
  });
};

appActions._now = function() {
  return sundial.utcDateString();
};

appActions._uploadCarelink = function(credentials, options, cb) {
  var self = this;

  var payload = {
    carelinkUsername: credentials.username,
    carelinkPassword: credentials.password,
    daysAgo: config.DEFAULT_CARELINK_DAYS
  };

  api.upload.fetchCarelinkData(payload, function(err, data) {

    if (err) {
      var loggedMessage = self.trackedState.CARELINK_FETCH_FAILED;

      if (err.error && err.error.error){
        //add detail to name as we have it.
        loggedMessage = loggedMessage +' '+err.error.error;
      }

      self._logMetric(loggedMessage);
      self._logError(err, loggedMessage);
      return cb(err);
    }

    self._logMetric(self.trackedState.CARELINK_FETCH_SUCCESS);

    carelink.upload(data, options, function(err, records) {
      if (err) {
        return cb(err);
      }

      records = records || [];
      return cb(null, records);
    });
  });
};

appActions.reset = function(uploadIndex) {
  this._assertValidUploadIndex(uploadIndex);
  this._updateUpload(uploadIndex, function(upload) {
    return _.omit(upload, 'progress');
  });
};

module.exports = appActions;<|MERGE_RESOLUTION|>--- conflicted
+++ resolved
@@ -132,20 +132,8 @@
       if (typeof chrome !== 'undefined') {
         chrome.contextMenus.removeAll();
       }
-      console.log(user);
-
-<<<<<<< HEAD
+
       appActions._afterLoginPage(user, cb);
-=======
-      self.app.setState({
-        user: user,
-        // default to the logged-in user
-        targetId: user.userid,
-        page: 'main'
-      });
-
-      return cb(null, user);
->>>>>>> f45d0c5e
     });
   });
 };
@@ -184,7 +172,6 @@
   var self = this;
 
   var devices = localStore.getItem('devices');
-  console.log(devices);
   var targetDevices = devices ? devices[user.userid] : [];
 
   if (!_.isEmpty(targetDevices)) {
@@ -201,7 +188,7 @@
   self.app.setState({
     user: user,
     targetId: user.userid,
-    targetDevices: [],
+    targetDevices: targetDevices,
     page: 'settings'
   });
 
