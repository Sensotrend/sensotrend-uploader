/*
 * == BSD2 LICENSE ==
 * Copyright (c) 2014, Tidepool Project
 *
 * This program is free software; you can redistribute it and/or modify it under
 * the terms of the associated License, which is identical to the BSD 2-Clause
 * License as published by the Open Source Initiative at opensource.org.
 *
 * This program is distributed in the hope that it will be useful, but WITHOUT
 * ANY WARRANTY; without even the implied warranty of MERCHANTABILITY or FITNESS
 * FOR A PARTICULAR PURPOSE. See the License for more details.
 *
 * You should have received a copy of the License along with this program; if
 * not, you can obtain one from Tidepool Project at tidepool.org.
 * == BSD2 LICENSE ==
 */

var _ = require('lodash');
var mapcat = require('../core/mapcat');

var config = require('../config');

var appState = {};

appState.bindApp = function(app) {
  this.app = app;
  return this;
};

appState.getInitial = function() {

  var uploads = [
    {
      name: 'Insulet OmniPod',
      key: 'omnipod',
      source: {type: 'block', driverId: 'InsuletOmniPod', extension: '.ibf'}
    },
    {
      name: 'Dexcom G4 Platinum',
      key: 'dexcom',
      source: {type: 'device', driverId: 'DexcomG4'}
    },
    {
      name: 'Abbott Precision Xtra',
      key: 'precisionxtra',
      source: {type: 'device', driverId: 'AbbottFreeStyle'}
    },
    // {
    //   name: 'OneTouch Ultra2',
    //   key: 'onetouchultra2',
    //   source: {type: 'device', driverId: 'OneTouchUltra2'}
    // },
    // {
    //   name: 'OneTouch UltraMini',
    //   key: 'onetouchmini',
    //   source: {type: 'device', driverId: 'OneTouchMini'}
    // },
    {
<<<<<<< HEAD
      name: 'Abbott FreeStyle Lite',
      key: 'abbottfreestylelite',
      source: {type: 'device', driverId: 'AbbottFreeStyleLite'}
    },
    {
      name: 'Bayer Contour Next',
      key: 'bayercontournext',
      source: {type: 'device', driverId: 'BayerContourNext'}
=======
      name: 'Bayer Contour Next',
      key: 'bayercontournext',
      source: {type: 'device', driverId: 'BayerContourNext'}
    },
    {
       name: 'Bayer Contour Next USB',
       key: 'bayercontournextusb',
       source: {type: 'device', driverId: 'BayerContourNextUsb'}
    },
    {
       name: 'Bayer Contour USB',
       key: 'bayercontourusb',
       source: {type: 'device', driverId: 'BayerContourUsb'}
>>>>>>> f18af409
    }
  ];

  if (config.CARELINK) {
    uploads.unshift({name: 'Medtronic MiniMed (CareLink)', key: 'carelink', source: {type: 'carelink'}});
  }

  return {
    dropMenu: false,
    howToUpdateKBLink: 'https://tidepool-project.helpscoutdocs.com/article/6-how-to-install-or-upgrade-the-tidepool-uploader-gen',
    page: 'loading',
    user: null,
    targetId: null,
    targetDevices: [],
    targetTimezone: null,
    targetTimezoneLabel: null,
    uploads: uploads
  };
};

appState.isLoggedIn = function() {
  return Boolean(this.app.state.user);
};

// For now we only support only one upload at a time,
// so the "current" upload is the first one of the list "in progress"
appState.currentUploadIndex = function() {
  return _.findIndex(this.app.state.uploads, this._isUploadInProgress);
};

appState._isUploadInProgress = function(upload) {
  if (upload.progress && !upload.progress.finish) {
    return true;
  }
  return false;
};

appState.hasUploadInProgress = function() {
  return Boolean(this.currentUploadIndex() !== -1);
};

appState.deviceCount = function() {
  return _.filter(this.app.state.uploads, function(upload) {
    return upload.source.type === 'device';
  }).length;
};

appState.uploadsWithFlags = function() {
  var self = this;
  var currentUploadIndex = this.currentUploadIndex();
  var currentUploadKey = null;
  if (currentUploadIndex !== -1) {
    currentUploadKey = this.app.state.uploads[currentUploadIndex].key;
  }
  var targetedUploads = _.filter(this.app.state.uploads, function(upload) {
    return _.contains(self.app.state.targetDevices, upload.key);
  });
  return _.map(targetedUploads, function(upload, index) {
    upload = _.clone(upload);
    var source = upload.source || {};

    if (currentUploadIndex !== -1 && upload.key !== currentUploadKey) {
      upload.disabled = true;
    }
    if (source.type === 'device' &&
        source.connected === false) {
      upload.disconnected = true;
      upload.disabled = true;
    }
    if (source.type === 'carelink') {
      upload.carelink = true;
    }
    if (self._isUploadInProgress(upload)) {
      upload.uploading = true;
      if (source.type === 'carelink' && upload.progress.step === 'start') {
        upload.fetchingCarelinkData = true;
      }
    }
    if (!upload.uploading && upload.progress) {
      upload.completed = true;
      var instance = upload.progress;
      if (instance.success) {
        upload.successful = true;
      }
      else if (instance.error) {
        upload.failed = true;
        upload.error = instance.error;
      }
    }

    return upload;
  });
};

module.exports = appState;<|MERGE_RESOLUTION|>--- conflicted
+++ resolved
@@ -56,16 +56,11 @@
     //   source: {type: 'device', driverId: 'OneTouchMini'}
     // },
     {
-<<<<<<< HEAD
       name: 'Abbott FreeStyle Lite',
       key: 'abbottfreestylelite',
       source: {type: 'device', driverId: 'AbbottFreeStyleLite'}
     },
     {
-      name: 'Bayer Contour Next',
-      key: 'bayercontournext',
-      source: {type: 'device', driverId: 'BayerContourNext'}
-=======
       name: 'Bayer Contour Next',
       key: 'bayercontournext',
       source: {type: 'device', driverId: 'BayerContourNext'}
@@ -79,7 +74,6 @@
        name: 'Bayer Contour USB',
        key: 'bayercontourusb',
        source: {type: 'device', driverId: 'BayerContourUsb'}
->>>>>>> f18af409
     }
   ];
 
