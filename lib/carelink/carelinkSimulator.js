--- conflicted
+++ resolved
@@ -1016,11 +1016,7 @@
      * @returns {Array} events the simulator has generated
      */
     getEvents: function(){
-<<<<<<< HEAD
-      return events;
-=======
       return _.map(events, function(e) { return _.omit(e, ['index', 'jsDate']); });
->>>>>>> b89cab3a
     },
 
     /**
