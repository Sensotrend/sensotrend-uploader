/*
 * == BSD2 LICENSE ==
 * Copyright (c) 2014, Tidepool Project
 * 
 * This program is free software; you can redistribute it and/or modify it under
 * the terms of the associated License, which is identical to the BSD 2-Clause
 * License as published by the Open Source Initiative at opensource.org.
 * 
 * This program is distributed in the hope that it will be useful, but WITHOUT
 * ANY WARRANTY; without even the implied warranty of MERCHANTABILITY or FITNESS
 * FOR A PARTICULAR PURPOSE. See the License for more details.
 * 
 * You should have received a copy of the License along with this program; if
 * not, you can obtain one from Tidepool Project at tidepool.org.
 * == BSD2 LICENSE ==
 */

var _ = require('lodash');
var sundial = require('sundial');
var util = require('util');

var builder = require('./../objectBuilder.js');


var twentyFourHours = 24 * 60 * 60 * 1000;

function combineArguments(args){
  return _.assign.apply(_, [
    {}
  ].concat(Array.prototype.slice.call(args, 0)));
}

/**
 * Adds an annotation to an event.
 *
 * @param event the event
 * @param ann the opaque string code for the annotation to add, or the annotation object itself
 */
function annotateEvent(event, ann){
  if (event.annotations == null) {
    event.annotations = [];
  }

  var annotation = typeof(ann) === 'string' ? { code: ann } : ann;
  var exists = false;
  for (var i = 0; i < event.annotations.length; ++i) {
    if (_.isEqual(event.annotations[i], annotation)) {
      exists = true;
      break;
    }
  }

  if (!exists) {
    event.annotations.push(annotation);
  }

  return event;
}

/**
 * Computes the number of milliseconds after midnight on the date specified.
 *
 * @param dateTime DateTime object to figure out millis from
 * @returns {number} number of millis in current day
 */
function computeMillisInCurrentDay(e){
  return sundial.getMsFromMidnight(e.time, e.timezoneOffset);
}


/**
 * Creates a new "simulator" for Medtronic MiniMed CareLink data.  The simulator has methods for events like
 *
 * cbg(), smbg(), basal(), bolus(), settingsChange(), etc.
 *
 * This simulator exists as an abstraction over the Tidepool APIs.  It was written to simplify the conversion
 * of static, "retrospective" audit logs from devices into events understood by the Tidepool platform.
 *
 * On the input side, you have events extracted from a CareLink CSV.  They should be delivered to the simulator
 * in time order.
 *
 * Once all input activities are collected, the simulator will have accumulated events that the Tidepool Platform
 * will understand into a local "events" array.  You can retrieve the events by calling `getEvents()`
 *
 * @param config
 * @returns {*}
 */
exports.make = function(config){
  if (config == null) {
    config = {};
  }
  var defaults = config.defaults;
  var events = [];

  function addEvent(base, event){
    Object.keys(event).forEach(function(key){
      base.set(key, event[key]);
    });
    var retVal = base.done();
    events.push(retVal);
    return retVal;
  }

  var bob = builder();
  bob.setDefaults(defaults);

  var currSettings = null;
  var currBasal = null;
  var currStatus = null;
  var lgsStatus = null;
  var currTimestamp = null;
  var currSchedBasalSeqNum = null, lastSchedBasalSeqNum = null;

  function setCurrBasal(basal){
    currBasal = basal;
  }

  function setCurrStatus(status) {
    currStatus = status;
  }

  /**
   * Note: LGS = low-glucose suspend
   * Because LGS suspends and resumes are collections of suspend and resume events
   * (usually at least two of each, sometimes many more suspends), we track where
   * we are in the LGS suspend & resume process and use that information to determine
   * next steps in data processing in certain cases.
   */
  function setLgsStatus(status) {
    lgsStatus = status;
  }

  function ensureTimestamp(e){
    if (currTimestamp > e.time) {
      throw new Error(
        util.format('Timestamps must be in order.  Current timestamp was[%s], but got[%j]', currTimestamp, e)
      );
    }
    if (e.scheduleName != null) {
      lastSchedBasalSeqNum = currSchedBasalSeqNum;
      currSchedBasalSeqNum = e.uploadSeqNum;
    }
    currTimestamp = e.time;
    return e;
  }

  /**
   * Looks at the current basal and does various processing to make sure
   * it is ready to accept an event with the provided timestamp.
   *
   * This processing generally amounts to looking at the currently active basal
   * and all of its suppressed basals and figuring out if any of them would be
   * completed by the time that the provided timestamp were to occur.  If any of
   * them should be completed, then we go ahead and generate the expected events
   * given the assumption that they were completed.
   *
   * When this is done, the current basal and all of its suppressed basals
   * should have time and duration values such that the timestamp provided
   * falls between the start and end points.
   *
   * @param time the timestamp to push time forward to
   */
  function pushBasalClockForward(time){
    var timeMillis = Date.parse(time);

    /**
     * Processes the individual parts of a basal event, pushing one of them (the "soonest")
     * forward if it completes before the closed-over "time" value
     *
     * @param parts The "parts" of a basal, the parent and its "suppressed" children in an array
     * @returns {boolean} whether it is possible that the currBasal could still be processed
     */
    function processParts(parts){
      if (parts == null || !Array.isArray(parts) || parts.length < 1) {
        return false;
      }

      // Find the part that ends the soonest
      var doneIndex = 0;
      var doneTime = Date.parse(parts[doneIndex].time) + parts[doneIndex].duration;
      for (var i = 1; i < parts.length; ++i) {
        var partCompletion = Date.parse(parts[i].time) + parts[i].duration;
        if (partCompletion < doneTime) {
          doneIndex = i;
          doneTime = partCompletion;
        }
      }

      // If the "soonest" part completes before our next timestamp,
      // then we need to push the clock forward and adjust basals events
      // until we have only active events during our next timestamp
      if (doneTime < timeMillis) {
        switch (parts[doneIndex].deliveryType) {
          case 'suspend':
          case 'temp':
            parts.splice(doneIndex, 1);
            break;
          case 'scheduled':
            var sched = parts[doneIndex];

            // "Complete" the current part and either remove or replace it
            if (currSettings == null) {
              parts.splice(doneIndex, 1);
            } else {
              var currSchedule = currSettings.basalSchedules[currSettings.activeSchedule];
              var currScheduleName = currSettings.activeSchedule;
              // We trust the schedule reported on a `BasalProfileStart` event over
              // the schedule as found by looking up in the settings history
              // because we know the settings history is sometimes flawed
              if (currSettings.activeSchedule !== sched.scheduleName) {
                currSchedule = currSettings.basalSchedules[sched.scheduleName];
                currScheduleName = sched.scheduleName;
              }
              if (currSchedule == null || currSchedule.length === 0) {
                parts.splice(doneIndex, 1);
              } else {
                var millisInDay = computeMillisInCurrentDay({time: doneTime, timezoneOffset: sched.timezoneOffset});
                for (i = 0; i < currSchedule.length; ++i) {
                  if (currSchedule[i].start >= millisInDay) {
                    break;
                  }
                }

                var newTsMillis = doneTime - millisInDay;
                if (i === currSchedule.length) {
                  i = 0;
                  newTsMillis += twentyFourHours;
                } else {
                  newTsMillis += currSchedule[i].start;
                }

                var basalBuilder = bob.makeScheduledBasal()
                  .with_scheduleName(currScheduleName)
                  .with_time(new Date(newTsMillis).toISOString())
                  .with_timezoneOffset(sched.timezoneOffset)
                  .with_rate(currSchedule[i].rate)
                  .with_duration((i+1 === currSchedule.length ? twentyFourHours : currSchedule[i+1].start) - currSchedule[i].start)
                  .set('annotations', [{ code: 'carelink/basal/fabricated-from-schedule' }]);

                var lastEvent = events[events.length - 1];
                if (lastEvent != null && lastEvent.deviceId != null) {
                  basalBuilder.set('deviceId', lastEvent.deviceId);
                }

                parts[doneIndex] = basalBuilder.done();
              }
            }
            break;
          default:
            throw new Error('Unknown basal type[' + parts[doneIndex].type + ']');
        }

        if (parts.length <= 0) {
          currBasal = null;
          return false;
        }

        // Adjust the timestamps on the "primary" event.
        _.assign(
          parts[0],
          {
            time: new Date(doneTime).toISOString(),
            duration: parts[0].duration - (doneTime - Date.parse(parts[0].time))
          }
        );

        // Fix the rates on percentage temps
        for (i = parts.length - 2; i >= 0; --i) {
          if (parts[i].deliveryType === 'temp' && parts[i].percent != null && parts[i+1].rate != null) {
            parts[i].rate = parts[i].percent * parts[i+1].rate;
          }
        }

        // Rebuild the basal from the constituent parts
        ptr = parts[0];
        for (i = 1; i < parts.length; ++i) {
          ptr.suppressed = _.clone(parts[i]);
          ptr = ptr.suppressed;
        }
        parts[0].previous = _.omit(currBasal, 'previous');
        delete parts[0].deviceTime;
        currBasal = parts[0];

        events.push(currBasal);
        return true;
      }
      return false;
    }
    var parts = [];
    do {
      var ptr = currBasal;
      parts = [];
      while (ptr != null) {
        parts.push(_.omit(ptr, 'suppressed'));
        ptr = ptr.suppressed;
      }
    } while (processParts(parts));
  }

  return {
    /**
     * Report a scheduled basal event.
     *
     * @param argument... Variable number of arguments, each should be an object.  The field:value pairs passed in
     *                    are smooshed together into a scheduled basal event recorded by the simulator
     */
    basalScheduled: function(){
      var event = combineArguments(arguments);
      /**
       * Unlike during manual suspends and temp basals, CareLink continues to emit
       * `BasalProfileStart` events according to the current basal schedule
       * during an LGS. We are already handling these in our basal clock, so we just
       * push the clock forward and exit early when we come across one.
       */
      if (currStatus != null && currStatus.status === 'suspended' && (currStatus.payload && currStatus.payload.cause === 'low_glucose')) {
        ensureTimestamp(event);
        pushBasalClockForward(event.time);
        return;
      }
      // this is the case where our nextBasal generation in resume generates a `duplicate`
      // hence we end up not using it, except for plucking its `previous` out
      if (currBasal != null && currBasal.time >= event.time &&
        // allow two seconds between fabricated basal and real one
        (Date.parse(currBasal.time) - Date.parse(event.time)) <= 2000) {
        if (currStatus != null && currStatus.status === 'resumed' && currStatus.time >= event.time) {
          event.time = currStatus.time;
          event.previous = _.clone(currBasal.previous);
          currStatus = null;
          currBasal = null;
        }
      }
      else if (currBasal != null && currBasal.time < event.time) {
        if (currStatus != null) {
          // now for the case where we *need* our nextBasal (usually resumption of temp)
          if (currStatus.status === 'resumed' && currStatus.time < event.time) {
            var resumed = _.cloneDeep(currBasal);
            resumed.time = currStatus.time;
            resumed.deviceTime = currStatus.deviceTime;
            resumed.duration = Date.parse(event.time) - Date.parse(currStatus.time);
            events.push(resumed);

            currStatus = null;
            setCurrBasal(resumed);
          }
          // and the case where the new scheduled basal slightly precedes the temp
          // so we fabricate a resume and we'll catch it and use when the actual resume fires
          else if (currStatus.status === 'suspended') {
            var deviceMetaResume = {
              time: event.time,
              deviceTime: event.deviceTime,
              timezoneOffset: event.timezoneOffset,
              previous: _.clone(_.omit(currStatus, 'previous')),
              subType: 'status',
              status: 'resumed'
            };

            setCurrStatus(deviceMetaResume);
            currBasal.duration = Date.parse(event.time) - Date.parse(currBasal.time);
          }
        }
      }
      ensureTimestamp(event);
      pushBasalClockForward(event.time);

      var currSchedule = null;
      if (currSettings != null) {
        currSchedule = currSettings.basalSchedules[currSettings.activeSchedule];
      }

      if (currSchedule == null || currSchedule.length === 0) {
        if (event.duration == null) {
          event.duration = 0;
          var nullDurationBasal = bob.makeScheduledBasal()
            .set('deviceId', event.deviceId)
            .with_time(event.time)
            .with_timezoneOffset(event.timezoneOffset)
            .with_deviceTime(event.deviceTime)
            .with_rate(event.rate)
            .with_scheduleName(event.scheduleName)
            .with_payload(event.payload)
            .with_duration(event.duration);
          annotateEvent(nullDurationBasal, 'basal/unknown-duration');
          if (currBasal != null) {
            nullDurationBasal.with_previous(_.omit(currBasal, 'previous'));
          }
          currBasal = nullDurationBasal.done();
          events.push(currBasal);
          return;
        }
      } else {
        var millisInDay = computeMillisInCurrentDay(event);
        for (var i = currSchedule.length - 1; i >= 0; --i) {
          if (currSchedule[i].start <= millisInDay) {
            break;
          }
        }

        if (currSchedule[i].rate === event.rate) {
          event.duration = (i + 1 === currSchedule.length ? twentyFourHours : currSchedule[i + 1].start) - millisInDay;
        } else {
          if (event.duration == null) {
            event.duration = 0;
          }
          /**
           * At the moment, we track upload sequence number on scheduled basals
           * so that we can recognize and disregard scheduled basals that occur
           * in the wrong order because of changing the time settings on the pump
           * (due to change to/from Daylight Savings Time or travel).
           *
           * We have plans to read the changes to the pump's display time settings
           * and adjust the timestamps (and our sort of the data) before we feed
           * it to the simulator. After we do that, we can (and should) remove all
           * references to upload sequence numbers.
           */
          if (currSchedBasalSeqNum > lastSchedBasalSeqNum) {
            return;
          }
          annotateEvent(event, 'carelink/basal/off-schedule-rate');
        }
      }

      if (currBasal != null) {
        event.previous = _.omit(currBasal, 'previous');
      }

      // covers all cases where we *haven't* fabricated a resume event
      if (!(currStatus != null && currStatus.status === 'resumed')) {
        currBasal = addEvent(bob.makeScheduledBasal(), _.omit(event, 'uploadSeqNum'));
      }
      // if we *have* fabricated a resume event, we have to wait to add our basal to the events
      // until after we've finished building and added the resume
      // so we just hang onto the current basal instead
      else {
        var basalBuilder = bob.makeScheduledBasal();
        Object.keys(event).forEach(function(key){
          basalBuilder.set(key, event[key]);
        });
        setCurrBasal(basalBuilder.done());
      }
    },

    /**
     * Report a temp basal event.
     *
     * @param argument... Variable number of arguments, each should be an object.  The field:value pairs passed in
     *                    are smooshed together into a temp basal event recorded by the simulator
     */
    basalTemp: function(){
      var event = combineArguments(arguments);

      pushBasalClockForward(event.time);

      if (currBasal != null) {
        if (currBasal.annotations &&
          // TODO: don't just check for this annotation in the first annotation object
          // it could be anywhere!
          currBasal.annotations[0].code === 'carelink/basal/fabricated-from-suppressed') {
          /**
           * Here we clear out any lingering basal events that we fabricated but haven't
           * yet added to the events because we didn't know if they might be duplicates
           * of the data that CareLink sometimes provides after resumption from temp
           * or suspend.
           */
          delete currBasal.deviceTime;
          addEvent(bob.makeScheduledBasal(), currBasal);
          currStatus = null;
        }
        // omit twice so that we actually get different objects
        event.previous = _.omit(currBasal, 'previous');
        var suppressed = _.cloneDeep(_.omit(currBasal, 'previous'));
        event.suppressed = suppressed;

        if (event.percent != null) {
          event.rate = currBasal.rate * event.percent;
        }
      }

      currBasal = addEvent(bob.makeTempBasal(), event);
    },

    /**
     * Report a bolus event.  This method just takes a generic bolus event and dispatches to the
     * correct method based on the 'subType' in the arguments.
     *
     * @param argument... Variable number of arguments, each should be an object.  The field:value pairs passed in
     *                    are smooshed together into a bolus event recorded by the simulator
     */
    bolus: function(){
      var bolus = ensureTimestamp(combineArguments(arguments));
      switch (bolus.subType) {
        case 'dual/square':
          this.bolusDual(bolus);
          break;
        case 'normal':
          this.bolusNormal(bolus);
          break;
        case 'square':
          this.bolusSquare(bolus);
          break;
        default:
          throw new Error('Unknown bolus type[' + event.bolus.subType + ']');
      }
    },

    /**
     * Report a dual bolus event.
     *
     * @param argument... Variable number of arguments, each should be an object.  The field:value pairs passed in
     *                    are smooshed together into a dual/square bolus event recorded by the simulator
     */
    bolusDual: function(){
      addEvent(bob.makeDualBolus(), ensureTimestamp(combineArguments(arguments)));
    },

    /**
     * Report a normal bolus event.
     *
     * @param argument... Variable number of arguments, each should be an object.  The field:value pairs passed in
     *                    are smooshed together into a normal bolus event recorded by the simulator
     */
    bolusNormal: function(){
      addEvent(bob.makeNormalBolus(), ensureTimestamp(combineArguments(arguments)));
    },

    /**
     * Report a square bolus event.
     *
     * @param argument... Variable number of arguments, each should be an object.  The field:value pairs passed in
     *                    are smooshed together into a square bolus event recorded by the simulator
     */
    bolusSquare: function(){
      addEvent(bob.makeSquareBolus(), ensureTimestamp(combineArguments(arguments)));
    },

    /**
     * Report a cbg event.
     *
     * @param argument... Variable number of arguments, each should be an object.  The field:value pairs passed in
     *                    are smooshed together into a cbg event recorded by the simulator
     */
    cbg: function(){
      addEvent(bob.makeCBG(), ensureTimestamp(combineArguments(arguments)));
    },

    /**
     * Report a change to the device's date and time settings.
     *
     * @param argument... Variable number of arguments, each should be an object.  The field:value pairs passed in
     *                    are smooshed together into a deviceMeta event recorded by the simulator
     */
    changeDeviceTime: function() {
      var event = ensureTimestamp(combineArguments(arguments));
      var timeChange = bob.makeDeviceMetaTimeChange()
        .with_change({
          from: event.deviceTime,
          to: new Date(event.timestamp).toISOString().slice(0,-5),
          agent: 'manual'
        })
        .with_deviceTime(event.deviceTime)
        .with_time(event.time)
        .with_timezoneOffset(event.timezoneOffset)
        .with_payload({
          NEW_TIME: event.timestamp
        })
        .set('deviceId', event.deviceId)
        // TODO: delete after conclusion of Jaeb study
        .set('jaebPayload', event.jaebPayload)
        // TODO: end deletion
        .done();
      events.push(timeChange);
    },

    /**
     * Resumes basal and bolus delivery from a previous LGS suspend.
     * This is the case that will *not* resume a temp basal that would still have been in effect
     * (Cf. MiniMed 530G manual, p. 125: http://www.accessdata.fda.gov/cdrh_docs/pdf12/P120010c.pdf)
     *
     * @param argument... Variable number of arguments, each should be an object.  The field:value pairs passed in
     *                    are smooshed together into a suspend deviceMeta event recorded by the simulator
     */
    lgsAutoResume: function(){
      var event = ensureTimestamp(combineArguments(arguments));

      if (currBasal.deliveryType !== 'suspend') {
        return;
      }

      // build a resume event
      var deviceMetaResumeBuilder = bob.makeDeviceMetaResume()
        .with_time(event.time)
        .with_timezoneOffset(event.timezoneOffset)
        .with_deviceTime(event.deviceTime)
        .with_reason(event.reason)
<<<<<<< HEAD
        .with_payload(event.payload);
=======
        .with_payload(event.payload)
        // TODO: delete after conclusion of Jaeb study
        .set('jaebPayload', event.jaebPayload);
        // TODO: end deletion
>>>>>>> 1b200767

      if (event.deviceId != null) {
        deviceMetaResumeBuilder.set('deviceId', event.deviceId);
      }

      if (currStatus != null) {
        deviceMetaResumeBuilder.with_previous(_.omit(currStatus, 'previous'));
      }

      var deviceMetaResume = deviceMetaResumeBuilder.done();
      setCurrStatus(deviceMetaResume);

      // before adding the resume to the events, adjust the duration of the currBasal
      // and push the basal clock forward to force emission of all sub-events
      // related to basal schedule changes changing the `suppressed` inside the suspend basal
      var eventMillis = Date.parse(event.time);
      currBasal.duration = eventMillis - Date.parse(currBasal.time);
      pushBasalClockForward(event.time);
      events.push(deviceMetaResume);

      var nextBasal = null;

      // fabricate a nextBasal from the currently active basal schedule, according to the settings history
      if (currSettings != null) {
        var currSchedule = currSettings.basalSchedules[currSettings.activeSchedule];
        if (currSchedule.length > 0) {
          var millisInDay = computeMillisInCurrentDay(event);
          for (var i = currSchedule.length - 1; i >= 0; --i) {
            if (currSchedule[i].start <= millisInDay) {
              break;
            }
          } 

          var basalBuilder = bob.makeScheduledBasal()
            .with_scheduleName(currSettings.activeSchedule)
            .with_time(event.time)
            .with_timezoneOffset(event.timezoneOffset)
            .with_rate(currSchedule[i].rate)
            .with_duration((i+1 >= currSchedule.length ? twentyFourHours : currSchedule[i+1].start) - millisInDay)
            .set('annotations', [{ code: 'carelink/basal/fabricated-from-schedule' }]);

          var lastEvent = events[events.length - 1];
          if (lastEvent != null && lastEvent.deviceId != null) {
            basalBuilder.set('deviceId', lastEvent.deviceId);
          }

          nextBasal = basalBuilder.done();
        }
        else {
          return;
        }
      }
      else {
        return;
      }

      if (nextBasal == null) {
        return;
      }

      nextBasal.previous = _.omit(currBasal, 'previous');
      // don't add the nextBasal to the events, just save it in currBasal
      setCurrBasal(nextBasal);
    },

    /**
     * Resumes basal and bolus delivery from an LGS suspend.
     *
     * @param argument... Variable number of arguments, each should be an object.  The field:value pairs passed in
     *                    are smooshed together into a suspend deviceMeta event recorded by the simulator
     */
    lgsResume: function(){
      var event = ensureTimestamp(combineArguments(arguments));

      if (currBasal.deliveryType !== 'suspend') {
        return;
      }

      // build a resume event
      var deviceMetaResumeBuilder = bob.makeDeviceMetaResume()
        .with_time(event.time)
        .with_timezoneOffset(event.timezoneOffset)
        .with_deviceTime(event.deviceTime)
        .with_reason(event.reason)
<<<<<<< HEAD
        .with_payload(event.payload);
=======
        .with_payload(event.payload)
        // TODO: delete after conclusion of Jaeb study
        .set('jaebPayload', event.jaebPayload);
        // TODO: end deletion
>>>>>>> 1b200767

      if (event.deviceId != null) {
        deviceMetaResumeBuilder.set('deviceId', event.deviceId);
      }

      if (currStatus != null) {
        deviceMetaResumeBuilder.with_previous(_.omit(currStatus, 'previous'));
      }

      var deviceMetaResume = deviceMetaResumeBuilder.done();
      setCurrStatus(deviceMetaResume);
      setLgsStatus('user_restart_basal');

      // before adding the resume to the events, adjust the duration of the currBasal
      // and push the basal clock forward to force emission of all sub-events
      // related to basal schedule changes changing the `suppressed` inside the suspend basal
      var eventMillis = Date.parse(event.time);
      currBasal.duration = eventMillis - Date.parse(currBasal.time);
      pushBasalClockForward(event.time);
      events.push(deviceMetaResume);

      // fabricate a nextBasal from the basal that was suppressed by the suspend
      // TODO: omitting the payload is because of the jaebPayload and can likely
      // be safely deleted after the conclusion of the Jaeb study
      var nextBasal = _.cloneDeep(_.omit(currBasal.suppressed, 'payload'));
      if (nextBasal == null) {
        return;
      }
      annotateEvent(nextBasal, 'carelink/basal/fabricated-from-suppressed');

      if (nextBasal.duration != null) {
        nextBasal.duration -= eventMillis - Date.parse(nextBasal.time);
      }

      nextBasal.time = event.time;
      if (event.timezoneOffset != null) {
        nextBasal.timezoneOffset = event.timezoneOffset;
      }

      nextBasal.previous = _.omit(currBasal, 'previous');
      // don't add the nextBasal to the events, just save it in currBasal
      setCurrBasal(nextBasal);
    },

    /**
     * Resumes basal and bolus delivery from a previous suspend.
     *
     * @param argument... Variable number of arguments, each should be an object.  The field:value pairs passed in
     *                    are smooshed together into a suspend deviceMeta event recorded by the simulator
     */
    resume: function(){
      /**
       * Annoyingly, resuming from an LGS (low-glucose suspend) often, but not *always*
       * involves two events, one with the code `user_restart_basal`, then one with
       * `normal_pumping` (same as a resume from a manual suspend).
       *
       * In order to resume successfully from all LGS events, we always resume upon seeing
       * the *first* resume event, then exit early here (when there is a second resume event).
       */
      if (lgsStatus === 'user_restart_basal') {
        lgsStatus = null;
        return;
      }
      var event = ensureTimestamp(combineArguments(arguments));

      if (currBasal.deliveryType !== 'suspend') {
        if (currStatus != null && currStatus.status === 'resumed' &&
          // allow two seconds between fabricated resume and actual resume
          (Date.parse(event.time) - Date.parse(currStatus.time)) <= 2000) {
          /**
           * The only time we find ourselves in a resume event without a currBasal deliveryType
           * of `suspend` is when we got the new basal profile event before the resume event.
           * (Annoyingly, this happens at a guess ~50% of the time in the CareLink data.)
           *
           * If such a thing happened, we have a (fabricated) resume event waiting for us
           * in currStatus, so all we have to do is finish filling out its required fields,
           * add it to the events, and add the currBasal (which triggered fabrication of the resume)
           * as well, then exit early because we're done resuming.
           */
          currStatus.reason = event.reason;
          if (event.deviceId != null) {
            currStatus.deviceId = event.deviceId;
          }
          currStatus = addEvent(bob.makeDeviceMetaResume(), currStatus);

          if (currBasal.deliveryType === 'temp') {
            currBasal = addEvent(bob.makeTempBasal(), currBasal);
          }
          else {
            currBasal = addEvent(bob.makeScheduledBasal(), currBasal);
          }
          return;
        }
        else {
          return;
        }
      }

      // build a resume event
      var deviceMetaResumeBuilder = bob.makeDeviceMetaResume()
        .with_time(event.time)
        .with_timezoneOffset(event.timezoneOffset)
        .with_deviceTime(event.deviceTime)
        .with_reason(event.reason)
        // TODO: delete after conclusion of Jaeb study
        .set('jaebPayload', event.jaebPayload);
        // TODO: end deletion

      if (event.payload != null) {
        deviceMetaResumeBuilder.with_payload(event.payload);
      }

      if (event.payload != null) {
        deviceMetaResumeBuilder.with_payload(event.payload);
      }

      if (event.deviceId != null) {
        deviceMetaResumeBuilder.set('deviceId', event.deviceId);
      }

      if (currStatus != null) {
        deviceMetaResumeBuilder.with_previous(_.omit(currStatus, 'previous'));
      }

      var deviceMetaResume = deviceMetaResumeBuilder.done();
      setCurrStatus(deviceMetaResume);

      // before adding the resume to the events, adjust the duration of the currBasal
      // and push the basal clock forward to force emission of all sub-events
      // related to basal schedule changes changing the `suppressed` inside the suspend basal
      var eventMillis = Date.parse(event.time);
      currBasal.duration = eventMillis - Date.parse(currBasal.time);
      pushBasalClockForward(event.time);
      events.push(deviceMetaResume);

      /**
       * When the basal a pump is resuming to after a suspend is a scheduled basal
       * the CareLink data almost always has an event timestamped at (or near) the resume
       * representing the return to the schedule.
       *
       * But the CareLink data *never* provides this if the resuming-to basal
       * is a temp basal.
       *
       * Our strategy is to *always* fabricate a nextBasal from the current suppressed basal,
       * but we don't add it to the events right away. Rather, we wait until the next scheduled
       * basal we come across and add it then (after pushing the basal clock forward to force
       * emission of any other necessary segments due to schedule changes).
       */
      // TODO: omitting the payload is because of the jaebPayload and can likely
      // be safely deleted after the conclusion of the Jaeb study
      var nextBasal = _.cloneDeep(_.omit(currBasal.suppressed, 'payload'));
      if (nextBasal == null) {
        return;
      }
      annotateEvent(nextBasal, 'carelink/basal/fabricated-from-suppressed');

      if (nextBasal.duration != null) {
        nextBasal.duration -= eventMillis - Date.parse(nextBasal.time);
      }

      nextBasal.time = event.time;
      if (event.timezoneOffset != null) {
        nextBasal.timezoneOffset = event.timezoneOffset;
      }

      nextBasal.previous = _.omit(currBasal, 'previous');
      // don't add the nextBasal to the events, just save it in currBasal
      setCurrBasal(nextBasal);
    },

    /**
     * Report a settings event.
     *
     * @param argument... Variable number of arguments, each should be an object.  The field:value pairs passed in
     *                    are smooshed together into a settings event recorded by the simulator
     */
    settings: function(){
      var event = ensureTimestamp(combineArguments(arguments));
      pushBasalClockForward(event.time);

      currSettings = addEvent(bob.makeSettings(), event);
      // generate basal event(s) according to the current schedule
      // if we're dealing with a *22 series pump
      if (currBasal == null && config.autoGenScheduleds) {
        var currSchedule = currSettings.basalSchedules[currSettings.activeSchedule];
        if (currSchedule == null) {
          return;
        }

        var millisInDay = computeMillisInCurrentDay(currSettings);
        for (var i = currSchedule.length - 1; i > 0; --i) {
          if (currSchedule[i].start <= millisInDay) {
            break;
          }
        }

        if (currSchedule.length === 0) {
          return;
        }

        var basalBuilder = bob.makeScheduledBasal()
          .with_scheduleName(currSettings.activeSchedule)
          .with_time(currSettings.time)
          .with_timezoneOffset(currSettings.timezoneOffset)
          .with_rate(currSchedule[i].rate)
          .with_duration((i+1 >= currSchedule.length ? twentyFourHours : currSchedule[i+1].start) - millisInDay)
          .set('annotations', [{ code: 'carelink/basal/fabricated-from-schedule' }]);

        var lastEvent = events[events.length - 1];
        if (lastEvent != null && lastEvent.deviceId != null) {
          basalBuilder.set('deviceId', lastEvent.deviceId);
        }

        var basal = basalBuilder.done();
        setCurrBasal(basal);
        events.push(basal);
      }
    },

    /**
     * Report an smbg event.
     *
     * @param argument... Variable number of arguments, each should be an object.  The field:value pairs passed in
     *                    are smooshed together into an smbg event recorded by the simulator
     */
    smbg: function(){
      addEvent(bob.makeSMBG(), ensureTimestamp(combineArguments(arguments)));
    },

    /**
     * Suspends basal and bolus delivery until a resume is seen
     *
     * @param argument... Variable number of arguments, each should be an object.  The field:value pairs passed in
     *                    are smooshed together into a suspend deviceMeta event recorded by the simulator
     */
    suspend: function(){
      var event = ensureTimestamp(combineArguments(arguments));
      // threshold suspends involve several (usually 3-4) suspend events in succession
      // we only care about the first, so if the currStatus is already `suspended`, we return early
      if (currStatus != null && currStatus.status === 'suspended' && (event.payload && event.payload.cause === 'low_glucose')) {
        return;
      }
      /** This `if` block is designed for a very specific case:
       * a user has a long temp basals scheduled, and an LGS suspend interrupts it
       * but the user cancels the LGS, then the LGS first again within the duration of the original
       * temp, which means that there are no scheduled basal events to force emission of the
       * nextBasal event fabricated in simulator.resume, so we have to catch this event on the next
       * LGS and add it to the events then.
       */
      if (currBasal != null && currBasal.previous && currBasal.previous.deliveryType === 'suspend') {
        if (currBasal.deliveryType === 'temp') {
          addEvent(bob.makeTempBasal(), currBasal);
        }
        else {
          addEvent(bob.makeScheduledBasal(), currBasal);
        }
      }

      // build a suspend event
      var deviceMetaSuspendBuilder = bob.makeDeviceMetaSuspend()
        .with_time(event.time)
        .with_timezoneOffset(event.timezoneOffset)
        .with_deviceTime(event.deviceTime)
        .with_reason(event.reason)
        // TODO: delete after conclusion of Jaeb study
        .set('jaebPayload', event.jaebPayload);
        // TODO: end deletion

      if (event.payload != null) {
        deviceMetaSuspendBuilder.with_payload(event.payload);
      }

      if (event.payload != null) {
        deviceMetaSuspendBuilder.with_payload(event.payload);
      }

      if (event.deviceId != null) {
        deviceMetaSuspendBuilder.set('deviceId', event.deviceId);
      }

      var deviceMetaSuspend = deviceMetaSuspendBuilder.done();
      setCurrStatus(deviceMetaSuspend);
      events.push(deviceMetaSuspend);

      pushBasalClockForward(event.time);

      // now build a basal event with `deliveryType: 'suspend'`
      // we don't have duration info yet, so we'll save it in currBasal to finish later
      var suspendBasalBuilder = bob.makeSuspendBasal()
        .with_time(event.time)
        .with_timezoneOffset(event.timezoneOffset)
        .with_deviceTime(event.deviceTime);

      if (event.deviceId != null) {
        suspendBasalBuilder.set('deviceId', event.deviceId);
      }

      if (currBasal != null) {
        suspendBasalBuilder.with_previous(_.omit(currBasal, 'previous'));
        var suppressed = _.cloneDeep(_.omit(currBasal, 'previous'));
        suspendBasalBuilder.with_suppressed(suppressed);
      }

      var suspendBasal = suspendBasalBuilder.done();
      setCurrBasal(suspendBasal);
      events.push(suspendBasal);
    },

    /**
     * Report a wizard event.
     *
     * Wizard events can optionally contain a "bolus" field.  If the provided arguments contain a bolus field
     * the simulator will automatically generate the provided object as a separate bolus event.  So, the simulator
     * should *not* be called separately with the same bolus event.
     *
     * @param argument... Variable number of arguments, each should be an object.  The field:value pairs passed in
     *                    are smooshed together into a wizard event recorded by the simulator
     */
    wizard: function(){
      var event = ensureTimestamp(combineArguments(arguments));

      addEvent(bob.makeWizard(), event);

    },

    /**
     * Return the current array of events that the simulator has generated.
     * @returns {Array} events the simulator has generated
     */
    getEvents: function(){
      return events;
    }
  };
};<|MERGE_RESOLUTION|>--- conflicted
+++ resolved
@@ -591,14 +591,10 @@
         .with_timezoneOffset(event.timezoneOffset)
         .with_deviceTime(event.deviceTime)
         .with_reason(event.reason)
-<<<<<<< HEAD
-        .with_payload(event.payload);
-=======
         .with_payload(event.payload)
         // TODO: delete after conclusion of Jaeb study
         .set('jaebPayload', event.jaebPayload);
         // TODO: end deletion
->>>>>>> 1b200767
 
       if (event.deviceId != null) {
         deviceMetaResumeBuilder.set('deviceId', event.deviceId);
@@ -683,14 +679,10 @@
         .with_timezoneOffset(event.timezoneOffset)
         .with_deviceTime(event.deviceTime)
         .with_reason(event.reason)
-<<<<<<< HEAD
-        .with_payload(event.payload);
-=======
         .with_payload(event.payload)
         // TODO: delete after conclusion of Jaeb study
         .set('jaebPayload', event.jaebPayload);
         // TODO: end deletion
->>>>>>> 1b200767
 
       if (event.deviceId != null) {
         deviceMetaResumeBuilder.set('deviceId', event.deviceId);
@@ -798,10 +790,6 @@
         // TODO: delete after conclusion of Jaeb study
         .set('jaebPayload', event.jaebPayload);
         // TODO: end deletion
-
-      if (event.payload != null) {
-        deviceMetaResumeBuilder.with_payload(event.payload);
-      }
 
       if (event.payload != null) {
         deviceMetaResumeBuilder.with_payload(event.payload);
@@ -963,10 +951,6 @@
         deviceMetaSuspendBuilder.with_payload(event.payload);
       }
 
-      if (event.payload != null) {
-        deviceMetaSuspendBuilder.with_payload(event.payload);
-      }
-
       if (event.deviceId != null) {
         deviceMetaSuspendBuilder.set('deviceId', event.deviceId);
       }
