/*
 * == BSD2 LICENSE ==
 * Copyright (c) 2014, Tidepool Project
 *
 * This program is free software; you can redistribute it and/or modify it under
 * the terms of the associated License, which is identical to the BSD 2-Clause
 * License as published by the Open Source Initiative at opensource.org.
 *
 * This program is distributed in the hope that it will be useful, but WITHOUT
 * ANY WARRANTY; without even the implied warranty of MERCHANTABILITY or FITNESS
 * FOR A PARTICULAR PURPOSE. See the License for more details.
 *
 * You should have received a copy of the License along with this program; if
 * not, you can obtain one from Tidepool Project at tidepool.org.
 * == BSD2 LICENSE ==
 */

var _ = require('lodash');
var sundial = require('sundial');
var util = require('util');

var annotate = require('../eventAnnotations');
var common = require('../commonSimulations');

/**
 * Creates a new "simulator" for Tandem insulin pump data. The simulator has methods for events like
 *
 * cbg(), smbg(), basal(), bolus(), settingsChange(), etc.
 *
 * This simulator exists as an abstraction over the Tidepool APIs. It was written to simplify the conversion
 * of static, "retrospective" audit logs from devices into events understood by the Tidepool platform.
 *
 * On the input side, you have events extracted from a Tandem insulin pump. They should be delivered to the simulator
 * in time order.
 *
 * Once all input activities are collected, the simulator will have accumulated events that the Tidepool Platform
 * will understand into a local "events" array.  You can retrieve the events by calling `getEvents()`
 *
 * @param config
 * @returns {*}
 */
exports.make = function(config){
  if (config == null) {
    config = {};
  }
  var events = [];

  var currBasal = null;
  var currStatus = null;
  var currTimestamp = null;
  var currTempBasal = null;

  function setCurrBasal(basal) {
    currBasal = basal;
  }

  function setCurrStatus(status) {
    currStatus = status;
  }

  function setCurrTempBasal(tempBasal) {
    currTempBasal = tempBasal;
  }

  function ensureTimestamp(e){
    if (currTimestamp > e.time) {
      throw new Error(
        util.format('Timestamps must be in order.  Current timestamp was[%s], but got[%j]', currTimestamp, e)
      );
    }
    currTimestamp = e.time;
    return e;
  }

  function simpleSimulate(e) {
    ensureTimestamp(e);
    events.push(e);
  }

  return {
    alarm: function(event) {
      simpleSimulate(event);
    },
    basal: function(event){
      ensureTimestamp(event);
      if (currBasal != null) {
        if(currBasal.deliveryType === 'temp') {
          if (currTempBasal != null) {
            currBasal.percent = currTempBasal.percent;
            currBasal.payload =  { duration: currTempBasal.duration };
          }
        }

        // ignore repeated broadcasts of events at the same time
        // TODO: do a more thorough (deep equality-ish?) check for same-ness
        if (currBasal.time !== event.time) {
          if (!currBasal.isAssigned('duration')) {
            currBasal.with_duration(Date.parse(event.time) - Date.parse(currBasal.time));
          }
          currBasal = currBasal.done();
          event.previous = _.omit(currBasal, 'previous');
          events.push(currBasal);
        }
      }

      setCurrBasal(event);
    },
    finalBasal: function() {
      if (currBasal != null) {
        if (currBasal.deliveryType !== 'scheduled') {
          if (currBasal.deliveryType === 'temp') {
            /*
            if (currBasal.isAssigned('suppressed')) {
<<<<<<< HEAD
              //TODO: handle suppressed
            }*/
            currBasal.duration = 0;
=======
              if(currTempBasal && currTempBasal.duration && currTempBasal.time_left) {
                currBasal.duration = currTempBasal.duration - currTempBasal.time_left;
                annotate.annotateEvent(event, 'tandem/basal/fabricated-from-time-left');
              }else{
                currBasal.duration = 0;
                annotate.annotateEvent(currBasal, 'basal/unknown-duration');
              }
            }
>>>>>>> 6190fcaa
            currBasal = currBasal.done();
          }
          else {
            if (!currBasal.isAssigned('duration')) {
              currBasal.duration = 0;
              annotate.annotateEvent(currBasal, 'basal/unknown-duration');
              currBasal = currBasal.done();
            }
            else {
              currBasal = currBasal.done();
            }
          }
        }
        else if (config.settings != null) {
          currBasal.with_scheduleName(_.find(
            config.profiles,
            {idp: currBasal.payload.personalProfileIndex}
          ).name);
          currBasal = common.finalScheduledBasal(currBasal, config.settings, 'tandem');
        }
        else {
          currBasal.with_duration(0);
          annotate.annotateEvent(currBasal, 'basal/unknown-duration');
          currBasal = currBasal.done();
        }

        events.push(currBasal);
      }
    },
    tempBasal: function(event) {
      if(event.subType === 'start') {
        setCurrTempBasal(event);
      }
      else if(event.subType === 'stop') {
        //add time_left in case temp basal was terminated early and it's the final basal
        if(currTempBasal != null) {
          var tempBasal = currTempBasal;
          tempBasal.subType = 'stop';
          tempBasal.time_left = event.time_left;
          setCurrTempBasal(tempBasal);
        }
      }
    },
    newDay: function(event) {
      ensureTimestamp(event);
      if (currBasal !== null) {
         if (currStatus !== null && currStatus.status === 'suspended') {
           return;
           // only insert the new day event if the basal rate is not suspended
         }

        if (currBasal.time !== event.time) {
          if (!currBasal.isAssigned('duration')) {
            currBasal.with_duration(Date.parse(event.time) - Date.parse(currBasal.time));
          }

          if(currBasal.deliveryType === 'temp') {
            if (currTempBasal != null) {
              currBasal.percent = currTempBasal.percent;
              currBasal.payload =  { duration: currTempBasal.duration };
              var suppressed = {
                type: 'basal',
                deliveryType: 'scheduled',
                rate: event.rate
              };
              event.deliveryType = 'temp';
              event.percent = currTempBasal.percent;
              event.rate = currTempBasal.rate;
              event.set('suppressed', suppressed);
            }
          }
          currBasal = currBasal.done();

          event.set('type', 'basal');
          event.previous = _.omit(currBasal, 'previous');
          event.with_payload(currBasal.payload);
          annotate.annotateEvent(event, 'tandem/basal/fabricated-from-new-day');

          events.push(currBasal);
          setCurrBasal(event);
        }
      }
    },
    bolus: function(event) {
      simpleSimulate(event);
    },
    changeDeviceTime: function(event) {
      simpleSimulate(event);
    },
    cartridgeChange: function(event) {
      simpleSimulate(event);
    },
    pumpSettings: function(event) {
      // TODO: once pumpSettings are a corrected
      // (and tideline is able to render them)
      // then start simulating them again for upload

      //TODO: batch records with the same time
      simpleSimulate(event);
    },
    smbg: function(event) {
      simpleSimulate(event);
    },
    suspend: function(event) {
      simpleSimulate(event);
      setCurrStatus(event);
    },
    resume: function(event) {
      ensureTimestamp(event);
      if (currStatus !== null) {
          event.previous = _.omit(currStatus, 'previous');
      }
      events.push(event.done());
      setCurrStatus(event);
    },
    wizard: function(event) {
      simpleSimulate(event);
    },
    getEvents: function() {
      function filterOutZeroBoluses() {
        return _.filter(events, function(event) {
          // we include the index on all objects to be able to sort accurately in
          // pump-event order despite date & time settings changes, but it's not
          // part of our data model, so we delete before uploading
          delete event.index;
          if (event.type === 'bolus') {
            if (event.normal === 0 && !event.expectedNormal) {
              return false;
            }
            else {
              return true;
            }
          }
          else if (event.type === 'wizard') {
            var bolus = event.bolus || null;
            if (bolus != null) {
              if (bolus.normal === 0 && !bolus.expectedNormal) {
                return false;
              }
              else {
                return true;
              }
            }
          }
          return true;
        });
      }
      // because we have to wait for the *next* basal to determine the duration of a current
      // basal, basal events get added to `events` out of order wrt other events
      // (although within their own type all the basals are always in order)
      // end result: we have to sort events again before we try to upload them
      var orderedEvents = _.sortBy(filterOutZeroBoluses(), function(e) { return e.time; });

      return orderedEvents;
    }
  };
};<|MERGE_RESOLUTION|>--- conflicted
+++ resolved
@@ -109,13 +109,7 @@
       if (currBasal != null) {
         if (currBasal.deliveryType !== 'scheduled') {
           if (currBasal.deliveryType === 'temp') {
-            /*
             if (currBasal.isAssigned('suppressed')) {
-<<<<<<< HEAD
-              //TODO: handle suppressed
-            }*/
-            currBasal.duration = 0;
-=======
               if(currTempBasal && currTempBasal.duration && currTempBasal.time_left) {
                 currBasal.duration = currTempBasal.duration - currTempBasal.time_left;
                 annotate.annotateEvent(event, 'tandem/basal/fabricated-from-time-left');
@@ -124,7 +118,6 @@
                 annotate.annotateEvent(currBasal, 'basal/unknown-duration');
               }
             }
->>>>>>> 6190fcaa
             currBasal = currBasal.done();
           }
           else {
