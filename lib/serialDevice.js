--- conflicted
+++ resolved
@@ -246,7 +246,6 @@
           }
           if (conn && conn.connectionId) {
             connection = conn;
-<<<<<<< HEAD
             if(connectopts.ctsFlowControl) {
               chrome.serial.setControlSignals(conn.connectionId,{dtr:false,rts:true}, function(){
                 do_probe(probe,done,conn);
@@ -254,18 +253,6 @@
             }else{
               do_probe(probe,done,conn);
             }
-=======
-            console.log('Probing with:', conn);
-            probe(function(err) {
-              if (!err) {
-                return done(conn); // we found a port so abort the eachSerial
-              } else {
-                // it didn't work so disconnect
-                chrome.serial.disconnect(conn.connectionId, function() {});  // don't care what the result is
-                return done();
-              }
-            });
->>>>>>> dba926f4
           } else {
             console.log('No connection:', conn);
             done();
