--- conflicted
+++ resolved
@@ -1,10 +1,6 @@
 {
   "name": "tidepool-uploader",
-<<<<<<< HEAD
-  "version": "2.7.6-verio-mojave-fix.4",
-=======
-  "version": "2.7.7",
->>>>>>> 6cfd548a
+  "version": "2.7.7-verio-mojave-fix.5",
   "description": "Tidepool Project Universal Uploader",
   "private": true,
   "main": "main.js",
