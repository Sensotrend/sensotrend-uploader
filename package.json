{
  "name": "tidepool-uploader",
  "version": "2.26.0",
  "description": "Tidepool Project Universal Uploader",
  "private": true,
  "main": "main.prod.js",
  "author": "Kent Quirk",
  "license": "BSD-2-Clause",
  "repository": "tidepool-org/uploader",
  "scripts": {
    "av-whitelist": "node ./scripts/whitelisting/av-submit.js",
    "build-docs": "./scripts/update-gh-pages.sh",
    "serve-docs": "./node_modules/.bin/gitbook serve",
    "test": "cross-env NODE_ENV=test BABEL_DISABLE_CACHE=1 jest",
    "test-all": "npm run lint && npm run test && npm run build",
    "lint": "eslint --cache --format=node_modules/eslint-formatter-pretty .",
    "lint-fix": "npm run lint -- --fix",
    "build-main": "yarn build-main-quiet --progress --profile --colors",
    "build-main-quiet": "cross-env NODE_ENV=production webpack --config webpack.config.main.prod.babel.js",
    "build-renderer": "yarn build-renderer-quiet --progress --profile --colors",
    "build-renderer-quiet": "cross-env NODE_ENV=production webpack --config webpack.config.renderer.prod.babel.js",
    "build": "concurrently \"yarn build-main\" \"yarn build-renderer\"",
    "build-quiet": "concurrently \"yarn build-main-quiet\" \"yarn build-renderer-quiet\"",
    "start": "cross-env NODE_ENV=production electron ./app/main.prod.js",
    "postinstall": "concurrently \"electron-builder install-app-deps\" \"node node_modules/fbjs-scripts/node/check-dev-engines.js package.json\"",
    "dev": "cross-env START_HOT=1 yarn start-renderer-dev",
    "start-renderer-dev": "cross-env NODE_ENV=development webpack-dev-server --config webpack.config.renderer.dev.babel.js",
    "start-main-dev": "cross-env HOT=1 NODE_ENV=development electron -r @babel/register ./app/main.dev.js",
    "prepare-qa-build": "node -r @babel/register scripts/prepare-qa-build.js",
    "package": "npm run build-quiet && electron-builder -p always",
    "package-win": "npm run build && electron-builder --win --x64",
    "package-mac": "npm run build && electron-builder --mac",
    "package-linux": "npm run build && electron-builder --linux",
    "package-all": "npm run build && electron-builder -mwl"
  },
  "dependencies": {
    "@hot-loader/react-dom": "16.11.0",
    "@material-ui/core": "3.9.3",
    "@material-ui/icons": "3.0.2",
    "async": "2.6.1",
    "babyparse": "0.4.6",
    "ble-glucose": "0.2.6",
    "bows": "1.7.2",
    "chrome-launcher": "0.12.0",
    "classnames": "2.2.6",
    "commander": "4.1.1",
    "core-js": "2.6.10",
    "cp2102": "0.0.3",
    "decompress": "4.2.0",
    "electron-debug": "3.0.1",
    "electron-is-dev": "1.1.0",
    "electron-log": "4.0.6",
    "electron-updater": "4.2.2",
    "es6-error": "4.1.1",
    "history": "4.10.1",
    "iconv-lite": "0.5.1",
    "identity-obj-proxy": "3.0.0",
    "immutability-helper": "3.0.1",
    "is-electron": "2.2.0",
    "lodash": "4.17.15",
    "lzo-decompress": "1.0.1",
    "node-powershell": "4.0.0",
    "os-name": "3.1.0",
    "pl2303": "0.0.5",
    "plist": "3.0.1",
    "prop-types": "15.7.2",
    "react": "16.4.0",
    "react-dom": "16.4.0",
    "react-hot-loader": "4.12.17",
    "react-redux": "5.0.7",
    "react-router-dom": "4.3.1",
    "react-router-redux": "5.0.0-alpha.9",
    "react-select": "1.2.1",
    "redux": "3.7.2",
    "redux-form": "7.4.0",
    "redux-thunk": "2.3.0",
    "rollbar": "2.14.4",
    "rollbar-sourcemap-webpack-plugin": "2.7.0",
    "semver": "7.1.3",
    "source-map-support": "0.5.16",
    "stack-trace": "0.0.10",
    "sudo-prompt": "9.0.0",
    "sundial": "1.6.0",
    "tidepool-platform-client": "0.42.0",
    "usb-cdc-acm": "0.1.1",
    "uuid": "3.3.3"
  },
  "browserslist": "electron 7.1.9",
  "build": {
    "productName": "Tidepool Uploader",
    "appId": "org.tidepool.TidepoolUploader",
    "directories": {
      "buildResources": "resources",
      "output": "release"
    },
    "afterSign": "scripts/notarize.js",
    "dmg": {
      "contents": [
        {
          "x": 381,
          "y": 190,
          "type": "link",
          "path": "/Applications"
        },
        {
          "x": 159,
          "y": 190,
          "type": "file"
        }
      ],
      "background": "resources/background.tiff"
    },
    "nsis": {
      "oneClick": false,
      "perMachine": true,
      "allowElevation": true
    },
    "files": [
      "dist/",
      "node_modules/",
      "app.html",
      "main.prod.js",
      "main.prod.js.map",
      "package.json"
    ],
    "extraResources": [
      {
        "from": "resources/${os}",
        "to": "driver/",
        "filter": [
          "**/*",
          "!*.md"
        ]
      },
      "sounds/"
    ],
    "win": {
      "target": [
        {
          "target": "nsis",
          "arch": [
            "ia32",
            "x64"
          ]
        },
        {
          "target": "zip",
          "arch": [
            "ia32",
            "x64"
          ]
        }
      ],
      "publisherName": [
        "Tidepool Project"
      ]
    },
    "mac": {
      "category": "public.app-category.tools",
      "entitlements": "resources/mac/entitlements.mac.plist",
      "entitlementsInherit": "resources/mac/entitlements.mac.plist",
      "target": [
        {
          "target": "zip",
          "arch": [
            "x64"
          ]
        },
        {
          "target": "dmg",
          "arch": [
            "x64"
          ]
        },
        "dir"
      ]
    }
  },
  "bin": {
    "electron": "./node_modules/.bin/electron"
  },
  "devDependencies": {
    "@babel/core": "7.7.2",
    "@babel/plugin-proposal-class-properties": "7.7.0",
    "@babel/plugin-proposal-decorators": "7.7.0",
    "@babel/plugin-proposal-do-expressions": "7.6.0",
    "@babel/plugin-proposal-export-default-from": "7.5.2",
    "@babel/plugin-proposal-export-namespace-from": "7.5.2",
    "@babel/plugin-proposal-function-bind": "7.2.0",
    "@babel/plugin-proposal-function-sent": "7.7.0",
    "@babel/plugin-proposal-json-strings": "7.2.0",
    "@babel/plugin-proposal-logical-assignment-operators": "7.2.0",
    "@babel/plugin-proposal-nullish-coalescing-operator": "7.4.4",
    "@babel/plugin-proposal-numeric-separator": "7.2.0",
    "@babel/plugin-proposal-optional-chaining": "7.6.0",
    "@babel/plugin-proposal-pipeline-operator": "7.5.0",
    "@babel/plugin-proposal-throw-expressions": "7.2.0",
    "@babel/plugin-syntax-dynamic-import": "7.2.0",
    "@babel/plugin-syntax-import-meta": "7.2.0",
    "@babel/plugin-transform-classes": "7.7.0",
    "@babel/plugin-transform-react-constant-elements": "7.6.3",
    "@babel/plugin-transform-react-inline-elements": "7.2.0",
    "@babel/polyfill": "7.7.0",
    "@babel/preset-env": "7.7.1",
    "@babel/preset-react": "7.7.0",
    "@babel/register": "7.7.0",
    "@babel/runtime-corejs2": "7.7.2",
    "@jest-runner/electron": "2.0.3",
    "@ronomon/direct-io": "3.0.1",
    "aws-sdk": "2.472.0",
    "babel-core": "7.0.0-bridge.0",
    "babel-eslint": "10.0.3",
    "babel-jest": "24.9.0",
    "babel-loader": "8.0.6",
    "babel-plugin-add-module-exports": "1.0.2",
    "babel-plugin-dev-expression": "0.2.2",
    "babel-plugin-module-resolver": "4.0.0",
    "babel-plugin-rewire": "1.2.0",
    "babel-plugin-transform-define": "2.0.0",
    "babel-plugin-transform-react-remove-prop-types": "0.4.24",
    "chai": "4.2.0",
    "concurrently": "5.1.0",
    "cross-env": "7.0.0",
    "css-loader": "3.2.0",
    "devtron": "1.4.0",
    "difflet": "1.0.1",
    "drivelist": "8.0.9",
    "electron": "8.0.1",
    "electron-builder": "22.2.0",
    "electron-devtools-installer": "2.2.4",
    "electron-notarize": "0.2.0",
    "enzyme": "3.11.0",
    "eslint": "6.6.0",
    "eslint-config-airbnb": "18.0.1",
    "eslint-formatter-pretty": "3.0.0",
    "eslint-import-resolver-webpack": "0.12.1",
    "eslint-plugin-import": "2.20.1",
    "eslint-plugin-jest": "23.0.3",
    "eslint-plugin-jsx-a11y": "6.2.3",
    "eslint-plugin-lodash": "6.0.0",
    "eslint-plugin-promise": "4.2.1",
<<<<<<< HEAD
    "eslint-plugin-react": "7.17.0",
=======
    "eslint-plugin-react": "7.16.0",
    "esm": "3.2.25",
>>>>>>> 9401292f
    "express": "4.17.1",
    "fbjs-scripts": "1.2.0",
    "file-loader": "4.2.0",
    "flux-standard-action": "2.1.1",
    "ftp": "0.3.10",
    "gitbook-cli": "2.3.2",
    "html-webpack-plugin": "3.2.0",
    "jest": "24.9.0",
    "json-loader": "0.5.7",
    "less": "3.10.3",
    "less-loader": "5.0.0",
    "mini-css-extract-plugin": "0.9.0",
    "minimist": "1.2.0",
    "node-hid": "1.1.0",
    "object-invariant-test-helper": "0.1.1",
    "open": "7.0.2",
    "optimize-css-assets-webpack-plugin": "5.0.3",
    "redux-mock-store": "1.5.4",
    "salinity": "0.0.8",
    "serialport": "8.0.7",
    "sinon": "8.1.0",
    "sinon-chai": "3.4.0",
    "spectron": "10.0.1",
    "style-loader": "1.0.0",
    "terser-webpack-plugin": "2.3.5",
    "url-loader": "2.2.0",
    "webpack": "4.41.6",
    "webpack-bundle-analyzer": "3.6.0",
    "webpack-cli": "3.3.10",
    "webpack-dev-middleware": "3.7.2",
    "webpack-dev-server": "3.10.2",
    "webpack-hot-middleware": "2.25.0",
    "webpack-merge": "4.2.2",
    "xmlbuilder": "14.0.0"
  },
  "devEngines": {
    "node": ">=7.9.x",
    "npm": ">=3.x"
  },
  "resolutions": {
    "charm": "1.0.2"
  },
  "jest": {
    "moduleNameMapper": {
      "\\.(jpg|jpeg|png|gif|eot|otf|webp|svg|ttf|woff|woff2|mp4|webm|wav|mp3|m4a|aac|oga)$": "<rootDir>/__mocks__/fileMock.js",
      "\\.(css|less)$": "identity-obj-proxy"
    },
    "moduleFileExtensions": [
      "js",
      "jsx",
      "json"
    ],
    "transform": {
      "^.+\\.js$": "babel-jest"
    },
    "verbose": true,
    "testMatch": [
      "**/test/(app|lib)/**/*.js"
    ],
    "transformIgnorePatterns": [
      "<rootDir>/node_modules/"
    ],
    "moduleDirectories": [
      "node_modules",
      "app"
    ],
    "runner": "@jest-runner/electron",
    "testEnvironment": "@jest-runner/electron/environment"
  }
}<|MERGE_RESOLUTION|>--- conflicted
+++ resolved
@@ -239,12 +239,8 @@
     "eslint-plugin-jsx-a11y": "6.2.3",
     "eslint-plugin-lodash": "6.0.0",
     "eslint-plugin-promise": "4.2.1",
-<<<<<<< HEAD
-    "eslint-plugin-react": "7.17.0",
-=======
-    "eslint-plugin-react": "7.16.0",
+    "eslint-plugin-react": "7.18.3",
     "esm": "3.2.25",
->>>>>>> 9401292f
     "express": "4.17.1",
     "fbjs-scripts": "1.2.0",
     "file-loader": "4.2.0",
