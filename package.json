--- conflicted
+++ resolved
@@ -21,13 +21,9 @@
     "moment-timezone": "0.2.4",
     "style-loader": "0.7.0",
     "sundial": "1.0.0",
-<<<<<<< HEAD
     "tidepool-platform-client": "tidepool-org/platform-client#uploader_beta",
     "url-loader": "0.5.5",
     "webpack": "1.3.7"
-=======
-    "url-loader": "0.5.5"
->>>>>>> 9afd5eff
   },
   "devDependencies": {
     "mocha": "1.21.4",
