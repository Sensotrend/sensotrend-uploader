--- conflicted
+++ resolved
@@ -165,11 +165,7 @@
     "electron": "./node_modules/.bin/electron"
   },
   "devDependencies": {
-<<<<<<< HEAD
-    "aws-sdk": "2.425.0",
-=======
     "aws-sdk": "2.426.0",
->>>>>>> 34cfa9f8
     "babel-core": "6.26.3",
     "babel-eslint": "10.0.1",
     "babel-loader": "7.1.5",
