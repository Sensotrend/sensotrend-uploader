--- conflicted
+++ resolved
@@ -91,100 +91,6 @@
     "uuid": "7.0.3"
   },
   "browserslist": "last 2 electron major versions",
-<<<<<<< HEAD
-  "build": {
-    "productName": "Sensotrend Uploader",
-    "appId": "com.sensotrend.SensotrendUploader",
-    "directories": {
-      "buildResources": "resources",
-      "output": "release"
-    },
-    "afterSign": "scripts/notarize.js",
-    "dmg": {
-      "contents": [
-        {
-          "x": 381,
-          "y": 190,
-          "type": "link",
-          "path": "/Applications"
-        },
-        {
-          "x": 159,
-          "y": 190,
-          "type": "file"
-        }
-      ],
-      "background": "resources/background.tiff"
-    },
-    "nsis": {
-      "oneClick": false,
-      "perMachine": true,
-      "allowElevation": true
-    },
-    "files": [
-      "dist/",
-      "node_modules/",
-      "resources/",
-      "app.html",
-      "about.html",
-      "main.prod.js",
-      "main.prod.js.map",
-      "package.json"
-    ],
-    "extraResources": [
-      {
-        "from": "resources/${os}",
-        "to": "driver/",
-        "filter": [
-          "**/*",
-          "!*.md"
-        ]
-      },
-      "sounds/"
-    ],
-    "win": {
-      "target": [
-        {
-          "target": "nsis",
-          "arch": [
-            "ia32",
-            "x64"
-          ]
-        },
-        {
-          "target": "zip",
-          "arch": [
-            "ia32",
-            "x64"
-          ]
-        }
-      ],
-      "certificateSubjectName": "CN=Sensotrend Oy, O=Sensotrend Oy, L=Tampere, C=FI, SERIALNUMBER=2606155-7, OID.2.5.4.15=Private Organization, OID.1.3.6.1.4.1.311.60.2.1.3=FI",
-      "certificateSha1": "3501A110CB7440BFB5123DDA70C841C3BCD68BB2"
-    },
-    "mac": {
-      "category": "public.app-category.tools",
-      "entitlements": "resources/mac/entitlements.mac.plist",
-      "entitlementsInherit": "resources/mac/entitlements.mac.plist",
-      "target": [
-        {
-          "target": "zip",
-          "arch": [
-            "x64"
-          ]
-        },
-        {
-          "target": "dmg",
-          "arch": [
-            "x64"
-          ]
-        },
-        "dir"
-      ]
-    }
-  },
-=======
->>>>>>> c599db1f
   "bin": {
     "electron": "./node_modules/.bin/electron"
   },
