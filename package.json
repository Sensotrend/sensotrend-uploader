{
  "name": "tidepool-uploader",
  "version": "2.26.0",
  "description": "Tidepool Project Universal Uploader",
  "private": true,
  "main": "main.prod.js",
  "author": "Kent Quirk",
  "license": "BSD-2-Clause",
  "repository": "tidepool-org/uploader",
  "scripts": {
    "av-whitelist": "node ./scripts/whitelisting/av-submit.js",
    "build-docs": "./scripts/update-gh-pages.sh",
    "serve-docs": "./node_modules/.bin/gitbook serve",
    "test": "cross-env NODE_ENV=test BABEL_DISABLE_CACHE=1 jest",
    "test-all": "npm run lint && npm run test && npm run build",
    "lint": "eslint --cache --format=node_modules/eslint-formatter-pretty .",
    "lint-fix": "npm run lint -- --fix",
    "build-main": "yarn build-main-quiet --progress --profile --colors",
    "build-main-quiet": "cross-env NODE_ENV=production webpack --config webpack.config.main.prod.babel.js",
    "build-renderer": "yarn build-renderer-quiet --progress --profile --colors",
    "build-renderer-quiet": "cross-env NODE_ENV=production webpack --config webpack.config.renderer.prod.babel.js",
    "build": "concurrently \"yarn build-main\" \"yarn build-renderer\"",
    "build-quiet": "concurrently \"yarn build-main-quiet\" \"yarn build-renderer-quiet\"",
    "start": "cross-env NODE_ENV=production electron ./app/main.prod.js",
    "postinstall": "concurrently \"electron-builder install-app-deps\" \"node node_modules/fbjs-scripts/node/check-dev-engines.js package.json\"",
    "dev": "cross-env START_HOT=1 yarn start-renderer-dev",
    "start-renderer-dev": "cross-env NODE_ENV=development webpack-dev-server --config webpack.config.renderer.dev.babel.js",
    "start-main-dev": "cross-env HOT=1 NODE_ENV=development electron -r @babel/register ./app/main.dev.js",
    "prepare-qa-build": "node -r @babel/register scripts/prepare-qa-build.js",
    "package": "npm run build-quiet && electron-builder -p always",
    "package-win": "npm run build && electron-builder --win --x64",
    "package-mac": "npm run build && electron-builder --mac",
    "package-linux": "npm run build && electron-builder --linux",
    "package-all": "npm run build && electron-builder -mwl"
  },
  "dependencies": {
    "@hot-loader/react-dom": "16.11.0",
    "@material-ui/core": "3.9.3",
    "@material-ui/icons": "3.0.2",
    "async": "2.6.1",
    "babyparse": "0.4.6",
    "ble-glucose": "0.2.6",
    "bows": "1.7.2",
    "chrome-launcher": "0.12.0",
    "classnames": "2.2.6",
    "commander": "4.1.1",
    "core-js": "2.6.10",
    "cp2102": "0.0.3",
    "decompress": "4.2.0",
    "electron-debug": "3.0.1",
    "electron-is-dev": "1.1.0",
    "electron-log": "4.0.6",
    "electron-updater": "4.2.2",
    "es6-error": "4.1.1",
    "history": "4.10.1",
    "iconv-lite": "0.5.1",
    "identity-obj-proxy": "3.0.0",
    "immutability-helper": "3.0.1",
    "is-electron": "2.2.0",
    "lodash": "4.17.15",
    "lzo-decompress": "1.0.1",
    "node-powershell": "4.0.0",
    "os-name": "3.1.0",
    "pl2303": "0.0.5",
    "plist": "3.0.1",
    "prop-types": "15.7.2",
    "react": "16.4.0",
    "react-dom": "16.4.0",
    "react-hot-loader": "4.12.17",
    "react-redux": "5.0.7",
    "react-router-dom": "4.3.1",
    "react-router-redux": "5.0.0-alpha.9",
    "react-select": "1.2.1",
    "redux": "3.7.2",
    "redux-form": "7.4.0",
    "redux-thunk": "2.3.0",
    "rollbar": "2.14.4",
    "rollbar-sourcemap-webpack-plugin": "2.7.0",
    "semver": "7.1.3",
    "source-map-support": "0.5.16",
    "stack-trace": "0.0.10",
    "sudo-prompt": "9.0.0",
    "sundial": "1.6.0",
    "tidepool-platform-client": "0.42.0",
    "usb-cdc-acm": "0.1.1",
    "uuid": "3.3.3"
  },
  "browserslist": "electron 7.1.9",
  "build": {
    "productName": "Tidepool Uploader",
    "appId": "org.tidepool.TidepoolUploader",
    "directories": {
      "buildResources": "resources",
      "output": "release"
    },
    "afterSign": "scripts/notarize.js",
    "dmg": {
      "contents": [
        {
          "x": 381,
          "y": 190,
          "type": "link",
          "path": "/Applications"
        },
        {
          "x": 159,
          "y": 190,
          "type": "file"
        }
      ],
      "background": "resources/background.tiff"
    },
    "nsis": {
      "oneClick": false,
      "perMachine": true,
      "allowElevation": true
    },
    "files": [
      "dist/",
      "node_modules/",
      "app.html",
      "main.prod.js",
      "main.prod.js.map",
      "package.json"
    ],
    "extraResources": [
      {
        "from": "resources/${os}",
        "to": "driver/",
        "filter": [
          "**/*",
          "!*.md"
        ]
      },
      "sounds/"
    ],
    "win": {
      "target": [
        {
          "target": "nsis",
          "arch": [
            "ia32",
            "x64"
          ]
        },
        {
          "target": "zip",
          "arch": [
            "ia32",
            "x64"
          ]
        }
      ],
      "publisherName": [
        "Tidepool Project"
      ]
    },
    "mac": {
      "category": "public.app-category.tools",
      "entitlements": "resources/mac/entitlements.mac.plist",
      "entitlementsInherit": "resources/mac/entitlements.mac.plist",
      "target": [
        {
          "target": "zip",
          "arch": [
            "x64"
          ]
        },
        {
          "target": "dmg",
          "arch": [
            "x64"
          ]
        },
        "dir"
      ]
    }
  },
  "bin": {
    "electron": "./node_modules/.bin/electron"
  },
  "devDependencies": {
    "@babel/core": "7.7.2",
    "@babel/plugin-proposal-class-properties": "7.7.0",
    "@babel/plugin-proposal-decorators": "7.7.0",
    "@babel/plugin-proposal-do-expressions": "7.6.0",
    "@babel/plugin-proposal-export-default-from": "7.5.2",
    "@babel/plugin-proposal-export-namespace-from": "7.5.2",
    "@babel/plugin-proposal-function-bind": "7.2.0",
    "@babel/plugin-proposal-function-sent": "7.7.0",
    "@babel/plugin-proposal-json-strings": "7.2.0",
    "@babel/plugin-proposal-logical-assignment-operators": "7.2.0",
    "@babel/plugin-proposal-nullish-coalescing-operator": "7.4.4",
    "@babel/plugin-proposal-numeric-separator": "7.2.0",
    "@babel/plugin-proposal-optional-chaining": "7.6.0",
    "@babel/plugin-proposal-pipeline-operator": "7.5.0",
    "@babel/plugin-proposal-throw-expressions": "7.2.0",
    "@babel/plugin-syntax-dynamic-import": "7.2.0",
    "@babel/plugin-syntax-import-meta": "7.2.0",
    "@babel/plugin-transform-classes": "7.7.0",
    "@babel/plugin-transform-react-constant-elements": "7.6.3",
    "@babel/plugin-transform-react-inline-elements": "7.2.0",
    "@babel/polyfill": "7.7.0",
    "@babel/preset-env": "7.7.1",
    "@babel/preset-react": "7.7.0",
    "@babel/register": "7.7.0",
    "@babel/runtime-corejs2": "7.7.2",
<<<<<<< HEAD
    "@jest-runner/electron": "2.0.3",
    "@ronomon/direct-io": "2.4.3",
=======
    "@jest-runner/electron": "2.0.2",
    "@ronomon/direct-io": "3.0.1",
>>>>>>> 970a84db
    "aws-sdk": "2.472.0",
    "babel-core": "7.0.0-bridge.0",
    "babel-eslint": "10.0.3",
    "babel-jest": "24.9.0",
    "babel-loader": "8.0.6",
    "babel-plugin-add-module-exports": "1.0.2",
    "babel-plugin-dev-expression": "0.2.2",
    "babel-plugin-module-resolver": "4.0.0",
    "babel-plugin-rewire": "1.2.0",
    "babel-plugin-transform-define": "2.0.0",
    "babel-plugin-transform-react-remove-prop-types": "0.4.24",
    "chai": "4.2.0",
    "concurrently": "5.1.0",
    "cross-env": "7.0.0",
    "css-loader": "3.2.0",
    "devtron": "1.4.0",
    "difflet": "1.0.1",
    "drivelist": "8.0.9",
    "electron": "8.0.1",
    "electron-builder": "22.2.0",
    "electron-devtools-installer": "2.2.4",
    "electron-notarize": "0.2.0",
    "enzyme": "3.11.0",
    "eslint": "6.6.0",
    "eslint-config-airbnb": "18.0.1",
    "eslint-formatter-pretty": "3.0.0",
    "eslint-import-resolver-webpack": "0.12.1",
    "eslint-plugin-import": "2.20.1",
    "eslint-plugin-jest": "23.0.3",
    "eslint-plugin-jsx-a11y": "6.2.3",
    "eslint-plugin-lodash": "6.0.0",
    "eslint-plugin-promise": "4.2.1",
    "eslint-plugin-react": "7.16.0",
    "esm": "3.2.25",
    "express": "4.17.1",
    "fbjs-scripts": "1.2.0",
    "file-loader": "4.2.0",
    "flux-standard-action": "2.1.1",
    "ftp": "0.3.10",
    "gitbook-cli": "2.3.2",
    "html-webpack-plugin": "3.2.0",
    "jest": "24.9.0",
    "json-loader": "0.5.7",
    "less": "3.10.3",
    "less-loader": "5.0.0",
    "mini-css-extract-plugin": "0.9.0",
    "minimist": "1.2.0",
    "node-hid": "1.1.0",
    "object-invariant-test-helper": "0.1.1",
    "open": "7.0.2",
    "optimize-css-assets-webpack-plugin": "5.0.3",
    "redux-mock-store": "1.5.4",
    "salinity": "0.0.8",
    "serialport": "8.0.7",
    "sinon": "8.1.0",
    "sinon-chai": "3.4.0",
    "spectron": "10.0.1",
    "style-loader": "1.0.0",
    "terser-webpack-plugin": "2.3.5",
    "url-loader": "2.2.0",
    "webpack": "4.41.6",
    "webpack-bundle-analyzer": "3.6.0",
    "webpack-cli": "3.3.10",
    "webpack-dev-middleware": "3.7.2",
    "webpack-dev-server": "3.10.2",
    "webpack-hot-middleware": "2.25.0",
    "webpack-merge": "4.2.2",
    "xmlbuilder": "14.0.0"
  },
  "devEngines": {
    "node": ">=7.9.x",
    "npm": ">=3.x"
  },
  "resolutions": {
    "charm": "1.0.2"
  },
  "jest": {
    "moduleNameMapper": {
      "\\.(jpg|jpeg|png|gif|eot|otf|webp|svg|ttf|woff|woff2|mp4|webm|wav|mp3|m4a|aac|oga)$": "<rootDir>/__mocks__/fileMock.js",
      "\\.(css|less)$": "identity-obj-proxy"
    },
    "moduleFileExtensions": [
      "js",
      "jsx",
      "json"
    ],
    "transform": {
      "^.+\\.js$": "babel-jest"
    },
    "verbose": true,
    "testMatch": [
      "**/test/(app|lib)/**/*.js"
    ],
    "transformIgnorePatterns": [
      "<rootDir>/node_modules/"
    ],
    "moduleDirectories": [
      "node_modules",
      "app"
    ],
    "runner": "@jest-runner/electron",
    "testEnvironment": "@jest-runner/electron/environment"
  }
}<|MERGE_RESOLUTION|>--- conflicted
+++ resolved
@@ -205,13 +205,8 @@
     "@babel/preset-react": "7.7.0",
     "@babel/register": "7.7.0",
     "@babel/runtime-corejs2": "7.7.2",
-<<<<<<< HEAD
     "@jest-runner/electron": "2.0.3",
-    "@ronomon/direct-io": "2.4.3",
-=======
-    "@jest-runner/electron": "2.0.2",
     "@ronomon/direct-io": "3.0.1",
->>>>>>> 970a84db
     "aws-sdk": "2.472.0",
     "babel-core": "7.0.0-bridge.0",
     "babel-eslint": "10.0.3",
