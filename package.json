--- conflicted
+++ resolved
@@ -44,12 +44,8 @@
     "chrome-launcher": "0.13.3",
     "classnames": "2.2.6",
     "commander": "4.1.1",
-<<<<<<< HEAD
     "connected-react-router": "6.8.0",
-    "core-js": "2.6.10",
-=======
     "core-js": "2.6.11",
->>>>>>> afa0fba3
     "cp2102": "0.0.3",
     "electron-debug": "3.0.1",
     "electron-is-dev": "1.2.0",
