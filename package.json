--- conflicted
+++ resolved
@@ -88,108 +88,6 @@
     "uuid": "7.0.3"
   },
   "browserslist": "last 2 electron major versions",
-<<<<<<< HEAD
-  "build": {
-    "productName": "Tidepool Uploader",
-    "appId": "org.tidepool.TidepoolUploader",
-    "directories": {
-      "buildResources": "resources",
-      "output": "release"
-    },
-    "afterSign": "scripts/notarize.js",
-    "dmg": {
-      "contents": [
-        {
-          "x": 381,
-          "y": 190,
-          "type": "link",
-          "path": "/Applications"
-        },
-        {
-          "x": 159,
-          "y": 190,
-          "type": "file"
-        }
-      ],
-      "background": "resources/background.tiff"
-    },
-    "nsis": {
-      "oneClick": false,
-      "perMachine": true,
-      "allowElevation": true
-    },
-    "files": [
-      "dist/",
-      "node_modules/",
-      "app.html",
-      "main.prod.js",
-      "main.prod.js.map",
-      "package.json"
-    ],
-    "extraResources": [
-      {
-        "from": "resources/${os}",
-        "to": "driver/",
-        "filter": [
-          "**/*",
-          "!*.md"
-        ]
-      },
-      "sounds/",
-      "locales/"
-    ],
-    "win": {
-      "target": [
-        {
-          "target": "nsis",
-          "arch": [
-            "ia32",
-            "x64"
-          ]
-        },
-        {
-          "target": "zip",
-          "arch": [
-            "ia32",
-            "x64"
-          ]
-        }
-      ],
-      "publisherName": [
-        "Tidepool Project"
-      ],
-      "rfc3161TimeStampServer": "http://timestamp.digicert.com"
-    },
-    "mac": {
-      "category": "public.app-category.tools",
-      "entitlements": "resources/mac/entitlements.mac.plist",
-      "entitlementsInherit": "resources/mac/entitlements.mac.plist",
-      "target": [
-        {
-          "target": "zip",
-          "arch": [
-            "x64"
-          ]
-        },
-        {
-          "target": "dmg",
-          "arch": [
-            "x64"
-          ]
-        },
-        "dir"
-      ]
-    },
-    "publish": [
-      "github",
-      {
-        "provider": "s3",
-        "bucket": "downloads.tidepool.org"
-      }
-    ]
-  },
-=======
->>>>>>> aec056c5
   "bin": {
     "electron": "./node_modules/.bin/electron"
   },
