--- conflicted
+++ resolved
@@ -56,21 +56,13 @@
     "electron-debug": "2.2.0",
     "electron-is-dev": "1.1.0",
     "es6-error": "4.1.1",
-<<<<<<< HEAD
-    "history": "4.7.2",
-    "iconv-lite": "0.4.24",
+    "history": "4.10.1",
+    "iconv-lite": "0.5.0",
     "identity-obj-proxy": "^3.0.0",
-    "immutability-helper": "2.9.0",
+    "immutability-helper": "3.0.1",
     "is-electron": "2.2.0",
     "jest": "^24.9.0",
-    "lodash": "4.17.11",
-=======
-    "history": "4.10.1",
-    "iconv-lite": "0.5.0",
-    "immutability-helper": "3.0.1",
-    "is-electron": "2.2.0",
     "lodash": "4.17.15",
->>>>>>> 37e5a95e
     "lzo-decompress": "0.1.2",
     "pl2303": "0.0.5",
     "plist": "3.0.1",
@@ -164,11 +156,7 @@
       "publisherName": [
         "Tidepool Project"
       ],
-<<<<<<< HEAD
-      "rfc3161TimeStampServer": "http://sha256timestamp.ws.symantec.com/sha256/timestamp",
-=======
       "rfc3161TimeStampServer": "http://timestamp.digicert.com",
->>>>>>> 37e5a95e
       "timeStampServer": "http://timestamp.digicert.com"
     },
     "mac": {
@@ -222,31 +210,18 @@
     "@jest-runner/electron": "^2.0.2",
     "@ronomon/direct-io": "2.4.3",
     "aws-sdk": "2.472.0",
-<<<<<<< HEAD
-    "babel-eslint": "10.0.1",
+    "babel-eslint": "10.0.3",
     "babel-loader": "^8.0.0",
-    "babel-plugin-dev-expression": "0.2.1",
-=======
-    "babel-core": "6.26.3",
-    "babel-eslint": "10.0.3",
-    "babel-loader": "7.1.5",
     "babel-plugin-add-module-exports": "1.0.0",
     "babel-plugin-dev-expression": "0.2.2",
->>>>>>> 37e5a95e
     "babel-plugin-module-resolver": "3.2.0",
     "babel-plugin-rewire": "1.2.0",
     "babel-plugin-transform-define": "1.3.1",
     "babili-webpack-plugin": "0.1.2",
     "chai": "4.1.2",
-<<<<<<< HEAD
-    "concurrently": "4.1.0",
-    "cross-env": "5.2.0",
-    "css-loader": "^3.0.0",
-=======
     "concurrently": "5.0.0",
     "cross-env": "6.0.3",
-    "css-loader": "0.28.11",
->>>>>>> 37e5a95e
+    "css-loader": "^3.0.0",
     "devtron": "1.4.0",
     "difflet": "1.0.1",
     "drivelist": "6.4.3",
@@ -254,12 +229,8 @@
     "electron-builder": "21.2.0",
     "electron-devtools-installer": "2.2.4",
     "electron-mocha": "8.1.2",
-<<<<<<< HEAD
-    "electron-updater": "4.0.6",
-=======
     "electron-notarize": "0.2.0",
     "electron-updater": "4.1.2",
->>>>>>> 37e5a95e
     "enzyme": "3.10.0",
     "eslint": "5.16.0",
     "eslint-config-airbnb": "16.1.0",
@@ -273,13 +244,8 @@
     "eslint-plugin-react": "7.16.0",
     "express": "4.17.1",
     "fbjs-scripts": "1.2.0",
-<<<<<<< HEAD
     "file-loader": "^4.0.0",
-    "flux-standard-action": "2.0.3",
-=======
-    "file-loader": "1.1.11",
     "flux-standard-action": "2.1.1",
->>>>>>> 37e5a95e
     "ftp": "0.3.10",
     "gitbook-cli": "2.3.2",
     "html-webpack-plugin": "3.2.0",
@@ -288,44 +254,25 @@
     "less-loader": "^5.0.0",
     "mini-css-extract-plugin": "^0.7.0",
     "minimist": "1.2.0",
-<<<<<<< HEAD
-    "node-hid": "0.7.6",
+    "node-hid": "0.7.9",
     "object-invariant-test-helper": "0.1.1",
     "open": "6.3.0",
     "react-hot-loader": "^4.12.15",
-    "redux-mock-store": "1.5.1",
-=======
-    "mocha": "6.2.2",
-    "node-hid": "0.7.9",
-    "object-invariant-test-helper": "0.1.1",
-    "open": "0.0.5",
-    "react-hot-loader": "4.3.2",
     "redux-mock-store": "1.5.3",
->>>>>>> 37e5a95e
     "salinity": "0.0.8",
     "serialport": "6.2.2",
     "sinon": "7.5.0",
     "sinon-chai": "3.2.0",
     "spectron": "9.0.0",
     "style-loader": "0.23.1",
-<<<<<<< HEAD
-    "url-loader": "^2.0.1",
+    "url-loader": "2.2.0",
     "webpack": "^4.35.0",
     "webpack-cli": "^3.3.5",
     "webpack-dev-middleware": "^3.7.0",
     "webpack-dev-server": "^3.7.2",
     "webpack-hot-middleware": "^2.25.0",
-    "webpack-merge": "^4.2.1",
-    "xmlbuilder": "11.0.0"
-=======
-    "url-loader": "2.2.0",
-    "webpack": "3.8.1",
-    "webpack-dev-middleware": "2.0.6",
-    "webpack-dev-server": "2.9.4",
-    "webpack-hot-middleware": "2.22.2",
     "webpack-merge": "4.2.2",
     "xmlbuilder": "13.0.2"
->>>>>>> 37e5a95e
   },
   "devEngines": {
     "node": ">=7.9.x",
