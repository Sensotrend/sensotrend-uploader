--- conflicted
+++ resolved
@@ -1,10 +1,6 @@
 {
   "name": "tidepool-uploader",
-<<<<<<< HEAD
-  "version": "2.2.5-600series-qa.16",
-=======
-  "version": "2.5.3",
->>>>>>> 81d91782
+  "version": "2.2.5-600series-qa.17",
   "description": "Tidepool Project Universal Uploader",
   "private": true,
   "main": "main.js",
@@ -74,12 +70,8 @@
     "stack-trace": "0.0.10",
     "sudo-prompt": "8.0.0",
     "sundial": "1.6.0",
-<<<<<<< HEAD
     "tidepool-platform-client": "0.36.0",
     "util-promisify": "2.1.0",
-=======
-    "tidepool-platform-client": "0.35.0",
->>>>>>> 81d91782
     "uuid": "3.1.0"
   },
   "browserslist": "electron 1.6",
@@ -230,7 +222,6 @@
     "mocha": "3.2.0",
     "node-hid": "0.5.7",
     "nodegit": "0.20.3",
-    "node-hid": "0.5.7",
     "object-invariant-test-helper": "0.1.1",
     "open": "0.0.5",
     "react-hot-loader": "3.1.3",
