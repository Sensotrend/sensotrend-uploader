--- conflicted
+++ resolved
@@ -1,13 +1,7 @@
 {
-<<<<<<< HEAD
   "name": "sensotrend-uploader",
-  "version": "2.31.0",
+  "version": "2.33.0",
   "description": "Sensotrend Uploader",
-=======
-  "name": "tidepool-uploader",
-  "version": "2.33.0",
-  "description": "Tidepool Project Universal Uploader",
->>>>>>> 23710d68
   "private": true,
   "main": "main.prod.js",
   "author": "Mikael Rinnetmäki",
@@ -165,15 +159,8 @@
           ]
         }
       ],
-<<<<<<< HEAD
       "certificateSubjectName": "CN=Sensotrend Oy, O=Sensotrend Oy, L=Tampere, C=FI, SERIALNUMBER=2606155-7, OID.2.5.4.15=Private Organization, OID.1.3.6.1.4.1.311.60.2.1.3=FI",
       "certificateSha1": "3501A110CB7440BFB5123DDA70C841C3BCD68BB2"
-=======
-      "publisherName": [
-        "Tidepool Project"
-      ],
-      "rfc3161TimeStampServer": "http://timestamp.digicert.com"
->>>>>>> 23710d68
     },
     "mac": {
       "category": "public.app-category.tools",
