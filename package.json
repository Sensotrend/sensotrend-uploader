{
  "name": "tidepool-uploader",
  "version": "2.25.1",
  "description": "Tidepool Project Universal Uploader",
  "private": true,
  "main": "main.prod.js",
  "author": "Kent Quirk",
  "license": "BSD-2-Clause",
  "repository": "tidepool-org/uploader",
  "scripts": {
    "av-whitelist": "node ./scripts/whitelisting/av-submit.js",
    "build-docs": "./scripts/update-gh-pages.sh",
    "serve-docs": "./node_modules/.bin/gitbook serve",
    "test": "cross-env NODE_ENV=test BABEL_DISABLE_CACHE=1 jest",
    "test-all": "npm run lint && npm run test && npm run build",
    "lint": "eslint --cache --format=node_modules/eslint-formatter-pretty .",
    "lint-fix": "npm run lint -- --fix",
    "build-main": "yarn build-main-quiet --progress --profile --colors",
    "build-main-quiet": "cross-env NODE_ENV=production webpack --config webpack.config.main.prod.babel.js",
    "build-renderer": "yarn build-renderer-quiet --progress --profile --colors",
    "build-renderer-quiet": "cross-env NODE_ENV=production webpack --config webpack.config.renderer.prod.babel.js",
    "build": "concurrently \"yarn build-main\" \"yarn build-renderer\"",
    "build-quiet": "concurrently \"yarn build-main-quiet\" \"yarn build-renderer-quiet\"",
    "start": "cross-env NODE_ENV=production electron ./app/main.prod.js",
    "postinstall": "concurrently \"electron-builder install-app-deps\" \"node node_modules/fbjs-scripts/node/check-dev-engines.js package.json\"",
    "dev": "cross-env START_HOT=1 yarn start-renderer-dev",
    "start-renderer-dev": "cross-env NODE_ENV=development webpack-dev-server --config webpack.config.renderer.dev.babel.js",
    "start-main-dev": "cross-env HOT=1 NODE_ENV=development electron -r @babel/register ./app/main.dev.js",
    "prepare-qa-build": "node -r @babel/register scripts/prepare-qa-build.js",
    "package": "npm run build-quiet && electron-builder -p always",
    "package-win": "npm run build && electron-builder --win --x64",
    "package-mac": "npm run build && electron-builder --mac",
    "package-linux": "npm run build && electron-builder --linux",
    "package-all": "npm run build && electron-builder -mwl"
  },
  "dependencies": {
    "@hot-loader/react-dom": "16.11.0",
    "@material-ui/core": "3.9.3",
    "@material-ui/icons": "3.0.2",
    "async": "2.6.1",
    "babyparse": "0.4.6",
    "ble-glucose": "0.2.6",
    "bows": "1.7.2",
    "chrome-launcher": "0.12.0",
    "classnames": "2.2.6",
    "commander": "4.1.1",
    "core-js": "2.6.10",
    "cp2102": "0.0.3",
    "decompress": "4.2.0",
    "electron-debug": "3.0.1",
    "electron-is-dev": "1.1.0",
<<<<<<< HEAD
    "electron-log": "4.0.0",
    "electron-updater": "4.2.0",
=======
    "electron-log": "3.0.9",
    "electron-updater": "4.2.2",
>>>>>>> a9da1853
    "es6-error": "4.1.1",
    "history": "4.10.1",
    "iconv-lite": "0.5.1",
    "identity-obj-proxy": "3.0.0",
    "immutability-helper": "3.0.1",
    "is-electron": "2.2.0",
    "lodash": "4.17.15",
    "lzo-decompress": "1.0.1",
    "node-powershell": "4.0.0",
    "os-name": "3.1.0",
    "pl2303": "0.0.5",
    "plist": "3.0.1",
    "prop-types": "15.7.2",
    "react": "16.4.0",
    "react-dom": "16.4.0",
    "react-hot-loader": "4.12.17",
    "react-redux": "5.0.7",
    "react-router-dom": "4.3.1",
    "react-router-redux": "5.0.0-alpha.9",
    "react-select": "1.2.1",
    "redux": "3.7.2",
    "redux-form": "7.4.0",
    "redux-thunk": "2.3.0",
    "rollbar": "2.14.4",
    "rollbar-sourcemap-webpack-plugin": "2.7.0",
    "semver": "7.1.3",
    "source-map-support": "0.5.16",
    "stack-trace": "0.0.10",
    "sudo-prompt": "9.0.0",
    "sundial": "1.6.0",
    "tidepool-platform-client": "0.42.0",
    "usb-cdc-acm": "0.1.1",
    "uuid": "3.3.3"
  },
  "browserslist": "electron 7.1.9",
  "build": {
    "productName": "Tidepool Uploader",
    "appId": "org.tidepool.TidepoolUploader",
    "directories": {
      "buildResources": "resources",
      "output": "release"
    },
    "afterSign": "scripts/notarize.js",
    "dmg": {
      "contents": [
        {
          "x": 381,
          "y": 190,
          "type": "link",
          "path": "/Applications"
        },
        {
          "x": 159,
          "y": 190,
          "type": "file"
        }
      ],
      "background": "resources/background.tiff"
    },
    "nsis": {
      "oneClick": false,
      "perMachine": true,
      "allowElevation": true
    },
    "files": [
      "dist/",
      "node_modules/",
      "app.html",
      "main.prod.js",
      "main.prod.js.map",
      "package.json"
    ],
    "extraResources": [
      {
        "from": "resources/${os}",
        "to": "driver/",
        "filter": [
          "**/*",
          "!*.md"
        ]
      },
      "sounds/"
    ],
    "win": {
      "target": [
        {
          "target": "nsis",
          "arch": [
            "ia32",
            "x64"
          ]
        },
        {
          "target": "zip",
          "arch": [
            "ia32",
            "x64"
          ]
        }
      ],
      "publisherName": [
        "Tidepool Project"
      ]
    },
    "mac": {
      "category": "public.app-category.tools",
      "entitlements": "resources/mac/entitlements.mac.plist",
      "entitlementsInherit": "resources/mac/entitlements.mac.plist",
      "target": [
        {
          "target": "zip",
          "arch": [
            "x64"
          ]
        },
        {
          "target": "dmg",
          "arch": [
            "x64"
          ]
        },
        "dir"
      ]
    }
  },
  "bin": {
    "electron": "./node_modules/.bin/electron"
  },
  "devDependencies": {
    "@babel/core": "7.7.2",
    "@babel/plugin-proposal-class-properties": "7.7.0",
    "@babel/plugin-proposal-decorators": "7.7.0",
    "@babel/plugin-proposal-do-expressions": "7.6.0",
    "@babel/plugin-proposal-export-default-from": "7.5.2",
    "@babel/plugin-proposal-export-namespace-from": "7.5.2",
    "@babel/plugin-proposal-function-bind": "7.2.0",
    "@babel/plugin-proposal-function-sent": "7.7.0",
    "@babel/plugin-proposal-json-strings": "7.2.0",
    "@babel/plugin-proposal-logical-assignment-operators": "7.2.0",
    "@babel/plugin-proposal-nullish-coalescing-operator": "7.4.4",
    "@babel/plugin-proposal-numeric-separator": "7.2.0",
    "@babel/plugin-proposal-optional-chaining": "7.6.0",
    "@babel/plugin-proposal-pipeline-operator": "7.5.0",
    "@babel/plugin-proposal-throw-expressions": "7.2.0",
    "@babel/plugin-syntax-dynamic-import": "7.2.0",
    "@babel/plugin-syntax-import-meta": "7.2.0",
    "@babel/plugin-transform-classes": "7.7.0",
    "@babel/plugin-transform-react-constant-elements": "7.6.3",
    "@babel/plugin-transform-react-inline-elements": "7.2.0",
    "@babel/polyfill": "7.7.0",
    "@babel/preset-env": "7.7.1",
    "@babel/preset-react": "7.7.0",
    "@babel/register": "7.7.0",
    "@babel/runtime-corejs2": "7.7.2",
    "@jest-runner/electron": "2.0.2",
    "@ronomon/direct-io": "3.0.1",
    "aws-sdk": "2.472.0",
    "babel-core": "7.0.0-bridge.0",
    "babel-eslint": "10.0.3",
    "babel-jest": "24.9.0",
    "babel-loader": "8.0.6",
    "babel-plugin-add-module-exports": "1.0.2",
    "babel-plugin-dev-expression": "0.2.2",
    "babel-plugin-module-resolver": "4.0.0",
    "babel-plugin-rewire": "1.2.0",
    "babel-plugin-transform-define": "2.0.0",
    "babel-plugin-transform-react-remove-prop-types": "0.4.24",
    "chai": "4.2.0",
    "concurrently": "5.1.0",
    "cross-env": "7.0.0",
    "css-loader": "3.2.0",
    "devtron": "1.4.0",
    "difflet": "1.0.1",
    "drivelist": "8.0.9",
    "electron": "8.0.1",
    "electron-builder": "22.2.0",
    "electron-devtools-installer": "2.2.4",
    "electron-notarize": "0.2.0",
    "enzyme": "3.11.0",
    "eslint": "6.6.0",
    "eslint-config-airbnb": "18.0.1",
    "eslint-formatter-pretty": "3.0.0",
    "eslint-import-resolver-webpack": "0.11.1",
    "eslint-plugin-import": "2.20.1",
    "eslint-plugin-jest": "23.0.3",
    "eslint-plugin-jsx-a11y": "6.2.3",
    "eslint-plugin-lodash": "6.0.0",
    "eslint-plugin-promise": "4.2.1",
    "eslint-plugin-react": "7.16.0",
    "esm": "3.2.25",
    "express": "4.17.1",
    "fbjs-scripts": "1.2.0",
    "file-loader": "4.2.0",
    "flux-standard-action": "2.1.1",
    "ftp": "0.3.10",
    "gitbook-cli": "2.3.2",
    "html-webpack-plugin": "3.2.0",
    "jest": "24.9.0",
    "json-loader": "0.5.7",
    "less": "3.10.3",
    "less-loader": "5.0.0",
    "mini-css-extract-plugin": "0.9.0",
    "minimist": "1.2.0",
    "node-hid": "1.1.0",
    "object-invariant-test-helper": "0.1.1",
    "open": "7.0.2",
    "optimize-css-assets-webpack-plugin": "5.0.3",
    "redux-mock-store": "1.5.4",
    "salinity": "0.0.8",
    "serialport": "8.0.7",
    "sinon": "8.1.0",
    "sinon-chai": "3.4.0",
    "spectron": "10.0.1",
    "style-loader": "1.0.0",
    "terser-webpack-plugin": "2.3.5",
    "url-loader": "2.2.0",
    "webpack": "4.41.6",
    "webpack-bundle-analyzer": "3.6.0",
    "webpack-cli": "3.3.10",
    "webpack-dev-middleware": "3.7.2",
    "webpack-dev-server": "3.10.2",
    "webpack-hot-middleware": "2.25.0",
    "webpack-merge": "4.2.2",
    "xmlbuilder": "14.0.0"
  },
  "devEngines": {
    "node": ">=7.9.x",
    "npm": ">=3.x"
  },
  "resolutions": {
    "charm": "1.0.2"
  },
  "jest": {
    "moduleNameMapper": {
      "\\.(jpg|jpeg|png|gif|eot|otf|webp|svg|ttf|woff|woff2|mp4|webm|wav|mp3|m4a|aac|oga)$": "<rootDir>/__mocks__/fileMock.js",
      "\\.(css|less)$": "identity-obj-proxy"
    },
    "moduleFileExtensions": [
      "js",
      "jsx",
      "json"
    ],
    "transform": {
      "^.+\\.js$": "babel-jest"
    },
    "verbose": true,
    "testMatch": [
      "**/test/(app|lib)/**/*.js"
    ],
    "transformIgnorePatterns": [
      "<rootDir>/node_modules/"
    ],
    "moduleDirectories": [
      "node_modules",
      "app"
    ],
    "runner": "@jest-runner/electron",
    "testEnvironment": "@jest-runner/electron/environment"
  }
}<|MERGE_RESOLUTION|>--- conflicted
+++ resolved
@@ -49,13 +49,8 @@
     "decompress": "4.2.0",
     "electron-debug": "3.0.1",
     "electron-is-dev": "1.1.0",
-<<<<<<< HEAD
-    "electron-log": "4.0.0",
-    "electron-updater": "4.2.0",
-=======
-    "electron-log": "3.0.9",
+    "electron-log": "4.0.6",
     "electron-updater": "4.2.2",
->>>>>>> a9da1853
     "es6-error": "4.1.1",
     "history": "4.10.1",
     "iconv-lite": "0.5.1",
