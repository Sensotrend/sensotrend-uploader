--- conflicted
+++ resolved
@@ -164,11 +164,7 @@
     "electron": "./node_modules/.bin/electron"
   },
   "devDependencies": {
-<<<<<<< HEAD
-    "aws-sdk": "2.433.0",
-=======
     "aws-sdk": "2.437.0",
->>>>>>> b5d7afb6
     "babel-core": "6.26.3",
     "babel-eslint": "10.0.1",
     "babel-loader": "7.1.5",
