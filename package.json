{
  "name": "tidepool-uploader",
  "version": "0.310.0-alpha.25",
  "description": "Tidepool Project Universal Uploader",
  "private": true,
  "main": "main.js",
  "author": "Kent Quirk",
  "license": "BSD-2-Clause",
  "repository": "tidepool-org/chrome-uploader",
  "scripts": {
    "build-docs": "./scripts/update-gh-pages.sh",
    "serve-docs": "./node_modules/.bin/gitbook serve",
    "test": "cross-env NODE_ENV=test BABEL_DISABLE_CACHE=1 electron-mocha --renderer --retries 2 --compilers js:babel-register --recursive test/",
    "test-debug": "cross-env NODE_ENV=test BABEL_DISABLE_CACHE=1 mocha --retries 2 --compilers js:babel-register --recursive --require ./test/setup.js test/**/*.js --inspect --debug-brk",
    "test-all": "npm run lint && npm run test && npm run build",
    "test-e2e": "cross-env NODE_ENV=test BABEL_DISABLE_CACHE=1 mocha --retries 2 --compilers js:babel-register --require ./test/setup.js ./test/e2e.js",
    "lint": "eslint --cache --format=node_modules/eslint-formatter-pretty .",
    "lint-fix": "npm run lint -- --fix",
    "hot-server": "cross-env NODE_ENV=development node --max_old_space_size=2096 -r babel-register server.js",
    "build-main": "cross-env NODE_ENV=production node -r babel-register ./node_modules/webpack/bin/webpack --config webpack.config.electron.js --progress --profile --colors",
    "build-renderer": "cross-env NODE_ENV=production node -r babel-register ./node_modules/webpack/bin/webpack --config webpack.config.production.js --progress --profile --colors",
    "build-main-dev": "cross-env BUILD=dev DEBUG_ERROR=true NODE_ENV=production node -r babel-register ./node_modules/webpack/bin/webpack --config webpack.config.electron.js --progress --profile --colors",
    "build-renderer-dev": "cross-env BUILD=dev DEBUG_ERROR=true NODE_ENV=production node -r babel-register ./node_modules/webpack/bin/webpack --config webpack.config.production.js --progress --profile --colors",
    "build": "npm run build-main && npm run build-renderer",
    "build-dev": "npm run build-main-dev && npm run build-renderer-dev",
    "start": "cross-env NODE_ENV=production electron ./app/",
    "start-hot": "cross-env HOT=1 NODE_ENV=development electron -r babel-register -r babel-polyfill ./app/main.development",
    "postinstall": "concurrently \"electron-builder install-app-deps\" \"node node_modules/fbjs-scripts/node/check-dev-engines.js package.json\" && electron-rebuild --force --module-dir app",
    "dev": "npm run hot-server -- --start-hot",
    "prepare-qa-build": "node -r babel-register scripts/prepare-qa-build.js",
    "package": "npm run build && build -p onTagOrDraft",
    "package-dev": "npm run build-dev && build -p onTagOrDraft --config.artifactName=\"${productName}-${version}-${arch}-${os}-dev.${ext}\" --config.nsis.artifactName=\"${productName}-Setup-${version}-dev.${ext}\" --extraMetadata.name=\"tidepool-uploader-dev\"",
    "package-win": "npm run build && build --win --x64",
    "package-mac": "npm run build && build --mac",
    "package-linux": "npm run build && build --linux",
    "package-all": "npm run build && build -mwl"
  },
  "dependencies": {
    "async": "1.5.2",
    "babyparse": "0.4.6",
    "blueimp-md5": "2.7.0",
    "bows": "1.6.0",
    "chrome-launcher": "0.0.1",
    "classnames": "2.2.5",
    "commander": "2.9.0",
    "electron-debug": "1.1.0",
    "font-awesome": "4.7.0",
    "is-electron": "2.0.0",
    "lighthouse": "2.0.0",
    "lodash": "3.10.1",
    "raven": "2.1.0",
    "raven-js": "3.17.0",
    "react": "15.4.2",
    "react-addons-update": "15.4.2",
    "react-dom": "15.4.2",
    "react-redux": "5.0.4",
    "react-router": "3.0.2",
    "react-router-redux": "4.0.7",
    "react-select": "1.0.0-rc.3",
    "redux": "3.6.0",
    "redux-form": "5.3.4",
    "redux-thunk": "2.2.0",
    "semver": "5.3.0",
    "source-map-support": "0.4.14",
    "stack-trace": "0.0.9",
    "sundial": "1.6.0",
    "tidepool-platform-client": "0.33.0",
    "uuid": "3.1.0"
  },
  "browserslist": "electron 1.6",
  "build": {
    "productName": "Tidepool Uploader",
    "appId": "org.tidepool.TidepoolUploader",
    "directories": {
      "buildResources": "resources",
      "output": "release"
    },
    "dmg": {
      "contents": [
        {
          "x": 410,
          "y": 150,
          "type": "link",
          "path": "/Applications"
        },
        {
          "x": 130,
          "y": 150,
          "type": "file"
        }
      ]
    },
    "nsis": {
      "oneClick": false,
      "perMachine": true,
      "allowElevation": true
    },
    "files": [
      "dist/",
      "node_modules/",
      "app.html",
      "main.js",
      "main.js.map",
      "package.json"
    ],
    "extraResources": [
      {
        "from": "resources/${os}",
        "to": "driver/",
        "filter": [
          "**/*",
          "!*.md"
        ]
      },
      "sounds/"
    ],
    "win": {
      "target": [
        {
          "target": "nsis",
          "arch": [
            "ia32",
            "x64"
          ]
        },
        {
          "target": "zip",
          "arch": [
            "ia32",
            "x64"
          ]
        }
      ]
    },
    "mac": {
      "category": "public.app-category.tools",
      "target": [
        {
          "target": "zip",
          "arch": [
            "x64"
          ]
        },
        {
          "target": "pkg",
          "arch": [
            "x64"
          ]
        },
        "dir"
      ]
    },
    "pkg": {
      "allowAnywhere": false,
      "allowRootDirectory": false
    }
  },
  "bin": {
    "electron": "./node_modules/.bin/electron"
  },
  "devDependencies": {
    "asar": "0.13.0",
    "babel-core": "6.24.1",
    "babel-eslint": "7.2.2",
    "babel-loader": "6.4.1",
    "babel-plugin-add-module-exports": "0.2.1",
    "babel-plugin-dev-expression": "0.2.1",
    "babel-plugin-module-resolver": "2.7.1",
    "babel-plugin-rewire": "1.1.0",
    "babel-plugin-transform-class-properties": "6.24.1",
    "babel-plugin-transform-define": "1.2.0",
    "babel-plugin-transform-es2015-classes": "6.24.1",
    "babel-plugin-webpack-loaders": "0.9.0",
    "babel-polyfill": "6.23.0",
    "babel-preset-env": "1.4.0",
    "babel-preset-react": "6.24.1",
    "babel-preset-react-hmre": "1.1.1",
    "babel-preset-react-optimize": "1.0.1",
    "babel-preset-stage-0": "6.24.1",
    "babel-register": "6.24.1",
    "babel-runtime": "6.23.0",
    "babili-webpack-plugin": "0.0.11",
    "chai": "3.5.0",
    "concurrently": "3.4.0",
    "cross-env": "4.0.0",
    "css-loader": "0.28.0",
    "d3": "3.5.16",
    "devtron": "1.4.0",
    "difflet": "1.0.1",
    "electron": "1.6.2",
    "electron-builder": "19.5.1",
    "electron-devtools-installer": "2.2.0",
    "electron-mocha": "3.4.0",
    "electron-rebuild": "1.5.7",
    "electron-updater": "1.14.2",
    "enzyme": "2.8.2",
    "eslint": "4.5.0",
    "eslint-config-airbnb": "15.1.0",
    "eslint-formatter-pretty": "1.1.0",
    "eslint-import-resolver-webpack": "0.8.1",
    "eslint-plugin-compat": "1.0.4",
    "eslint-plugin-import": "2.7.0",
    "eslint-plugin-jsx-a11y": "5.1.1",
    "eslint-plugin-lodash": "2.4.3",
    "eslint-plugin-mocha": "4.11.0",
    "eslint-plugin-promise": "3.5.0",
<<<<<<< HEAD
    "eslint-plugin-react": "6.10.3",
    "exports-loader": "0.6.4",
=======
    "eslint-plugin-react": "7.3.0",
>>>>>>> a45dc555
    "express": "4.15.2",
    "extract-text-webpack-plugin": "1.0.1",
    "fbjs-scripts": "0.7.1",
    "file-loader": "0.11.1",
    "flux-standard-action": "1.2.0",
    "git-describe": "4.0.2",
    "gitbook-cli": "2.3.0",
    "html-webpack-plugin": "2.28.0",
    "jsdom": "9.12.0",
    "json-loader": "0.5.4",
    "less": "2.7.2",
    "less-loader": "2.2.3",
    "minimist": "1.2.0",
    "mocha": "3.2.0",
    "nodegit": "0.18.3",
    "node-hid": "0.5.4",
    "object-invariant-test-helper": "0.1.1",
    "open": "0.0.5",
    "proxyquire": "1.7.11",
    "react-addons-test-utils": "15.5.1",
    "react-hot-loader": "1.3.1",
    "redux-logger": "3.0.1",
    "redux-mock-store": "1.2.3",
    "salinity": "0.0.8",
    "serialport": "4.0.7",
    "shelljs": "0.7.8",
    "sinon": "2.1.0",
    "sinon-chai": "2.9.0",
    "spectron": "3.4.1",
    "style-loader": "0.16.1",
    "url-loader": "0.5.8",
    "webpack": "1.14.0",
    "webpack-dev-middleware": "1.10.1",
    "webpack-dev-server": "1.14.1",
    "webpack-hot-middleware": "2.18.0",
    "webpack-merge": "4.1.0",
    "webpack-validator": "2.3.0"
  },
  "devEngines": {
    "node": ">=7.4.x",
    "npm": ">=3.x"
  },
  "resolutions": {
    "charm": "1.0.1"
  }
}<|MERGE_RESOLUTION|>--- conflicted
+++ resolved
@@ -204,12 +204,8 @@
     "eslint-plugin-lodash": "2.4.3",
     "eslint-plugin-mocha": "4.11.0",
     "eslint-plugin-promise": "3.5.0",
-<<<<<<< HEAD
-    "eslint-plugin-react": "6.10.3",
+    "eslint-plugin-react": "7.3.0",
     "exports-loader": "0.6.4",
-=======
-    "eslint-plugin-react": "7.3.0",
->>>>>>> a45dc555
     "express": "4.15.2",
     "extract-text-webpack-plugin": "1.0.1",
     "fbjs-scripts": "0.7.1",
