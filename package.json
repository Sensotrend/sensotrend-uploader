--- conflicted
+++ resolved
@@ -1,10 +1,6 @@
 {
   "name": "tidepool-uploader",
-<<<<<<< HEAD
   "version": "2.7.6-add-pump-settings.5",
-=======
-  "version": "2.8.0",
->>>>>>> b0979f2a
   "description": "Tidepool Project Universal Uploader",
   "private": true,
   "main": "main.js",
