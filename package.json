{
  "name": "tidepool-uploader",
  "version": "2.16.1",
  "description": "Tidepool Project Universal Uploader",
  "private": true,
  "main": "main.js",
  "author": "Kent Quirk",
  "license": "BSD-2-Clause",
  "repository": "tidepool-org/chrome-uploader",
  "scripts": {
    "av-whitelist": "node ./scripts/whitelisting/av-submit.js",
    "build-docs": "./scripts/update-gh-pages.sh",
    "serve-docs": "./node_modules/.bin/gitbook serve",
    "test": "cross-env NODE_ENV=test BABEL_DISABLE_CACHE=1 electron-mocha --renderer --retries 2 --require babel-register --recursive test/",
    "test-debug": "cross-env NODE_ENV=test BABEL_DISABLE_CACHE=1 electron-mocha --interactive --retries 2 --require babel-register --recursive test/",
    "test-all": "npm run lint && npm run test && npm run build",
    "lint": "eslint --cache --format=node_modules/eslint-formatter-pretty .",
    "lint-fix": "npm run lint -- --fix",
    "hot-server": "cross-env NODE_ENV=development node --max_old_space_size=2096 -r babel-register server.js",
    "build-main": "yarn build-main-quiet --progress --profile --colors",
    "build-main-quiet": "cross-env NODE_ENV=production node -r babel-register ./node_modules/webpack/bin/webpack --config webpack.config.electron.js",
    "build-renderer": "yarn build-renderer-quiet --progress --profile --colors",
    "build-renderer-quiet": "cross-env NODE_ENV=production node -r babel-register ./node_modules/webpack/bin/webpack --config webpack.config.production.js",
    "build": "npm run build-main && npm run build-renderer",
    "build-quiet": "npm run build-main-quiet && npm run build-renderer-quiet",
    "start": "cross-env NODE_ENV=production electron ./app/",
    "start-hot": "cross-env HOT=1 NODE_ENV=development electron -r babel-register -r babel-polyfill ./app/main.development",
    "postinstall": "concurrently \"electron-builder install-app-deps\" \"node node_modules/fbjs-scripts/node/check-dev-engines.js package.json\"",
    "dev": "npm run hot-server -- --start-hot",
    "prepare-qa-build": "node -r babel-register scripts/prepare-qa-build.js",
    "package": "npm run build-quiet && electron-builder -p always",
    "package-win": "npm run build && electron-builder --win --x64",
    "package-mac": "npm run build && electron-builder --mac",
    "package-linux": "npm run build && electron-builder --linux",
    "package-all": "npm run build && electron-builder -mwl"
  },
  "dependencies": {
    "@material-ui/core": "3.9.3",
    "@material-ui/icons": "3.0.2",
    "async": "2.6.1",
    "babyparse": "0.4.6",
    "bows": "1.7.0",
    "chrome-launcher": "0.10.2",
    "classnames": "2.2.6",
    "commander": "2.20.0",
    "cp2102": "0.0.2",
    "decompress": "4.2.0",
    "electron-debug": "2.2.0",
    "electron-is-dev": "1.1.0",
    "es6-error": "4.1.1",
    "history": "4.7.2",
    "iconv-lite": "0.4.24",
    "immutability-helper": "2.9.0",
    "is-electron": "2.2.0",
    "lodash": "4.17.11",
    "lzo-decompress": "0.1.2",
    "pl2303": "0.0.4",
    "plist": "3.0.1",
    "prop-types": "15.7.0",
    "react": "16.4.0",
    "react-dom": "16.4.0",
    "react-redux": "5.0.7",
    "react-router-dom": "4.3.1",
    "react-router-redux": "5.0.0-alpha.9",
    "react-select": "1.2.1",
    "redux": "3.7.2",
    "redux-form": "7.4.0",
    "redux-thunk": "2.3.0",
    "rollbar": "2.7.1",
    "rollbar-sourcemap-webpack-plugin": "2.5.1",
    "semver": "6.1.1",
    "source-map-support": "0.5.12",
    "stack-trace": "0.0.10",
    "sudo-prompt": "9.0.0",
    "sundial": "1.6.0",
    "tidepool-platform-client": "0.41.0",
    "usb-cdc-acm": "0.1.1",
    "uuid": "3.3.2"
  },
  "browserslist": "electron 3.1",
  "build": {
    "productName": "Tidepool Uploader",
    "appId": "org.tidepool.TidepoolUploader",
    "directories": {
      "buildResources": "resources",
      "output": "release"
    },
    "dmg": {
      "contents": [
        {
          "x": 381,
          "y": 190,
          "type": "link",
          "path": "/Applications"
        },
        {
          "x": 159,
          "y": 190,
          "type": "file"
        }
      ],
      "background": "resources/background.tiff"
    },
    "nsis": {
      "oneClick": false,
      "perMachine": true,
      "allowElevation": true
    },
    "files": [
      "dist/",
      "node_modules/",
      "app.html",
      "main.js",
      "main.js.map",
      "package.json"
    ],
    "extraResources": [
      {
        "from": "resources/${os}",
        "to": "driver/",
        "filter": [
          "**/*",
          "!*.md"
        ]
      },
      "sounds/"
    ],
    "win": {
      "target": [
        {
          "target": "nsis",
          "arch": [
            "ia32",
            "x64"
          ]
        },
        {
          "target": "zip",
          "arch": [
            "ia32",
            "x64"
          ]
        }
      ],
      "publisherName": ["Tidepool Project"],
      "rfc3161TimeStampServer": "http://sha256timestamp.ws.symantec.com/sha256/timestamp",
      "timeStampServer": "http://timestamp.digicert.com"
    },
    "mac": {
      "category": "public.app-category.tools",
      "target": [
        {
          "target": "zip",
          "arch": [
            "x64"
          ]
        },
        {
          "target": "dmg",
          "arch": [
            "x64"
          ]
        },
        "dir"
      ]
    }
  },
  "bin": {
    "electron": "./node_modules/.bin/electron"
  },
  "devDependencies": {
    "@ronomon/direct-io": "2.4.3",
    "aws-sdk": "2.472.0",
    "babel-core": "6.26.3",
    "babel-eslint": "10.0.1",
    "babel-loader": "7.1.5",
    "babel-plugin-add-module-exports": "1.0.0",
    "babel-plugin-dev-expression": "0.2.1",
    "babel-plugin-module-resolver": "3.2.0",
    "babel-plugin-rewire": "1.2.0",
    "babel-plugin-transform-class-properties": "6.24.1",
    "babel-plugin-transform-define": "1.3.1",
    "babel-plugin-transform-es2015-classes": "6.24.1",
    "babel-plugin-webpack-loaders": "0.9.0",
    "babel-polyfill": "6.26.0",
    "babel-preset-env": "1.7.0",
    "babel-preset-react": "6.24.1",
    "babel-preset-react-hmre": "1.1.1",
    "babel-preset-react-optimize": "1.0.1",
    "babel-preset-stage-0": "6.24.1",
    "babel-register": "6.26.0",
    "babel-runtime": "6.26.0",
    "babili-webpack-plugin": "0.1.2",
    "chai": "4.1.2",
    "concurrently": "4.1.0",
    "cross-env": "5.2.0",
    "css-loader": "0.28.11",
    "devtron": "1.4.0",
    "difflet": "1.0.1",
    "drivelist": "6.4.3",
    "electron": "3.1.1",
    "electron-builder": "20.43.0",
    "electron-devtools-installer": "2.2.4",
    "electron-mocha": "8.0.2",
    "electron-updater": "4.0.6",
    "enzyme": "3.10.0",
    "eslint": "5.16.0",
    "eslint-config-airbnb": "16.1.0",
    "eslint-formatter-pretty": "2.1.0",
    "eslint-import-resolver-webpack": "0.11.1",
    "eslint-plugin-import": "2.17.3",
    "eslint-plugin-jsx-a11y": "6.1.2",
    "eslint-plugin-lodash": "5.1.0",
    "eslint-plugin-mocha": "5.3.0",
    "eslint-plugin-promise": "4.1.1",
<<<<<<< HEAD
    "eslint-plugin-react": "7.14.0",
=======
    "eslint-plugin-react": "7.14.2",
>>>>>>> 900369ee
    "express": "4.17.1",
    "extract-text-webpack-plugin": "3.0.2",
    "fbjs-scripts": "1.2.0",
    "file-loader": "1.1.11",
    "flux-standard-action": "2.0.3",
    "ftp": "0.3.10",
    "gitbook-cli": "2.3.2",
    "html-webpack-plugin": "3.2.0",
    "json-loader": "0.5.7",
    "less": "3.9.0",
    "less-loader": "4.1.0",
    "minimist": "1.2.0",
    "mocha": "6.1.4",
    "node-hid": "0.7.6",
    "object-invariant-test-helper": "0.1.1",
    "open": "0.0.5",
    "react-hot-loader": "4.3.2",
    "redux-mock-store": "1.5.1",
    "salinity": "0.0.8",
    "serialport": "6.2.2",
    "sinon": "7.3.2",
    "sinon-chai": "3.2.0",
    "spectron": "5.0.0",
    "style-loader": "0.23.1",
    "url-loader": "2.0.0",
    "webpack": "3.8.1",
    "webpack-dev-middleware": "2.0.6",
    "webpack-dev-server": "2.9.4",
    "webpack-hot-middleware": "2.22.2",
    "webpack-merge": "4.1.2",
    "xmlbuilder": "11.0.0"
  },
  "devEngines": {
    "node": ">=7.9.x",
    "npm": ">=3.x"
  },
  "resolutions": {
    "charm": "1.0.2"
  }
}<|MERGE_RESOLUTION|>--- conflicted
+++ resolved
@@ -213,11 +213,7 @@
     "eslint-plugin-lodash": "5.1.0",
     "eslint-plugin-mocha": "5.3.0",
     "eslint-plugin-promise": "4.1.1",
-<<<<<<< HEAD
-    "eslint-plugin-react": "7.14.0",
-=======
     "eslint-plugin-react": "7.14.2",
->>>>>>> 900369ee
     "express": "4.17.1",
     "extract-text-webpack-plugin": "3.0.2",
     "fbjs-scripts": "1.2.0",
