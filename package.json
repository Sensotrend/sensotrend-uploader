--- conflicted
+++ resolved
@@ -61,12 +61,8 @@
     "source-map-support": "0.4.14",
     "stack-trace": "0.0.9",
     "sundial": "1.6.0",
-<<<<<<< HEAD
-    "tidepool-platform-client": "tidepool-org/platform-client#krystophv/electron",
+    "tidepool-platform-client": "0.32.0",
     "uuid": "3.1.0"
-=======
-    "tidepool-platform-client": "0.32.0"
->>>>>>> 4816af70
   },
   "browserslist": "electron 1.6",
   "build": {
