--- conflicted
+++ resolved
@@ -1,10 +1,6 @@
 {
   "name": "tidepool-uploader",
-<<<<<<< HEAD
   "version": "2.7.3-omnipod-dash.2",
-=======
-  "version": "2.7.4",
->>>>>>> 4674f01b
   "description": "Tidepool Project Universal Uploader",
   "private": true,
   "main": "main.js",
