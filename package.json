{
  "name": "tidepool-uploader",
  "version": "2.31.0",
  "description": "Tidepool Project Universal Uploader",
  "private": true,
  "main": "main.prod.js",
  "author": "Kent Quirk",
  "license": "BSD-2-Clause",
  "repository": "tidepool-org/uploader",
  "scripts": {
    "av-whitelist": "node ./scripts/whitelisting/av-submit.js",
    "build-docs": "./scripts/update-gh-pages.sh",
    "serve-docs": "./node_modules/.bin/gitbook serve",
    "test": "cross-env NODE_ENV=test BABEL_DISABLE_CACHE=1 jest",
    "test-all": "npm run lint && npm run test && npm run build",
    "lint": "eslint --cache --format=node_modules/eslint-formatter-pretty .",
    "lint-fix": "npm run lint -- --fix",
    "build-main": "yarn build-main-quiet --progress --profile --colors",
    "build-main-quiet": "cross-env NODE_ENV=production webpack --config webpack.config.main.prod.babel.js",
    "build-renderer": "yarn build-renderer-quiet --progress --profile --colors",
    "build-renderer-quiet": "cross-env NODE_ENV=production webpack --config webpack.config.renderer.prod.babel.js",
    "build": "concurrently \"yarn build-main\" \"yarn build-renderer\"",
    "build-quiet": "concurrently \"yarn build-main-quiet\" \"yarn build-renderer-quiet\"",
    "start": "cross-env NODE_ENV=production electron ./app/main.prod.js",
    "postinstall": "concurrently \"electron-builder install-app-deps\" \"node node_modules/fbjs-scripts/node/check-dev-engines.js package.json\"",
    "dev": "cross-env START_HOT=1 yarn start-renderer-dev",
    "start-renderer-dev": "cross-env NODE_ENV=development webpack-dev-server --config webpack.config.renderer.dev.babel.js",
    "start-main-dev": "cross-env HOT=1 NODE_ENV=development electron -r @babel/register ./app/main.dev.js",
    "prepare-qa-build": "node -r @babel/register scripts/prepare-qa-build.js",
    "package": "npm run build-quiet && electron-builder -p always",
    "package-win": "npm run build && electron-builder --win --x64",
    "package-mac": "npm run build && electron-builder --mac",
    "package-linux": "npm run build && electron-builder --linux",
    "package-all": "npm run build && electron-builder -mwl"
  },
  "dependencies": {
    "@hot-loader/react-dom": "16.13.0",
    "@material-ui/core": "3.9.3",
    "@material-ui/icons": "3.0.2",
    "async": "2.6.3",
    "babyparse": "0.4.6",
    "ble-glucose": "0.2.6",
    "bows": "1.7.2",
    "chrome-launcher": "0.13.3",
    "classnames": "2.2.6",
    "commander": "4.1.1",
    "core-js": "2.6.11",
    "cp2102": "0.0.3",
    "electron-debug": "3.0.1",
    "electron-is-dev": "1.2.0",
    "electron-log": "4.2.1",
    "electron-updater": "4.3.2",
    "es6-error": "4.1.1",
    "ftdi-js": "0.0.6",
    "history": "4.10.1",
    "iconv-lite": "0.6.0",
    "identity-obj-proxy": "3.0.0",
    "immutability-helper": "3.1.1",
    "is-electron": "2.2.0",
    "lodash": "4.17.15",
    "lzo-decompress": "1.0.1",
    "node-powershell": "4.0.0",
    "os-name": "3.1.0",
    "pl2303": "0.0.5",
    "plist": "3.0.1",
    "prop-types": "15.7.2",
    "react": "16.4.0",
    "react-dom": "16.4.0",
    "react-hot-loader": "4.12.21",
    "react-redux": "5.0.7",
    "react-router-dom": "4.3.1",
    "react-router-redux": "5.0.0-alpha.9",
    "react-select": "1.2.1",
    "redux": "3.7.2",
    "redux-form": "7.4.3",
    "redux-thunk": "2.3.0",
    "rollbar": "2.16.2",
    "rollbar-sourcemap-webpack-plugin": "2.11.1",
    "semver": "7.3.2",
    "source-map-support": "0.5.19",
    "stack-trace": "0.0.10",
    "sudo-prompt": "9.2.1",
    "sundial": "1.6.0",
    "tidepool-platform-client": "0.42.0",
    "usb-cdc-acm": "0.1.1",
    "uuid": "7.0.3"
  },
  "browserslist": "last 2 electron major versions",
  "build": {
    "productName": "Tidepool Uploader",
    "appId": "org.tidepool.TidepoolUploader",
    "directories": {
      "buildResources": "resources",
      "output": "release"
    },
    "afterSign": "scripts/notarize.js",
    "dmg": {
      "contents": [
        {
          "x": 381,
          "y": 190,
          "type": "link",
          "path": "/Applications"
        },
        {
          "x": 159,
          "y": 190,
          "type": "file"
        }
      ],
      "background": "resources/background.tiff"
    },
    "nsis": {
      "oneClick": false,
      "perMachine": true,
      "allowElevation": true
    },
    "files": [
      "dist/",
      "node_modules/",
      "app.html",
      "main.prod.js",
      "main.prod.js.map",
      "package.json"
    ],
    "extraResources": [
      {
        "from": "resources/${os}",
        "to": "driver/",
        "filter": [
          "**/*",
          "!*.md"
        ]
      },
      "sounds/"
    ],
    "win": {
      "target": [
        {
          "target": "nsis",
          "arch": [
            "ia32",
            "x64"
          ]
        },
        {
          "target": "zip",
          "arch": [
            "ia32",
            "x64"
          ]
        }
      ],
      "publisherName": [
        "Tidepool Project"
      ]
    },
    "mac": {
      "category": "public.app-category.tools",
      "entitlements": "resources/mac/entitlements.mac.plist",
      "entitlementsInherit": "resources/mac/entitlements.mac.plist",
      "target": [
        {
          "target": "zip",
          "arch": [
            "x64"
          ]
        },
        {
          "target": "dmg",
          "arch": [
            "x64"
          ]
        },
        "dir"
      ]
    }
  },
  "bin": {
    "electron": "./node_modules/.bin/electron"
  },
  "devDependencies": {
    "@babel/core": "7.10.2",
    "@babel/plugin-proposal-class-properties": "7.10.1",
    "@babel/plugin-proposal-decorators": "7.10.1",
    "@babel/plugin-proposal-do-expressions": "7.10.1",
    "@babel/plugin-proposal-export-default-from": "7.10.1",
    "@babel/plugin-proposal-export-namespace-from": "7.10.1",
    "@babel/plugin-proposal-function-bind": "7.10.1",
    "@babel/plugin-proposal-function-sent": "7.10.1",
    "@babel/plugin-proposal-json-strings": "7.10.1",
    "@babel/plugin-proposal-logical-assignment-operators": "7.10.1",
    "@babel/plugin-proposal-nullish-coalescing-operator": "7.10.1",
    "@babel/plugin-proposal-numeric-separator": "7.10.1",
    "@babel/plugin-proposal-optional-chaining": "7.10.1",
    "@babel/plugin-proposal-pipeline-operator": "7.10.1",
    "@babel/plugin-proposal-throw-expressions": "7.10.1",
    "@babel/plugin-syntax-dynamic-import": "7.8.3",
    "@babel/plugin-syntax-import-meta": "7.10.1",
    "@babel/plugin-transform-classes": "7.10.1",
    "@babel/plugin-transform-react-constant-elements": "7.10.1",
    "@babel/plugin-transform-react-inline-elements": "7.10.1",
    "@babel/polyfill": "7.10.1",
    "@babel/preset-env": "7.10.2",
    "@babel/preset-react": "7.10.1",
    "@babel/register": "7.10.1",
    "@babel/runtime-corejs2": "7.10.2",
    "@jest-runner/electron": "2.0.3",
    "@ronomon/direct-io": "3.0.1",
    "aws-sdk": "2.636.0",
    "babel-core": "7.0.0-bridge.0",
    "babel-eslint": "10.1.0",
    "babel-jest": "24.9.0",
    "babel-loader": "8.1.0",
    "babel-plugin-add-module-exports": "1.0.2",
    "babel-plugin-dev-expression": "0.2.2",
    "babel-plugin-module-resolver": "4.0.0",
    "babel-plugin-rewire": "1.2.0",
    "babel-plugin-transform-define": "2.0.0",
    "babel-plugin-transform-react-remove-prop-types": "0.4.24",
    "chai": "4.2.0",
    "concurrently": "5.2.0",
    "cross-env": "7.0.2",
    "css-loader": "3.6.0",
    "devtron": "1.4.0",
    "difflet": "1.0.1",
    "drivelist": "8.0.10",
    "electron": "8.3.2",
    "electron-builder": "22.6.1",
    "electron-devtools-installer": "3.0.0",
    "electron-notarize": "0.3.0",
    "enzyme": "3.11.0",
    "eslint": "6.8.0",
    "eslint-config-airbnb": "18.0.1",
    "eslint-formatter-pretty": "3.0.1",
    "eslint-import-resolver-webpack": "0.12.2",
    "eslint-plugin-import": "2.21.2",
<<<<<<< HEAD
    "eslint-plugin-jest": "23.13.2",
    "eslint-plugin-jsx-a11y": "6.3.1",
=======
    "eslint-plugin-jest": "23.16.0",
    "eslint-plugin-jsx-a11y": "6.2.3",
>>>>>>> b3d8903d
    "eslint-plugin-lodash": "7.1.0",
    "eslint-plugin-promise": "4.2.1",
    "eslint-plugin-react": "7.20.0",
    "esm": "3.2.25",
    "express": "4.17.1",
    "fbjs-scripts": "1.2.0",
    "file-loader": "4.2.0",
    "flux-standard-action": "2.1.1",
    "ftp": "0.3.10",
    "gitbook-cli": "2.3.2",
    "html-webpack-plugin": "3.2.0",
    "jest": "24.9.0",
    "json-loader": "0.5.7",
    "less-loader": "6.1.1",
    "mini-css-extract-plugin": "0.9.0",
    "node-hid": "1.1.0",
    "object-invariant-test-helper": "0.1.1",
    "open": "7.0.4",
    "optimize-css-assets-webpack-plugin": "5.0.3",
    "redux-mock-store": "1.5.4",
    "salinity": "0.0.8",
    "serialport": "9.0.0",
    "sinon": "9.0.2",
    "sinon-chai": "3.5.0",
    "spectron": "10.0.1",
    "style-loader": "1.2.1",
    "terser-webpack-plugin": "3.0.5",
    "url-loader": "2.3.0",
    "webpack": "4.43.0",
    "webpack-bundle-analyzer": "3.8.0",
    "webpack-cli": "3.3.10",
    "webpack-dev-middleware": "3.7.2",
    "webpack-dev-server": "3.11.0",
    "webpack-hot-middleware": "2.25.0",
    "webpack-merge": "4.2.2",
    "xmlbuilder": "15.1.1"
  },
  "devEngines": {
    "node": ">=7.9.x",
    "npm": ">=3.x"
  },
  "resolutions": {
    "charm": "1.0.2"
  },
  "jest": {
    "moduleNameMapper": {
      "\\.(jpg|jpeg|png|gif|eot|otf|webp|svg|ttf|woff|woff2|mp4|webm|wav|mp3|m4a|aac|oga)$": "<rootDir>/__mocks__/fileMock.js",
      "\\.(css|less)$": "identity-obj-proxy"
    },
    "moduleFileExtensions": [
      "js",
      "jsx",
      "json"
    ],
    "transform": {
      "^.+\\.js$": "babel-jest"
    },
    "verbose": true,
    "testMatch": [
      "**/test/(app|lib)/**/*.js"
    ],
    "transformIgnorePatterns": [
      "<rootDir>/node_modules/"
    ],
    "moduleDirectories": [
      "node_modules",
      "app"
    ],
    "runner": "@jest-runner/electron",
    "testEnvironment": "@jest-runner/electron/environment"
  }
}<|MERGE_RESOLUTION|>--- conflicted
+++ resolved
@@ -235,13 +235,8 @@
     "eslint-formatter-pretty": "3.0.1",
     "eslint-import-resolver-webpack": "0.12.2",
     "eslint-plugin-import": "2.21.2",
-<<<<<<< HEAD
-    "eslint-plugin-jest": "23.13.2",
     "eslint-plugin-jsx-a11y": "6.3.1",
-=======
     "eslint-plugin-jest": "23.16.0",
-    "eslint-plugin-jsx-a11y": "6.2.3",
->>>>>>> b3d8903d
     "eslint-plugin-lodash": "7.1.0",
     "eslint-plugin-promise": "4.2.1",
     "eslint-plugin-react": "7.20.0",
