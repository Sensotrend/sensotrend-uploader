{
  "name": "tidepool-uploader",
<<<<<<< HEAD
  "version": "2.7.5-upload-timeframe.2",
=======
  "version": "2.7.7",
>>>>>>> 6cfd548a
  "description": "Tidepool Project Universal Uploader",
  "private": true,
  "main": "main.js",
  "author": "Kent Quirk",
  "license": "BSD-2-Clause",
  "repository": "tidepool-org/chrome-uploader",
  "scripts": {
    "av-whitelist": "node ./scripts/av-submit.js",
    "build-docs": "./scripts/update-gh-pages.sh",
    "serve-docs": "./node_modules/.bin/gitbook serve",
    "test": "cross-env NODE_ENV=test BABEL_DISABLE_CACHE=1 electron-mocha --renderer --retries 2 --require babel-register --recursive test/",
    "test-debug": "cross-env NODE_ENV=test BABEL_DISABLE_CACHE=1 electron-mocha --interactive --retries 2 --require babel-register --recursive test/",
    "test-all": "npm run lint && npm run test && npm run build",
    "lint": "eslint --cache --format=node_modules/eslint-formatter-pretty .",
    "lint-fix": "npm run lint -- --fix",
    "hot-server": "cross-env NODE_ENV=development node --max_old_space_size=2096 -r babel-register server.js",
    "build-main": "yarn build-main-quiet --progress --profile --colors",
    "build-main-quiet": "cross-env NODE_ENV=production node -r babel-register ./node_modules/webpack/bin/webpack --config webpack.config.electron.js",
    "build-renderer": "yarn build-renderer-quiet --progress --profile --colors",
    "build-renderer-quiet": "cross-env NODE_ENV=production node -r babel-register ./node_modules/webpack/bin/webpack --config webpack.config.production.js",
    "build": "npm run build-main && npm run build-renderer",
    "build-quiet": "npm run build-main-quiet && npm run build-renderer-quiet",
    "start": "cross-env NODE_ENV=production electron ./app/",
    "start-hot": "cross-env HOT=1 NODE_ENV=development electron -r babel-register -r babel-polyfill ./app/main.development",
    "postinstall": "concurrently \"electron-builder install-app-deps\" \"node node_modules/fbjs-scripts/node/check-dev-engines.js package.json\"",
    "dev": "npm run hot-server -- --start-hot",
    "prepare-qa-build": "node -r babel-register scripts/prepare-qa-build.js",
    "package": "npm run build-quiet && electron-builder -p always",
    "package-win": "npm run build && electron-builder --win --x64",
    "package-mac": "npm run build && electron-builder --mac",
    "package-linux": "npm run build && electron-builder --linux",
    "package-all": "npm run build && electron-builder -mwl"
  },
  "dependencies": {
    "async": "2.6.1",
    "babyparse": "0.4.6",
    "blueimp-md5": "2.10.0",
    "bows": "1.7.0",
    "chrome-launcher": "0.10.2",
    "classnames": "2.2.6",
    "commander": "2.15.1",
    "decompress": "4.2.0",
    "electron-debug": "2.0.0",
    "electron-is-dev": "0.3.0",
    "es6-error": "4.1.1",
    "eslint-plugin-lodash": "2.5.0",
    "history": "4.7.2",
    "iconv-lite": "0.4.19",
    "immutability-helper": "2.7.0",
    "is-electron": "2.1.0",
    "lodash": "4.17.10",
    "plist": "3.0.1",
    "prop-types": "15.6.1",
    "react": "16.4.0",
    "react-dom": "16.4.0",
    "react-redux": "5.0.7",
    "react-router-dom": "4.3.1",
    "react-router-redux": "5.0.0-alpha.9",
    "react-select": "1.2.1",
    "redux": "3.7.2",
    "redux-form": "7.4.0",
    "redux-thunk": "2.3.0",
    "rollbar": "2.4.5",
    "rollbar-sourcemap-webpack-plugin": "2.3.0",
    "semver": "5.5.0",
    "source-map-support": "0.5.6",
    "stack-trace": "0.0.10",
    "sudo-prompt": "8.2.0",
    "sundial": "1.6.0",
    "tidepool-platform-client": "0.38.0",
    "uuid": "3.2.1"
  },
  "browserslist": "electron 1.6",
  "build": {
    "productName": "Tidepool Uploader",
    "appId": "org.tidepool.TidepoolUploader",
    "directories": {
      "buildResources": "resources",
      "output": "release"
    },
    "dmg": {
      "contents": [
        {
          "x": 372,
          "y": 190,
          "type": "link",
          "path": "/Applications"
        },
        {
          "x": 150,
          "y": 190,
          "type": "file"
        }
      ],
      "background": "resources/background.tiff"
    },
    "nsis": {
      "oneClick": false,
      "perMachine": true,
      "allowElevation": true
    },
    "files": [
      "dist/",
      "node_modules/",
      "app.html",
      "main.js",
      "main.js.map",
      "package.json"
    ],
    "extraResources": [
      {
        "from": "resources/${os}",
        "to": "driver/",
        "filter": [
          "**/*",
          "!*.md"
        ]
      },
      "sounds/"
    ],
    "win": {
      "target": [
        {
          "target": "nsis",
          "arch": [
            "ia32",
            "x64"
          ]
        },
        {
          "target": "zip",
          "arch": [
            "ia32",
            "x64"
          ]
        }
      ]
    },
    "mac": {
      "category": "public.app-category.tools",
      "target": [
        {
          "target": "zip",
          "arch": [
            "x64"
          ]
        },
        {
          "target": "dmg",
          "arch": [
            "x64"
          ]
        },
        "dir"
      ]
    }
  },
  "bin": {
    "electron": "./node_modules/.bin/electron"
  },
  "devDependencies": {
    "babel-core": "6.26.3",
    "babel-eslint": "8.2.3",
    "babel-loader": "7.1.4",
    "babel-plugin-add-module-exports": "0.2.1",
    "babel-plugin-dev-expression": "0.2.1",
    "babel-plugin-module-resolver": "3.1.1",
    "babel-plugin-rewire": "1.1.0",
    "babel-plugin-transform-class-properties": "6.24.1",
    "babel-plugin-transform-define": "1.3.0",
    "babel-plugin-transform-es2015-classes": "6.24.1",
    "babel-plugin-webpack-loaders": "0.9.0",
    "babel-polyfill": "6.26.0",
    "babel-preset-env": "1.7.0",
    "babel-preset-react": "6.24.1",
    "babel-preset-react-hmre": "1.1.1",
    "babel-preset-react-optimize": "1.0.1",
    "babel-preset-stage-0": "6.24.1",
    "babel-register": "6.26.0",
    "babel-runtime": "6.26.0",
    "babili-webpack-plugin": "0.1.2",
    "chai": "4.1.2",
    "concurrently": "3.5.1",
    "cross-env": "5.1.6",
    "css-loader": "0.28.11",
    "devtron": "1.4.0",
    "difflet": "1.0.1",
    "drivelist": "6.2.2",
    "electron": "1.8.4",
    "electron-builder": "20.26.0",
    "electron-devtools-installer": "2.2.4",
    "electron-mocha": "6.0.4",
    "electron-updater": "2.21.10",
    "enzyme": "3.3.0",
    "eslint": "4.19.1",
    "eslint-config-airbnb": "16.1.0",
    "eslint-formatter-pretty": "1.3.0",
    "eslint-import-resolver-webpack": "0.10.0",
    "eslint-plugin-import": "2.12.0",
    "eslint-plugin-jsx-a11y": "6.0.3",
    "eslint-plugin-lodash": "2.7.0",
    "eslint-plugin-mocha": "5.0.0",
    "eslint-plugin-promise": "3.8.0",
    "eslint-plugin-react": "7.9.1",
    "express": "4.16.3",
    "extract-text-webpack-plugin": "3.0.2",
    "fbjs-scripts": "0.8.3",
    "file-loader": "1.1.11",
    "flux-standard-action": "2.0.3",
    "ftp": "0.3.10",
    "git-describe": "4.0.2",
    "gitbook-cli": "2.3.2",
    "html-webpack-plugin": "3.2.0",
    "json-loader": "0.5.7",
    "less": "3.0.4",
    "less-loader": "4.1.0",
    "minimist": "1.2.0",
    "mocha": "5.2.0",
    "node-hid": "0.7.2",
    "nodegit": "0.22.1",
    "object-invariant-test-helper": "0.1.1",
    "open": "0.0.5",
    "react-hot-loader": "4.3.2",
    "redux-mock-store": "1.5.1",
    "salinity": "0.0.8",
    "serialport": "6.2.0",
    "shelljs": "0.8.2",
    "sinon": "6.0.0",
    "sinon-chai": "3.2.0",
    "spectron": "3.8.0",
    "style-loader": "0.21.0",
    "url-loader": "1.0.1",
    "usb": "1.3.2",
    "webpack": "3.8.1",
    "webpack-dev-middleware": "2.0.6",
    "webpack-dev-server": "2.9.4",
    "webpack-hot-middleware": "2.22.2",
    "webpack-merge": "4.1.2",
    "xmlbuilder": "10.0.0"
  },
  "devEngines": {
    "node": ">=7.9.x",
    "npm": ">=3.x"
  },
  "resolutions": {
    "charm": "1.0.2"
  }
}<|MERGE_RESOLUTION|>--- conflicted
+++ resolved
@@ -1,10 +1,6 @@
 {
   "name": "tidepool-uploader",
-<<<<<<< HEAD
   "version": "2.7.5-upload-timeframe.2",
-=======
-  "version": "2.7.7",
->>>>>>> 6cfd548a
   "description": "Tidepool Project Universal Uploader",
   "private": true,
   "main": "main.js",
