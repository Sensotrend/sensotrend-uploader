{
  "name": "tidepool-uploader",
<<<<<<< HEAD
  "version": "0.283.1",
=======
  "version": "0.285.0",
>>>>>>> 5ca41e59
  "description": "Tidepool Project Universal Uploader",
  "private": true,
  "main": "main.js",
  "author": "Kent Quirk",
  "license": "BSD-2-Clause",
  "scripts": {
    "test": "mocha test/node/ && mocha test/node/**/*.js && ./node_modules/karma/bin/karma start",
    "browser-tests": "./node_modules/karma/bin/karma start --browsers PhantomJS,Chrome",
    "node-tests": "mocha test/node/ && mocha test/node/**/*.js",
    "test-watch": "./node_modules/karma/bin/karma start --no-single-run",
    "start": "bash ./scripts/config.sh && webpack -d --progress --colors --watch",
    "start-hot": "bash ./scripts/config.sh && webpack-dev-server --hot --inline --progress --colors",
    "build": "bash ./scripts/build.sh",
    "lint": "./node_modules/.bin/eslint lib test",
    "build-docs": "./scripts/update-gh-pages.sh",
    "serve-docs": "./node_modules/.bin/gitbook serve"
  },
  "dependencies": {
    "async": "1.5.2",
    "babyparse": "0.4.5",
    "blueimp-md5": "2.3.0",
    "classnames": "2.2.3",
    "commander": "2.9.0",
    "lodash": "3.10.1",
    "node-uuid": "1.4.7",
    "react": "0.14.7",
    "react-addons-update": "0.14.7",
    "react-dom": "0.14.7",
    "react-redux": "4.4.1",
    "react-select": "1.0.0-beta11",
    "redux": "3.3.1",
    "redux-form": "5.3.1",
    "redux-thunk": "2.0.1",
    "semver": "5.1.0",
    "stack-trace": "0.0.9",
    "sundial": "1.6.0",
    "tidepool-platform-client": "0.27.0"
  },
  "devDependencies": {
    "babel-core": "5.8.38",
    "babel-eslint": "5.0.1",
    "babel-loader": "5.3.3",
    "babel-plugin-rewire": "0.1.22",
    "babel-runtime": "5.8.38",
    "chai": "3.5.0",
    "css-loader": "0.23.1",
    "d3": "3.5.16",
    "eslint": "1.10.3",
    "eslint-plugin-react": "4.2.3",
    "express": "4.13.4",
    "flux-standard-action": "0.6.1",
    "gitbook-cli": "1.0.1",
    "json-loader": "0.5.4",
    "karma": "0.13.22",
    "karma-chai": "0.1.0",
    "karma-chrome-launcher": "0.2.3",
    "karma-mocha": "0.2.2",
    "karma-mocha-reporter": "2.0.0",
    "karma-phantomjs-launcher": "1.0.0",
    "karma-sinon": "1.0.4",
    "karma-webpack": "1.7.0",
    "less": "2.6.1",
    "less-loader": "2.2.3",
    "merge-stream": "1.0.0",
    "mocha": "2.4.5",
    "object-invariant-test-helper": "0.1.1",
    "phantomjs-prebuilt": "2.1.7",
    "proxyquire": "1.7.4",
    "react-addons-test-utils": "0.14.7",
    "react-hot-loader": "1.3.0",
    "redux-devtools": "3.1.1",
    "redux-devtools-dock-monitor": "1.1.0",
    "redux-devtools-log-monitor": "1.0.5",
    "redux-logger": "2.6.1",
    "redux-mock-store": "1.1.2",
    "salinity": "0.0.8",
    "sinon": "1.17.3",
    "sinon-chai": "2.8.0",
    "style-loader": "0.13.1",
    "webpack": "1.12.14",
    "webpack-dev-server": "1.14.1",
    "write-file-webpack-plugin": "3.1.8"
  }
}<|MERGE_RESOLUTION|>--- conflicted
+++ resolved
@@ -1,10 +1,6 @@
 {
   "name": "tidepool-uploader",
-<<<<<<< HEAD
-  "version": "0.283.1",
-=======
   "version": "0.285.0",
->>>>>>> 5ca41e59
   "description": "Tidepool Project Universal Uploader",
   "private": true,
   "main": "main.js",
