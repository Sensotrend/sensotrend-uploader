--- conflicted
+++ resolved
@@ -68,11 +68,7 @@
     "redux-thunk": "2.3.0",
     "rollbar": "2.6.1",
     "rollbar-sourcemap-webpack-plugin": "2.5.1",
-<<<<<<< HEAD
-    "semver": "6.1.0",
-=======
     "semver": "6.1.1",
->>>>>>> ea01aae8
     "source-map-support": "0.5.12",
     "stack-trace": "0.0.10",
     "sudo-prompt": "8.2.5",
