--- conflicted
+++ resolved
@@ -48,15 +48,9 @@
     "electron-debug": "2.2.0",
     "electron-is-dev": "1.1.0",
     "es6-error": "4.1.1",
-<<<<<<< HEAD
-    "history": "4.7.2",
-    "iconv-lite": "0.5.0",
-    "immutability-helper": "2.9.0",
-=======
     "history": "4.9.0",
     "iconv-lite": "0.5.0",
     "immutability-helper": "3.0.1",
->>>>>>> 6191ddf7
     "is-electron": "2.2.0",
     "lodash": "4.17.13",
     "lzo-decompress": "0.1.2",
@@ -208,11 +202,7 @@
     "electron-builder": "20.44.4",
     "electron-devtools-installer": "2.2.4",
     "electron-mocha": "8.0.3",
-<<<<<<< HEAD
-    "electron-updater": "4.0.6",
-=======
     "electron-updater": "4.0.14",
->>>>>>> 6191ddf7
     "enzyme": "3.10.0",
     "eslint": "5.16.0",
     "eslint-config-airbnb": "16.1.0",
