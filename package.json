{
  "name": "tidepool-uploader",
<<<<<<< HEAD
  "version": "2.6.4-user-space-drivers.3",
=======
  "version": "2.7.5",
>>>>>>> eb6dcb0a
  "description": "Tidepool Project Universal Uploader",
  "private": true,
  "main": "main.js",
  "author": "Kent Quirk",
  "license": "BSD-2-Clause",
  "repository": "tidepool-org/chrome-uploader",
  "scripts": {
    "av-whitelist": "node ./scripts/av-submit.js",
    "build-docs": "./scripts/update-gh-pages.sh",
    "serve-docs": "./node_modules/.bin/gitbook serve",
    "test": "cross-env NODE_ENV=test BABEL_DISABLE_CACHE=1 electron-mocha --renderer --retries 2 --require babel-register --recursive test/",
    "test-debug": "cross-env NODE_ENV=test BABEL_DISABLE_CACHE=1 electron-mocha --interactive --retries 2 --require babel-register --recursive test/",
    "test-all": "npm run lint && npm run test && npm run build",
    "lint": "eslint --cache --format=node_modules/eslint-formatter-pretty .",
    "lint-fix": "npm run lint -- --fix",
    "hot-server": "cross-env NODE_ENV=development node --max_old_space_size=2096 -r babel-register server.js",
    "build-main": "yarn build-main-quiet --progress --profile --colors",
    "build-main-quiet": "cross-env NODE_ENV=production node -r babel-register ./node_modules/webpack/bin/webpack --config webpack.config.electron.js",
    "build-renderer": "yarn build-renderer-quiet --progress --profile --colors",
    "build-renderer-quiet": "cross-env NODE_ENV=production node -r babel-register ./node_modules/webpack/bin/webpack --config webpack.config.production.js",
    "build": "npm run build-main && npm run build-renderer",
    "build-quiet": "npm run build-main-quiet && npm run build-renderer-quiet",
    "start": "cross-env NODE_ENV=production electron ./app/",
    "start-hot": "cross-env HOT=1 NODE_ENV=development electron -r babel-register -r babel-polyfill ./app/main.development",
    "postinstall": "concurrently \"electron-builder install-app-deps\" \"node node_modules/fbjs-scripts/node/check-dev-engines.js package.json\"",
    "dev": "npm run hot-server -- --start-hot",
    "prepare-qa-build": "node -r babel-register scripts/prepare-qa-build.js",
    "package": "npm run build-quiet && electron-builder -p always",
    "package-win": "npm run build && electron-builder --win --x64",
    "package-mac": "npm run build && electron-builder --mac",
    "package-linux": "npm run build && electron-builder --linux",
    "package-all": "npm run build && electron-builder -mwl"
  },
  "dependencies": {
    "async": "2.6.1",
    "babyparse": "0.4.6",
    "blueimp-md5": "2.10.0",
    "bows": "1.7.0",
    "chrome-launcher": "0.10.2",
    "classnames": "2.2.6",
    "commander": "2.15.1",
    "cp2102": "0.0.1",
    "decompress": "4.2.0",
    "electron-debug": "2.0.0",
    "electron-is-dev": "0.3.0",
    "es6-error": "4.1.1",
    "eslint-plugin-lodash": "2.5.0",
    "history": "4.7.2",
    "iconv-lite": "0.4.19",
    "immutability-helper": "2.7.0",
    "is-electron": "2.1.0",
    "lodash": "4.17.10",
    "plist": "3.0.1",
    "pl2303": "0.0.2",
    "prop-types": "15.6.1",
    "react": "16.4.0",
    "react-dom": "16.4.0",
    "react-redux": "5.0.7",
    "react-router-dom": "4.3.1",
    "react-router-redux": "5.0.0-alpha.9",
    "react-select": "1.2.1",
    "redux": "3.7.2",
    "redux-form": "7.4.0",
    "redux-thunk": "2.3.0",
    "rollbar": "2.4.1",
    "rollbar-sourcemap-webpack-plugin": "2.3.0",
    "semver": "5.5.0",
    "source-map-support": "0.5.6",
    "stack-trace": "0.0.10",
    "sudo-prompt": "8.2.0",
    "sundial": "1.6.0",
<<<<<<< HEAD
    "tidepool-platform-client": "0.37.0",
    "usb-cdc-acm": "0.1.1",
=======
    "tidepool-platform-client": "0.38.0",
>>>>>>> eb6dcb0a
    "uuid": "3.2.1"
  },
  "browserslist": "electron 1.6",
  "build": {
    "productName": "Tidepool Uploader",
    "appId": "org.tidepool.TidepoolUploader",
    "directories": {
      "buildResources": "resources",
      "output": "release"
    },
    "dmg": {
      "contents": [
        {
          "x": 372,
          "y": 190,
          "type": "link",
          "path": "/Applications"
        },
        {
          "x": 150,
          "y": 190,
          "type": "file"
        }
      ],
      "background": "resources/background.tiff"
    },
    "nsis": {
      "oneClick": false,
      "perMachine": true,
      "allowElevation": true
    },
    "files": [
      "dist/",
      "node_modules/",
      "app.html",
      "main.js",
      "main.js.map",
      "package.json"
    ],
    "extraResources": [
      {
        "from": "resources/${os}",
        "to": "driver/",
        "filter": [
          "**/*",
          "!*.md"
        ]
      },
      "sounds/"
    ],
    "win": {
      "target": [
        {
          "target": "nsis",
          "arch": [
            "ia32",
            "x64"
          ]
        },
        {
          "target": "zip",
          "arch": [
            "ia32",
            "x64"
          ]
        }
      ]
    },
    "mac": {
      "category": "public.app-category.tools",
      "target": [
        {
          "target": "zip",
          "arch": [
            "x64"
          ]
        },
        {
          "target": "dmg",
          "arch": [
            "x64"
          ]
        },
        "dir"
      ]
    }
  },
  "bin": {
    "electron": "./node_modules/.bin/electron"
  },
  "devDependencies": {
    "babel-core": "6.26.3",
    "babel-eslint": "8.2.3",
    "babel-loader": "7.1.4",
    "babel-plugin-add-module-exports": "0.2.1",
    "babel-plugin-dev-expression": "0.2.1",
    "babel-plugin-module-resolver": "3.1.1",
    "babel-plugin-rewire": "1.1.0",
    "babel-plugin-transform-class-properties": "6.24.1",
    "babel-plugin-transform-define": "1.3.0",
    "babel-plugin-transform-es2015-classes": "6.24.1",
    "babel-plugin-webpack-loaders": "0.9.0",
    "babel-polyfill": "6.26.0",
    "babel-preset-env": "1.7.0",
    "babel-preset-react": "6.24.1",
    "babel-preset-react-hmre": "1.1.1",
    "babel-preset-react-optimize": "1.0.1",
    "babel-preset-stage-0": "6.24.1",
    "babel-register": "6.26.0",
    "babel-runtime": "6.26.0",
    "babili-webpack-plugin": "0.1.2",
    "chai": "4.1.2",
    "concurrently": "3.5.1",
    "cross-env": "5.1.6",
    "css-loader": "0.28.11",
    "devtron": "1.4.0",
    "difflet": "1.0.1",
    "drivelist": "6.2.2",
    "electron": "1.8.4",
    "electron-builder": "20.26.0",
    "electron-devtools-installer": "2.2.4",
    "electron-mocha": "6.0.4",
    "electron-updater": "2.21.10",
    "enzyme": "3.3.0",
    "eslint": "4.19.1",
    "eslint-config-airbnb": "16.1.0",
    "eslint-formatter-pretty": "1.3.0",
    "eslint-import-resolver-webpack": "0.10.0",
    "eslint-plugin-import": "2.12.0",
    "eslint-plugin-jsx-a11y": "6.0.3",
    "eslint-plugin-lodash": "2.7.0",
    "eslint-plugin-mocha": "5.0.0",
    "eslint-plugin-promise": "3.8.0",
    "eslint-plugin-react": "7.9.1",
    "express": "4.16.3",
    "extract-text-webpack-plugin": "3.0.2",
    "fbjs-scripts": "0.8.3",
    "file-loader": "1.1.11",
    "flux-standard-action": "2.0.3",
    "ftp": "0.3.10",
    "git-describe": "4.0.2",
    "gitbook-cli": "2.3.2",
    "html-webpack-plugin": "3.2.0",
    "json-loader": "0.5.7",
    "less": "3.0.4",
    "less-loader": "4.1.0",
    "minimist": "1.2.0",
    "mocha": "5.2.0",
    "node-hid": "0.7.2",
    "nodegit": "0.22.1",
    "object-invariant-test-helper": "0.1.1",
    "open": "0.0.5",
    "react-hot-loader": "4.3.2",
    "redux-mock-store": "1.5.1",
    "salinity": "0.0.8",
    "serialport": "6.2.0",
    "shelljs": "0.8.2",
    "sinon": "6.0.0",
    "sinon-chai": "3.2.0",
    "spectron": "3.8.0",
    "style-loader": "0.21.0",
    "url-loader": "1.0.1",
    "usb": "1.3.2",
    "webpack": "3.8.1",
    "webpack-dev-middleware": "2.0.6",
    "webpack-dev-server": "2.9.4",
    "webpack-hot-middleware": "2.22.2",
    "webpack-merge": "4.1.2",
    "xmlbuilder": "10.0.0"
  },
  "devEngines": {
    "node": ">=7.9.x",
    "npm": ">=3.x"
  },
  "resolutions": {
    "charm": "1.0.2"
  }
}<|MERGE_RESOLUTION|>--- conflicted
+++ resolved
@@ -1,10 +1,6 @@
 {
   "name": "tidepool-uploader",
-<<<<<<< HEAD
-  "version": "2.6.4-user-space-drivers.3",
-=======
-  "version": "2.7.5",
->>>>>>> eb6dcb0a
+  "version": "2.7.5-user-space-drivers.4",
   "description": "Tidepool Project Universal Uploader",
   "private": true,
   "main": "main.js",
@@ -76,12 +72,8 @@
     "stack-trace": "0.0.10",
     "sudo-prompt": "8.2.0",
     "sundial": "1.6.0",
-<<<<<<< HEAD
-    "tidepool-platform-client": "0.37.0",
+    "tidepool-platform-client": "0.38.0",
     "usb-cdc-acm": "0.1.1",
-=======
-    "tidepool-platform-client": "0.38.0",
->>>>>>> eb6dcb0a
     "uuid": "3.2.1"
   },
   "browserslist": "electron 1.6",
