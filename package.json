{
  "name": "tidepool-uploader",
<<<<<<< HEAD
  "version": "2.7.0",
=======
  "version": "2.6.5",
>>>>>>> 5e45cdbc
  "description": "Tidepool Project Universal Uploader",
  "private": true,
  "main": "main.js",
  "author": "Kent Quirk",
  "license": "BSD-2-Clause",
  "repository": "tidepool-org/chrome-uploader",
  "scripts": {
    "av-whitelist": "node ./scripts/av-submit.js",
    "build-docs": "./scripts/update-gh-pages.sh",
    "serve-docs": "./node_modules/.bin/gitbook serve",
    "test": "cross-env NODE_ENV=test BABEL_DISABLE_CACHE=1 electron-mocha --renderer --retries 2 --require babel-register --recursive test/",
    "test-debug": "cross-env NODE_ENV=test BABEL_DISABLE_CACHE=1 electron-mocha --interactive --retries 2 --require babel-register --recursive test/",
    "test-all": "npm run lint && npm run test && npm run build",
    "lint": "eslint --cache --format=node_modules/eslint-formatter-pretty .",
    "lint-fix": "npm run lint -- --fix",
    "hot-server": "cross-env NODE_ENV=development node --max_old_space_size=2096 -r babel-register server.js",
    "build-main": "yarn build-main-quiet --progress --profile --colors",
    "build-main-quiet": "cross-env NODE_ENV=production node -r babel-register ./node_modules/webpack/bin/webpack --config webpack.config.electron.js",
    "build-renderer": "yarn build-renderer-quiet --progress --profile --colors",
    "build-renderer-quiet": "cross-env NODE_ENV=production node -r babel-register ./node_modules/webpack/bin/webpack --config webpack.config.production.js",
    "build": "npm run build-main && npm run build-renderer",
    "build-quiet": "npm run build-main-quiet && npm run build-renderer-quiet",
    "start": "cross-env NODE_ENV=production electron ./app/",
    "start-hot": "cross-env HOT=1 NODE_ENV=development electron -r babel-register -r babel-polyfill ./app/main.development",
    "postinstall": "concurrently \"electron-builder install-app-deps\" \"node node_modules/fbjs-scripts/node/check-dev-engines.js package.json\"",
    "dev": "npm run hot-server -- --start-hot",
    "prepare-qa-build": "node -r babel-register scripts/prepare-qa-build.js",
    "package": "npm run build-quiet && electron-builder -p always",
    "package-win": "npm run build && electron-builder --win --x64",
    "package-mac": "npm run build && electron-builder --mac",
    "package-linux": "npm run build && electron-builder --linux",
    "package-all": "npm run build && electron-builder -mwl"
  },
  "dependencies": {
    "async": "2.6.1",
    "babyparse": "0.4.6",
    "blueimp-md5": "2.10.0",
    "bows": "1.7.0",
    "chrome-launcher": "0.10.2",
    "classnames": "2.2.6",
    "commander": "2.15.1",
    "decompress": "4.2.0",
    "electron-debug": "2.0.0",
    "electron-is-dev": "0.3.0",
    "es6-error": "4.1.1",
    "eslint-plugin-lodash": "2.5.0",
    "history": "4.7.2",
    "iconv-lite": "0.4.19",
    "immutability-helper": "2.7.0",
    "is-electron": "2.1.0",
    "lodash": "4.17.10",
    "plist": "3.0.1",
    "prop-types": "15.6.1",
    "react": "16.4.0",
    "react-dom": "16.4.0",
    "react-redux": "5.0.7",
    "react-router-dom": "4.3.1",
    "react-router-redux": "5.0.0-alpha.9",
    "react-select": "1.2.1",
    "redux": "3.7.2",
    "redux-form": "7.4.0",
    "redux-thunk": "2.3.0",
    "rollbar": "2.4.1",
    "rollbar-sourcemap-webpack-plugin": "2.3.0",
    "semver": "5.5.0",
    "source-map-support": "0.5.6",
    "stack-trace": "0.0.10",
    "sudo-prompt": "8.2.0",
    "sundial": "1.6.0",
    "tidepool-platform-client": "0.37.0",
    "util-promisify": "2.1.0",
    "uuid": "3.2.1"
  },
  "browserslist": "electron 1.6",
  "build": {
    "productName": "Tidepool Uploader",
    "appId": "org.tidepool.TidepoolUploader",
    "directories": {
      "buildResources": "resources",
      "output": "release"
    },
    "dmg": {
      "contents": [
        {
          "x": 372,
          "y": 190,
          "type": "link",
          "path": "/Applications"
        },
        {
          "x": 150,
          "y": 190,
          "type": "file"
        }
      ],
      "background": "resources/background.tiff"
    },
    "nsis": {
      "oneClick": false,
      "perMachine": true,
      "allowElevation": true
    },
    "files": [
      "dist/",
      "node_modules/",
      "app.html",
      "main.js",
      "main.js.map",
      "package.json"
    ],
    "extraResources": [
      {
        "from": "resources/${os}",
        "to": "driver/",
        "filter": [
          "**/*",
          "!*.md"
        ]
      },
      "sounds/"
    ],
    "win": {
      "target": [
        {
          "target": "nsis",
          "arch": [
            "ia32",
            "x64"
          ]
        },
        {
          "target": "zip",
          "arch": [
            "ia32",
            "x64"
          ]
        }
      ]
    },
    "mac": {
      "category": "public.app-category.tools",
      "target": [
        {
          "target": "zip",
          "arch": [
            "x64"
          ]
        },
        {
          "target": "dmg",
          "arch": [
            "x64"
          ]
        },
        "dir"
      ]
    }
  },
  "bin": {
    "electron": "./node_modules/.bin/electron"
  },
  "devDependencies": {
    "babel-core": "6.26.3",
    "babel-eslint": "8.2.3",
    "babel-loader": "7.1.4",
    "babel-plugin-add-module-exports": "0.2.1",
    "babel-plugin-dev-expression": "0.2.1",
    "babel-plugin-module-resolver": "3.1.1",
    "babel-plugin-rewire": "1.1.0",
    "babel-plugin-transform-class-properties": "6.24.1",
    "babel-plugin-transform-define": "1.3.0",
    "babel-plugin-transform-es2015-classes": "6.24.1",
    "babel-plugin-webpack-loaders": "0.9.0",
    "babel-polyfill": "6.26.0",
    "babel-preset-env": "1.7.0",
    "babel-preset-react": "6.24.1",
    "babel-preset-react-hmre": "1.1.1",
    "babel-preset-react-optimize": "1.0.1",
    "babel-preset-stage-0": "6.24.1",
    "babel-register": "6.26.0",
    "babel-runtime": "6.26.0",
    "babili-webpack-plugin": "0.1.2",
    "chai": "4.1.2",
    "concurrently": "3.5.1",
    "cross-env": "5.1.6",
    "css-loader": "0.28.11",
    "devtron": "1.4.0",
    "difflet": "1.0.1",
    "drivelist": "6.2.2",
    "electron": "1.8.4",
    "electron-builder": "20.15.1",
    "electron-devtools-installer": "2.2.4",
    "electron-mocha": "6.0.4",
    "electron-updater": "2.21.10",
    "enzyme": "3.3.0",
    "eslint": "4.19.1",
    "eslint-config-airbnb": "16.1.0",
    "eslint-formatter-pretty": "1.3.0",
    "eslint-import-resolver-webpack": "0.10.0",
    "eslint-plugin-import": "2.12.0",
    "eslint-plugin-jsx-a11y": "6.0.3",
    "eslint-plugin-lodash": "2.7.0",
    "eslint-plugin-mocha": "5.0.0",
    "eslint-plugin-promise": "3.8.0",
    "eslint-plugin-react": "7.9.1",
    "express": "4.16.3",
    "extract-text-webpack-plugin": "3.0.2",
    "fbjs-scripts": "0.8.3",
    "file-loader": "1.1.11",
    "flux-standard-action": "2.0.3",
    "ftp": "0.3.10",
    "git-describe": "4.0.2",
    "gitbook-cli": "2.3.2",
    "html-webpack-plugin": "3.2.0",
    "json-loader": "0.5.7",
    "less": "3.0.4",
    "less-loader": "4.1.0",
    "minimist": "1.2.0",
    "mocha": "5.2.0",
    "node-hid": "0.7.2",
    "nodegit": "0.22.1",
    "object-invariant-test-helper": "0.1.1",
    "open": "0.0.5",
    "react-hot-loader": "4.3.2",
    "redux-mock-store": "1.5.1",
    "salinity": "0.0.8",
    "serialport": "6.2.0",
    "shelljs": "0.8.2",
    "sinon": "6.0.0",
    "sinon-chai": "3.2.0",
    "spectron": "3.8.0",
    "style-loader": "0.21.0",
    "url-loader": "1.0.1",
    "usb": "1.3.2",
    "webpack": "3.8.1",
    "webpack-dev-middleware": "2.0.6",
    "webpack-dev-server": "2.9.4",
    "webpack-hot-middleware": "2.22.2",
    "webpack-merge": "4.1.2",
    "xmlbuilder": "10.0.0"
  },
  "devEngines": {
    "node": ">=7.9.x",
    "npm": ">=3.x"
  },
  "resolutions": {
    "charm": "1.0.2"
  }
}<|MERGE_RESOLUTION|>--- conflicted
+++ resolved
@@ -1,10 +1,6 @@
 {
   "name": "tidepool-uploader",
-<<<<<<< HEAD
   "version": "2.7.0",
-=======
-  "version": "2.6.5",
->>>>>>> 5e45cdbc
   "description": "Tidepool Project Universal Uploader",
   "private": true,
   "main": "main.js",
