{
  "name": "tidepool-uploader",
  "version": "0.115.0",
  "description": "Tidepool Project Universal Uploader",
  "private": true,
  "main": "main.js",
  "author": "Kent Quirk",
  "license": "BSD2",
  "scripts": {
    "test": "mocha test",
    "start": "bash ./scripts/config.sh && webpack -d --progress --colors --watch",
    "build": "bash ./scripts/build.sh",
    "jshint": "gulp jshint",
    "jshint-watch": "gulp jshint-watch",
    "web": "bash ./scripts/config.sh && webpack --watch --devtool eval-source-map --cache --colors --progress",
    "server": "http-server"
  },
  "dependencies": {
    "async": "0.9.0",
    "babyparse": "0.4.1",
    "blueimp-md5": "1.1.0",
    "commander": "2.7.1",
    "lodash": "2.4.1",
    "moment-timezone": "0.3.0",
    "react": "0.12.0",
<<<<<<< HEAD
    "react-select": "0.4.5",
    "sundial": "1.1.1",
    "tidepool-platform-client": "0.16.3"
=======
    "sundial": "1.1.8",
    "tidepool-platform-client": "0.16.5"
>>>>>>> e8b8fec3
  },
  "devDependencies": {
    "css-loader": "0.9.1",
    "gulp": "3.8.11",
    "gulp-jshint": "1.9.2",
    "gulp-react": "3.0.0",
    "http-server": "0.7.5",
    "jshint-stylish": "1.0.1",
    "json-loader": "0.5.1",
    "jsx-loader": "0.12.2",
    "less": "2.4.0",
    "less-loader": "2.1.0",
    "merge-stream": "0.1.7",
    "mocha": "2.2.1",
    "proxyquire": "1.4.0",
    "salinity": "0.0.7",
    "style-loader": "0.8.3",
    "webpack": "1.7.2"
  }
}<|MERGE_RESOLUTION|>--- conflicted
+++ resolved
@@ -23,14 +23,9 @@
     "lodash": "2.4.1",
     "moment-timezone": "0.3.0",
     "react": "0.12.0",
-<<<<<<< HEAD
     "react-select": "0.4.5",
-    "sundial": "1.1.1",
-    "tidepool-platform-client": "0.16.3"
-=======
     "sundial": "1.1.8",
     "tidepool-platform-client": "0.16.5"
->>>>>>> e8b8fec3
   },
   "devDependencies": {
     "css-loader": "0.9.1",
