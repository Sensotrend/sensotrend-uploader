--- conflicted
+++ resolved
@@ -1,16 +1,12 @@
 {
   "name": "tidepool-uploader",
-<<<<<<< HEAD
-  "version": "2.22.2",
-=======
-  "version": "2.11.0-sensotrend",
->>>>>>> 2d846b21
-  "description": "Tidepool Project Universal Uploader",
+  "version": "2.22.2-sensotrend",
+  "description": "Sensotrend Uploader",
   "private": true,
   "main": "main.js",
-  "author": "Kent Quirk",
+  "author": "Mikael Rinnetmäki",
   "license": "BSD-2-Clause",
-  "repository": "tidepool-org/uploader",
+  "repository": "Sensotrend/uploader",
   "scripts": {
     "av-whitelist": "node ./scripts/whitelisting/av-submit.js",
     "build-docs": "./scripts/update-gh-pages.sh",
