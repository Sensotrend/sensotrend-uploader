{
  "name": "tidepool-uploader",
<<<<<<< HEAD
  "version": "2.2.5-pizza-basal-fix.1",
=======
  "version": "2.2.5-ultramini-callback-fix.1",
>>>>>>> 3fe8ba7d
  "description": "Tidepool Project Universal Uploader",
  "private": true,
  "main": "main.js",
  "author": "Kent Quirk",
  "license": "BSD-2-Clause",
  "repository": "tidepool-org/chrome-uploader",
  "scripts": {
    "av-whitelist": "node ./scripts/av-submit.js",
    "build-docs": "./scripts/update-gh-pages.sh",
    "serve-docs": "./node_modules/.bin/gitbook serve",
    "test": "cross-env NODE_ENV=test BABEL_DISABLE_CACHE=1 electron-mocha --renderer --retries 2 --require babel-register --recursive test/",
    "test-debug": "cross-env NODE_ENV=test BABEL_DISABLE_CACHE=1 electron-mocha --interactive --retries 2 --require babel-register --recursive test/",
    "test-all": "npm run lint && npm run test && npm run build",
    "lint": "eslint --cache --format=node_modules/eslint-formatter-pretty .",
    "lint-fix": "npm run lint -- --fix",
    "hot-server": "cross-env NODE_ENV=development node --max_old_space_size=2096 -r babel-register server.js",
    "build-main": "yarn build-main-quiet --progress --profile --colors",
    "build-main-quiet": "cross-env NODE_ENV=production node -r babel-register ./node_modules/webpack/bin/webpack --config webpack.config.electron.js",
    "build-renderer": "yarn build-renderer-quiet --progress --profile --colors",
    "build-renderer-quiet": "cross-env NODE_ENV=production node -r babel-register ./node_modules/webpack/bin/webpack --config webpack.config.production.js",
    "build": "npm run build-main && npm run build-renderer",
    "build-quiet": "npm run build-main-quiet && npm run build-renderer-quiet",
    "start": "cross-env NODE_ENV=production electron ./app/",
    "start-hot": "cross-env HOT=1 NODE_ENV=development electron -r babel-register -r babel-polyfill ./app/main.development",
    "postinstall": "concurrently \"electron-builder install-app-deps\" \"node node_modules/fbjs-scripts/node/check-dev-engines.js package.json\"",
    "dev": "npm run hot-server -- --start-hot",
    "prepare-qa-build": "node -r babel-register scripts/prepare-qa-build.js",
    "package": "npm run build-quiet && electron-builder -p always",
    "package-win": "npm run build && electron-builder --win --x64",
    "package-mac": "npm run build && electron-builder --mac",
    "package-linux": "npm run build && electron-builder --linux",
    "package-all": "npm run build && electron-builder -mwl"
  },
  "dependencies": {
    "async": "2.6.0",
    "babyparse": "0.4.6",
    "blueimp-md5": "2.10.0",
    "bows": "1.7.0",
    "chrome-launcher": "0.8.1",
    "classnames": "2.2.5",
    "commander": "2.11.0",
    "decompress": "4.2.0",
    "electron-debug": "1.4.0",
    "electron-is-dev": "0.3.0",
    "eslint-plugin-lodash": "2.5.0",
    "history": "4.7.2",
    "immutability-helper": "2.5.0",
    "is-electron": "2.1.0",
    "lodash": "4.17.4",
    "plist": "2.1.0",
    "prop-types": "15.6.0",
    "react": "16.1.1",
    "react-dom": "16.1.1",
    "react-redux": "5.0.6",
    "react-router-dom": "4.2.2",
    "react-router-redux": "5.0.0-alpha.8",
    "react-select": "1.0.0-rc.10",
    "redux": "3.7.2",
    "redux-form": "7.1.2",
    "redux-thunk": "2.2.0",
    "rollbar": "2.3.1",
    "rollbar-sourcemap-webpack-plugin": "2.2.0",
    "semver": "5.4.1",
    "source-map-support": "0.5.0",
    "stack-trace": "0.0.10",
    "sudo-prompt": "8.0.0",
    "sundial": "1.6.0",
    "tidepool-platform-client": "0.34.3",
    "uuid": "3.1.0"
  },
  "browserslist": "electron 1.6",
  "build": {
    "productName": "Tidepool Uploader",
    "appId": "org.tidepool.TidepoolUploader",
    "directories": {
      "buildResources": "resources",
      "output": "release"
    },
    "dmg": {
      "contents": [
        {
          "x": 372,
          "y": 190,
          "type": "link",
          "path": "/Applications"
        },
        {
          "x": 150,
          "y": 190,
          "type": "file"
        }
      ],
      "background": "resources/background.tiff"
    },
    "nsis": {
      "oneClick": false,
      "perMachine": true,
      "allowElevation": true
    },
    "files": [
      "dist/",
      "node_modules/",
      "app.html",
      "main.js",
      "main.js.map",
      "package.json"
    ],
    "extraResources": [
      {
        "from": "resources/${os}",
        "to": "driver/",
        "filter": [
          "**/*",
          "!*.md"
        ]
      },
      "sounds/"
    ],
    "win": {
      "target": [
        {
          "target": "nsis",
          "arch": [
            "ia32",
            "x64"
          ]
        },
        {
          "target": "zip",
          "arch": [
            "ia32",
            "x64"
          ]
        }
      ]
    },
    "mac": {
      "category": "public.app-category.tools",
      "target": [
        {
          "target": "zip",
          "arch": [
            "x64"
          ]
        },
        {
          "target": "dmg",
          "arch": [
            "x64"
          ]
        },
        "dir"
      ]
    }
  },
  "bin": {
    "electron": "./node_modules/.bin/electron"
  },
  "devDependencies": {
    "babel-core": "6.26.0",
    "babel-eslint": "8.0.2",
    "babel-loader": "7.1.2",
    "babel-plugin-add-module-exports": "0.2.1",
    "babel-plugin-dev-expression": "0.2.1",
    "babel-plugin-module-resolver": "3.0.0",
    "babel-plugin-rewire": "1.1.0",
    "babel-plugin-transform-class-properties": "6.24.1",
    "babel-plugin-transform-define": "1.3.0",
    "babel-plugin-transform-es2015-classes": "6.24.1",
    "babel-plugin-webpack-loaders": "0.9.0",
    "babel-polyfill": "6.26.0",
    "babel-preset-env": "1.6.1",
    "babel-preset-react": "6.24.1",
    "babel-preset-react-hmre": "1.1.1",
    "babel-preset-react-optimize": "1.0.1",
    "babel-preset-stage-0": "6.24.1",
    "babel-register": "6.26.0",
    "babel-runtime": "6.26.0",
    "babili-webpack-plugin": "0.1.2",
    "chai": "4.1.2",
    "concurrently": "3.5.0",
    "cross-env": "5.1.1",
    "css-loader": "0.28.7",
    "devtron": "1.4.0",
    "difflet": "1.0.1",
    "electron": "1.7.9",
    "electron-builder": "19.45.5",
    "electron-devtools-installer": "2.2.1",
    "electron-mocha": "5.0.0",
    "electron-updater": "2.16.1",
    "enzyme": "3.2.0",
    "eslint": "4.11.0",
    "eslint-config-airbnb": "16.1.0",
    "eslint-formatter-pretty": "1.3.0",
    "eslint-import-resolver-webpack": "0.8.3",
    "eslint-plugin-import": "2.8.0",
    "eslint-plugin-jsx-a11y": "6.0.2",
    "eslint-plugin-lodash": "2.4.3",
    "eslint-plugin-mocha": "4.11.0",
    "eslint-plugin-promise": "3.6.0",
    "eslint-plugin-react": "7.4.0",
    "express": "4.16.2",
    "extract-text-webpack-plugin": "3.0.2",
    "fbjs-scripts": "0.8.1",
    "file-loader": "1.1.5",
    "flux-standard-action": "2.0.0",
    "ftp": "0.3.10",
    "git-describe": "4.0.2",
    "gitbook-cli": "2.3.2",
    "html-webpack-plugin": "2.30.1",
    "json-loader": "0.5.7",
    "less": "2.7.3",
    "less-loader": "4.0.5",
    "minimist": "1.2.0",
    "nodegit": "0.20.3",
    "object-invariant-test-helper": "0.1.1",
    "open": "0.0.5",
    "react-hot-loader": "3.1.3",
    "redux-mock-store": "1.3.0",
    "salinity": "0.0.8",
    "serialport": "5.0.0",
    "shelljs": "0.7.8",
    "sinon": "4.1.2",
    "spectron": "3.7.2",
    "style-loader": "0.19.0",
    "url-loader": "0.6.2",
    "webpack": "3.8.1",
    "webpack-dev-middleware": "1.12.0",
    "webpack-dev-server": "2.9.4",
    "webpack-hot-middleware": "2.20.0",
    "webpack-merge": "4.1.1",
    "xmlbuilder": "9.0.4"
  },
  "devEngines": {
    "node": ">=7.9.x",
    "npm": ">=3.x"
  },
  "resolutions": {
    "charm": "1.0.2"
  }
}<|MERGE_RESOLUTION|>--- conflicted
+++ resolved
@@ -1,10 +1,6 @@
 {
   "name": "tidepool-uploader",
-<<<<<<< HEAD
-  "version": "2.2.5-pizza-basal-fix.1",
-=======
-  "version": "2.2.5-ultramini-callback-fix.1",
->>>>>>> 3fe8ba7d
+  "version": "2.2.5-bugfixes-2018-01",
   "description": "Tidepool Project Universal Uploader",
   "private": true,
   "main": "main.js",
