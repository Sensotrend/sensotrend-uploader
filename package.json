--- conflicted
+++ resolved
@@ -1,10 +1,6 @@
 {
   "name": "tidepool-uploader",
-<<<<<<< HEAD
   "version": "2.5.6-truemetrix.2",
-=======
-  "version": "2.5.9",
->>>>>>> 36ea02be
   "description": "Tidepool Project Universal Uploader",
   "private": true,
   "main": "main.js",
@@ -71,14 +67,9 @@
     "stack-trace": "0.0.10",
     "sudo-prompt": "8.2.0",
     "sundial": "1.6.0",
-<<<<<<< HEAD
-    "tidepool-platform-client": "0.36.0",
+    "tidepool-platform-client": "0.37.0",
     "util-promisify": "2.1.0",
-    "uuid": "3.1.0"
-=======
-    "tidepool-platform-client": "0.37.0",
     "uuid": "3.2.1"
->>>>>>> 36ea02be
   },
   "browserslist": "electron 1.6",
   "build": {
