{
  "name": "tidepool-uploader",
  "version": "2.27.0",
  "description": "Tidepool Project Universal Uploader",
  "private": true,
  "main": "main.prod.js",
  "author": "Mikael Rinnetmäki",
  "license": "BSD-2-Clause",
  "repository": "Sensotrend/uploader",
  "scripts": {
    "av-whitelist": "node ./scripts/whitelisting/av-submit.js",
    "build-docs": "./scripts/update-gh-pages.sh",
    "serve-docs": "./node_modules/.bin/gitbook serve",
    "test": "cross-env NODE_ENV=test BABEL_DISABLE_CACHE=1 jest",
    "test-all": "npm run lint && npm run test && npm run build",
    "lint": "eslint --cache --format=node_modules/eslint-formatter-pretty .",
    "lint-fix": "npm run lint -- --fix",
    "build-main": "yarn build-main-quiet --progress --profile --colors",
    "build-main-quiet": "cross-env NODE_ENV=production webpack --config webpack.config.main.prod.babel.js",
    "build-renderer": "yarn build-renderer-quiet --progress --profile --colors",
    "build-renderer-quiet": "cross-env NODE_ENV=production webpack --config webpack.config.renderer.prod.babel.js",
    "build": "concurrently \"yarn build-main\" \"yarn build-renderer\"",
    "build-quiet": "concurrently \"yarn build-main-quiet\" \"yarn build-renderer-quiet\"",
    "start": "cross-env NODE_ENV=production electron ./app/main.prod.js",
    "postinstall": "concurrently \"electron-builder install-app-deps\" \"node node_modules/fbjs-scripts/node/check-dev-engines.js package.json\"",
    "dev": "cross-env START_HOT=1 yarn start-renderer-dev",
    "start-renderer-dev": "cross-env NODE_ENV=development webpack-dev-server --config webpack.config.renderer.dev.babel.js",
    "start-main-dev": "cross-env HOT=1 NODE_ENV=development electron -r @babel/register ./app/main.dev.js",
    "prepare-qa-build": "node -r @babel/register scripts/prepare-qa-build.js",
    "package": "npm run build-quiet && electron-builder -p always",
    "package-win": "npm run build && electron-builder --win --x64",
    "package-mac": "npm run build && electron-builder --mac",
    "package-linux": "npm run build && electron-builder --linux",
    "package-all": "npm run build && electron-builder -mwl"
  },
  "dependencies": {
    "@hot-loader/react-dom": "16.11.0",
    "@material-ui/core": "3.9.3",
    "@material-ui/icons": "3.0.2",
    "async": "2.6.1",
    "babyparse": "0.4.6",
    "ble-glucose": "0.2.6",
    "bows": "1.7.2",
    "chrome-launcher": "0.13.0",
    "classnames": "2.2.6",
    "commander": "4.1.1",
    "core-js": "2.6.10",
    "cp2102": "0.0.3",
    "decompress": "4.2.0",
    "electron-debug": "3.0.1",
    "electron-is-dev": "1.1.0",
    "electron-log": "4.0.7",
    "electron-updater": "4.2.2",
    "es6-error": "4.1.1",
    "history": "4.10.1",
    "iconv-lite": "0.5.1",
    "identity-obj-proxy": "3.0.0",
    "immutability-helper": "3.0.1",
    "is-electron": "2.2.0",
    "lodash": "4.17.15",
    "lzo-decompress": "1.0.1",
    "node-powershell": "4.0.0",
    "os-name": "3.1.0",
    "pl2303": "0.0.5",
    "plist": "3.0.1",
    "prop-types": "15.7.2",
    "react": "16.4.0",
    "react-dom": "^16.12.0",
    "react-hot-loader": "4.12.17",
    "react-redux": "5.0.7",
    "react-router-dom": "4.3.1",
    "react-router-redux": "5.0.0-alpha.9",
    "react-select": "1.2.1",
    "redux": "3.7.2",
    "redux-form": "7.4.0",
    "redux-thunk": "2.3.0",
    "rollbar": "2.14.4",
    "rollbar-sourcemap-webpack-plugin": "2.7.0",
    "semver": "7.1.3",
    "source-map-support": "0.5.16",
    "stack-trace": "0.0.10",
    "sudo-prompt": "9.0.0",
    "sundial": "1.6.0",
    "tidepool-platform-client": "0.42.0",
    "usb-cdc-acm": "0.1.1",
    "uuid": "7.0.0"
  },
  "browserslist": "electron 7.1.9",
  "build": {
    "productName": "Sensotrend Uploader",
    "appId": "org.sensotrend.SensotrendUploader",
    "directories": {
      "buildResources": "resources",
      "output": "release"
    },
    "afterSign": "scripts/notarize.js",
    "dmg": {
      "contents": [
        {
          "x": 381,
          "y": 190,
          "type": "link",
          "path": "/Applications"
        },
        {
          "x": 159,
          "y": 190,
          "type": "file"
        }
      ],
      "background": "resources/background.tiff"
    },
    "nsis": {
      "oneClick": false,
      "perMachine": true,
      "allowElevation": true
    },
    "files": [
      "dist/",
      "node_modules/",
      "app.html",
      "main.prod.js",
      "main.prod.js.map",
      "package.json"
    ],
    "extraResources": [
      {
        "from": "resources/${os}",
        "to": "driver/",
        "filter": [
          "**/*",
          "!*.md"
        ]
      },
      "sounds/"
    ],
    "win": {
      "target": [
        {
          "target": "nsis",
          "arch": [
            "ia32",
            "x64"
          ]
        },
        {
          "target": "zip",
          "arch": [
            "ia32",
            "x64"
          ]
        }
      ],
      "publisherName": [
        "Tidepool Project"
      ]
    },
    "mac": {
      "category": "public.app-category.tools",
      "entitlements": "resources/mac/entitlements.mac.plist",
      "entitlementsInherit": "resources/mac/entitlements.mac.plist",
      "target": [
        {
          "target": "zip",
          "arch": [
            "x64"
          ]
        },
        {
          "target": "dmg",
          "arch": [
            "x64"
          ]
        },
        "dir"
      ]
    }
  },
  "bin": {
    "electron": "./node_modules/.bin/electron"
  },
  "devDependencies": {
    "@babel/core": "7.8.7",
    "@babel/plugin-proposal-class-properties": "7.8.3",
    "@babel/plugin-proposal-decorators": "7.8.3",
    "@babel/plugin-proposal-do-expressions": "7.8.3",
    "@babel/plugin-proposal-export-default-from": "7.8.3",
    "@babel/plugin-proposal-export-namespace-from": "7.8.3",
    "@babel/plugin-proposal-function-bind": "7.8.3",
    "@babel/plugin-proposal-function-sent": "7.8.3",
    "@babel/plugin-proposal-json-strings": "7.8.3",
    "@babel/plugin-proposal-logical-assignment-operators": "7.8.3",
    "@babel/plugin-proposal-nullish-coalescing-operator": "7.8.3",
    "@babel/plugin-proposal-numeric-separator": "7.8.3",
    "@babel/plugin-proposal-optional-chaining": "7.8.3",
    "@babel/plugin-proposal-pipeline-operator": "7.8.3",
    "@babel/plugin-proposal-throw-expressions": "7.8.3",
    "@babel/plugin-syntax-dynamic-import": "7.8.3",
    "@babel/plugin-syntax-import-meta": "7.8.3",
    "@babel/plugin-transform-classes": "7.8.6",
    "@babel/plugin-transform-react-constant-elements": "7.8.3",
    "@babel/plugin-transform-react-inline-elements": "7.8.3",
    "@babel/polyfill": "7.8.7",
    "@babel/preset-env": "7.8.7",
    "@babel/preset-react": "7.8.3",
    "@babel/register": "7.8.6",
    "@babel/runtime-corejs2": "7.7.2",
    "@jest-runner/electron": "2.0.3",
    "@ronomon/direct-io": "3.0.1",
    "aws-sdk": "2.472.0",
    "babel-core": "7.0.0-bridge.0",
<<<<<<< HEAD
    "babel-eslint": "10.0.3",
<<<<<<< HEAD
=======
<<<<<<< HEAD
    "babel-loader": "7.1.5",
=======
=======
    "babel-eslint": "10.1.0",
>>>>>>> 9c2aac4777764405e96ddbb16f9cae33b08da959
>>>>>>> d506a3d9
    "babel-jest": "24.9.0",
    "babel-loader": "8.0.6",
    "babel-plugin-add-module-exports": "1.0.2",
    "babel-plugin-dev-expression": "0.2.2",
    "babel-plugin-module-resolver": "4.0.0",
    "babel-plugin-rewire": "1.2.0",
    "babel-plugin-transform-define": "2.0.0",
    "babel-plugin-transform-react-remove-prop-types": "0.4.24",
    "chai": "4.2.0",
    "concurrently": "5.1.0",
    "cross-env": "7.0.2",
    "css-loader": "3.2.0",
    "devtron": "1.4.0",
    "difflet": "1.0.1",
    "drivelist": "8.0.10",
    "electron": "8.1.1",
    "electron-builder": "22.3.6",
    "electron-devtools-installer": "2.2.4",
    "electron-notarize": "0.2.0",
    "enzyme": "3.11.0",
    "eslint": "6.6.0",
    "eslint-config-airbnb": "18.0.1",
    "eslint-formatter-pretty": "3.0.0",
    "eslint-import-resolver-webpack": "0.12.1",
    "eslint-plugin-import": "2.20.1",
    "eslint-plugin-jest": "23.8.2",
    "eslint-plugin-jsx-a11y": "6.2.3",
    "eslint-plugin-lodash": "6.0.0",
    "eslint-plugin-promise": "4.2.1",
    "eslint-plugin-react": "7.19.0",
    "esm": "3.2.25",
    "express": "4.17.1",
    "fbjs-scripts": "1.2.0",
    "file-loader": "4.2.0",
    "flux-standard-action": "2.1.1",
    "ftp": "0.3.10",
    "gitbook-cli": "2.3.2",
    "html-webpack-plugin": "3.2.0",
    "jest": "24.9.0",
    "json-loader": "0.5.7",
    "less": "3.10.3",
    "less-loader": "5.0.0",
    "mini-css-extract-plugin": "0.9.0",
    "minimist": "1.2.0",
    "node-hid": "1.1.0",
    "object-invariant-test-helper": "0.1.1",
    "open": "7.0.3",
    "optimize-css-assets-webpack-plugin": "5.0.3",
    "redux-mock-store": "1.5.4",
    "salinity": "0.0.8",
    "serialport": "8.0.7",
    "sinon": "9.0.0",
    "sinon-chai": "3.5.0",
    "spectron": "10.0.1",
    "style-loader": "1.0.0",
    "terser-webpack-plugin": "2.3.5",
    "url-loader": "2.2.0",
    "webpack": "4.42.0",
    "webpack-bundle-analyzer": "3.6.1",
    "webpack-cli": "3.3.10",
    "webpack-dev-middleware": "3.7.2",
    "webpack-dev-server": "3.10.2",
    "webpack-hot-middleware": "2.25.0",
    "webpack-merge": "4.2.2",
    "xmlbuilder": "15.0.0"
  },
  "devEngines": {
    "node": ">=7.9.x",
    "npm": ">=3.x"
  },
  "resolutions": {
    "charm": "1.0.2"
  },
  "jest": {
    "moduleNameMapper": {
      "\\.(jpg|jpeg|png|gif|eot|otf|webp|svg|ttf|woff|woff2|mp4|webm|wav|mp3|m4a|aac|oga)$": "<rootDir>/__mocks__/fileMock.js",
      "\\.(css|less)$": "identity-obj-proxy"
    },
    "moduleFileExtensions": [
      "js",
      "jsx",
      "json"
    ],
    "transform": {
      "^.+\\.js$": "babel-jest"
    },
    "verbose": true,
    "testMatch": [
      "**/test/(app|lib)/**/*.js"
    ],
    "transformIgnorePatterns": [
      "<rootDir>/node_modules/"
    ],
    "moduleDirectories": [
      "node_modules",
      "app"
    ],
    "runner": "@jest-runner/electron",
    "testEnvironment": "@jest-runner/electron/environment"
  }
}<|MERGE_RESOLUTION|>--- conflicted
+++ resolved
@@ -1,7 +1,7 @@
 {
-  "name": "tidepool-uploader",
+  "name": "sensotrend-uploader",
   "version": "2.27.0",
-  "description": "Tidepool Project Universal Uploader",
+  "description": "Sensotrend Uploader",
   "private": true,
   "main": "main.prod.js",
   "author": "Mikael Rinnetmäki",
@@ -209,17 +209,7 @@
     "@ronomon/direct-io": "3.0.1",
     "aws-sdk": "2.472.0",
     "babel-core": "7.0.0-bridge.0",
-<<<<<<< HEAD
-    "babel-eslint": "10.0.3",
-<<<<<<< HEAD
-=======
-<<<<<<< HEAD
-    "babel-loader": "7.1.5",
-=======
-=======
     "babel-eslint": "10.1.0",
->>>>>>> 9c2aac4777764405e96ddbb16f9cae33b08da959
->>>>>>> d506a3d9
     "babel-jest": "24.9.0",
     "babel-loader": "8.0.6",
     "babel-plugin-add-module-exports": "1.0.2",
