{
  "name": "tidepool-uploader",
<<<<<<< HEAD
  "version": "2.13.0-omnipod-dash.1",
=======
  "version": "2.14.0",
>>>>>>> 5747dfcb
  "description": "Tidepool Project Universal Uploader",
  "private": true,
  "main": "main.js",
  "author": "Kent Quirk",
  "license": "BSD-2-Clause",
  "repository": "tidepool-org/chrome-uploader",
  "scripts": {
    "av-whitelist": "node ./scripts/whitelisting/av-submit.js",
    "build-docs": "./scripts/update-gh-pages.sh",
    "serve-docs": "./node_modules/.bin/gitbook serve",
    "test": "cross-env NODE_ENV=test BABEL_DISABLE_CACHE=1 electron-mocha --renderer --retries 2 --require babel-register --recursive test/",
    "test-debug": "cross-env NODE_ENV=test BABEL_DISABLE_CACHE=1 electron-mocha --interactive --retries 2 --require babel-register --recursive test/",
    "test-all": "npm run lint && npm run test && npm run build",
    "lint": "eslint --cache --format=node_modules/eslint-formatter-pretty .",
    "lint-fix": "npm run lint -- --fix",
    "hot-server": "cross-env NODE_ENV=development node --max_old_space_size=2096 -r babel-register server.js",
    "build-main": "yarn build-main-quiet --progress --profile --colors",
    "build-main-quiet": "cross-env NODE_ENV=production node -r babel-register ./node_modules/webpack/bin/webpack --config webpack.config.electron.js",
    "build-renderer": "yarn build-renderer-quiet --progress --profile --colors",
    "build-renderer-quiet": "cross-env NODE_ENV=production node -r babel-register ./node_modules/webpack/bin/webpack --config webpack.config.production.js",
    "build": "npm run build-main && npm run build-renderer",
    "build-quiet": "npm run build-main-quiet && npm run build-renderer-quiet",
    "start": "cross-env NODE_ENV=production electron ./app/",
    "start-hot": "cross-env HOT=1 NODE_ENV=development electron -r babel-register -r babel-polyfill ./app/main.development",
    "postinstall": "concurrently \"electron-builder install-app-deps\" \"node node_modules/fbjs-scripts/node/check-dev-engines.js package.json\"",
    "dev": "npm run hot-server -- --start-hot",
    "prepare-qa-build": "node -r babel-register scripts/prepare-qa-build.js",
    "package": "npm run build-quiet && electron-builder -p always",
    "package-win": "npm run build && electron-builder --win --x64",
    "package-mac": "npm run build && electron-builder --mac",
    "package-linux": "npm run build && electron-builder --linux",
    "package-all": "npm run build && electron-builder -mwl"
  },
  "dependencies": {
    "async": "2.6.1",
    "babyparse": "0.4.6",
    "bows": "1.7.0",
    "chrome-launcher": "0.10.2",
    "classnames": "2.2.6",
    "commander": "2.20.0",
    "cp2102": "0.0.2",
    "decompress": "4.2.0",
    "electron-debug": "2.2.0",
    "electron-is-dev": "1.1.0",
    "es6-error": "4.1.1",
    "history": "4.7.2",
    "iconv-lite": "0.4.24",
    "immutability-helper": "2.9.0",
    "is-electron": "2.2.0",
    "lodash": "4.17.11",
    "lzo-decompress": "0.1.2",
    "pl2303": "0.0.4",
    "plist": "3.0.1",
    "prop-types": "15.7.0",
    "react": "16.4.0",
    "react-dom": "16.4.0",
    "react-redux": "5.0.7",
    "react-router-dom": "4.3.1",
    "react-router-redux": "5.0.0-alpha.9",
    "react-select": "1.2.1",
    "redux": "3.7.2",
    "redux-form": "7.4.0",
    "redux-thunk": "2.3.0",
    "rollbar": "2.6.1",
    "rollbar-sourcemap-webpack-plugin": "2.5.1",
    "semver": "6.0.0",
    "source-map-support": "0.5.12",
    "stack-trace": "0.0.10",
    "sudo-prompt": "8.2.5",
    "sundial": "1.6.0",
    "tidepool-platform-client": "0.41.0",
    "usb-cdc-acm": "0.1.1",
    "uuid": "3.3.2"
  },
  "browserslist": "electron 3.1",
  "build": {
    "productName": "Tidepool Uploader",
    "appId": "org.tidepool.TidepoolUploader",
    "directories": {
      "buildResources": "resources",
      "output": "release"
    },
    "dmg": {
      "contents": [
        {
          "x": 381,
          "y": 190,
          "type": "link",
          "path": "/Applications"
        },
        {
          "x": 159,
          "y": 190,
          "type": "file"
        }
      ],
      "background": "resources/background.tiff"
    },
    "nsis": {
      "oneClick": false,
      "perMachine": true,
      "allowElevation": true
    },
    "files": [
      "dist/",
      "node_modules/",
      "app.html",
      "main.js",
      "main.js.map",
      "package.json"
    ],
    "extraResources": [
      {
        "from": "resources/${os}",
        "to": "driver/",
        "filter": [
          "**/*",
          "!*.md"
        ]
      },
      "sounds/"
    ],
    "win": {
      "target": [
        {
          "target": "nsis",
          "arch": [
            "ia32",
            "x64"
          ]
        },
        {
          "target": "zip",
          "arch": [
            "ia32",
            "x64"
          ]
        }
      ],
      "rfc3161TimeStampServer": "http://sha256timestamp.ws.symantec.com/sha256/timestamp",
      "timeStampServer": "http://timestamp.digicert.com"
    },
    "mac": {
      "category": "public.app-category.tools",
      "target": [
        {
          "target": "zip",
          "arch": [
            "x64"
          ]
        },
        {
          "target": "dmg",
          "arch": [
            "x64"
          ]
        },
        "dir"
      ]
    }
  },
  "bin": {
    "electron": "./node_modules/.bin/electron"
  },
  "devDependencies": {
    "aws-sdk": "2.450.0",
    "babel-core": "6.26.3",
    "babel-eslint": "10.0.1",
    "babel-loader": "7.1.5",
    "babel-plugin-add-module-exports": "1.0.0",
    "babel-plugin-dev-expression": "0.2.1",
    "babel-plugin-module-resolver": "3.2.0",
    "babel-plugin-rewire": "1.2.0",
    "babel-plugin-transform-class-properties": "6.24.1",
    "babel-plugin-transform-define": "1.3.1",
    "babel-plugin-transform-es2015-classes": "6.24.1",
    "babel-plugin-webpack-loaders": "0.9.0",
    "babel-polyfill": "6.26.0",
    "babel-preset-env": "1.7.0",
    "babel-preset-react": "6.24.1",
    "babel-preset-react-hmre": "1.1.1",
    "babel-preset-react-optimize": "1.0.1",
    "babel-preset-stage-0": "6.24.1",
    "babel-register": "6.26.0",
    "babel-runtime": "6.26.0",
    "babili-webpack-plugin": "0.1.2",
    "chai": "4.1.2",
    "concurrently": "4.1.0",
    "cross-env": "5.2.0",
    "css-loader": "0.28.11",
    "devtron": "1.4.0",
    "difflet": "1.0.1",
    "drivelist": "6.4.3",
    "electron": "3.1.1",
    "electron-builder": "20.39.0",
    "electron-devtools-installer": "2.2.4",
    "electron-mocha": "8.0.1",
    "electron-updater": "4.0.6",
    "enzyme": "3.9.0",
    "eslint": "5.16.0",
    "eslint-config-airbnb": "16.1.0",
    "eslint-formatter-pretty": "2.1.0",
    "eslint-import-resolver-webpack": "0.11.1",
    "eslint-plugin-import": "2.17.2",
    "eslint-plugin-jsx-a11y": "6.1.2",
    "eslint-plugin-lodash": "5.1.0",
    "eslint-plugin-mocha": "5.3.0",
    "eslint-plugin-promise": "4.1.1",
    "eslint-plugin-react": "7.13.0",
    "express": "4.16.3",
    "extract-text-webpack-plugin": "3.0.2",
    "fbjs-scripts": "1.2.0",
    "file-loader": "1.1.11",
    "flux-standard-action": "2.0.3",
    "ftp": "0.3.10",
    "gitbook-cli": "2.3.2",
    "html-webpack-plugin": "3.2.0",
    "json-loader": "0.5.7",
    "less": "3.9.0",
    "less-loader": "4.1.0",
    "minimist": "1.2.0",
    "mocha": "6.1.4",
    "node-hid": "0.7.6",
    "object-invariant-test-helper": "0.1.1",
    "open": "0.0.5",
    "react-hot-loader": "4.3.2",
    "redux-mock-store": "1.5.1",
    "@ronomon/direct-io": "2.4.3",
    "salinity": "0.0.8",
    "serialport": "6.2.2",
    "sinon": "7.3.2",
    "sinon-chai": "3.2.0",
    "spectron": "5.0.0",
    "style-loader": "0.23.1",
    "url-loader": "1.1.2",
    "webpack": "3.8.1",
    "webpack-dev-middleware": "2.0.6",
    "webpack-dev-server": "2.9.4",
    "webpack-hot-middleware": "2.22.2",
    "webpack-merge": "4.1.2",
    "xmlbuilder": "11.0.0"
  },
  "devEngines": {
    "node": ">=7.9.x",
    "npm": ">=3.x"
  },
  "resolutions": {
    "charm": "1.0.2"
  }
}<|MERGE_RESOLUTION|>--- conflicted
+++ resolved
@@ -1,10 +1,6 @@
 {
   "name": "tidepool-uploader",
-<<<<<<< HEAD
-  "version": "2.13.0-omnipod-dash.1",
-=======
   "version": "2.14.0",
->>>>>>> 5747dfcb
   "description": "Tidepool Project Universal Uploader",
   "private": true,
   "main": "main.js",
