--- conflicted
+++ resolved
@@ -1,10 +1,6 @@
 {
   "name": "tidepool-uploader",
-<<<<<<< HEAD
-  "version": "2.5.9-update-serialport.1",
-=======
-  "version": "2.5.9-ultra-fix.1",
->>>>>>> 2b02ec8b
+  "version": "2.5.11-update-serialport.2",
   "description": "Tidepool Project Universal Uploader",
   "private": true,
   "main": "main.js",
