{
  "name": "tidepool-uploader",
  "version": "0.310.0-alpha.16",
  "description": "Tidepool Project Universal Uploader",
  "private": true,
  "main": "main.js",
  "author": "Kent Quirk",
  "license": "BSD-2-Clause",
  "repository": "tidepool-org/chrome-uploader",
  "scripts": {
    "build-docs": "./scripts/update-gh-pages.sh",
    "serve-docs": "./node_modules/.bin/gitbook serve",
    "test": "cross-env NODE_ENV=test BABEL_DISABLE_CACHE=1 electron-mocha --renderer --retries 2 --compilers js:babel-register --recursive test/",
    "test-debug": "cross-env NODE_ENV=test BABEL_DISABLE_CACHE=1 mocha --retries 2 --compilers js:babel-register --recursive --require ./test/setup.js test/**/*.js --inspect --debug-brk",
    "test-all": "npm run lint && npm run test && npm run build",
    "test-e2e": "cross-env NODE_ENV=test BABEL_DISABLE_CACHE=1 mocha --retries 2 --compilers js:babel-register --require ./test/setup.js ./test/e2e.js",
    "lint": "eslint --cache --format=node_modules/eslint-formatter-pretty .",
    "lint-fix": "npm run lint -- --fix",
    "hot-server": "cross-env NODE_ENV=development node --max_old_space_size=2096 -r babel-register server.js",
    "build-main": "cross-env NODE_ENV=production node -r babel-register ./node_modules/webpack/bin/webpack --config webpack.config.electron.js --progress --profile --colors",
    "build-renderer": "cross-env NODE_ENV=production node -r babel-register ./node_modules/webpack/bin/webpack --config webpack.config.production.js --progress --profile --colors",
    "build-main-dev": "cross-env BUILD=dev NODE_ENV=production node -r babel-register ./node_modules/webpack/bin/webpack --config webpack.config.electron.js --progress --profile --colors",
    "build-renderer-dev": "cross-env BUILD=dev NODE_ENV=production node -r babel-register ./node_modules/webpack/bin/webpack --config webpack.config.production.js --progress --profile --colors",
    "build": "npm run build-main && npm run build-renderer",
    "build-dev": "npm run build-main-dev && npm run build-renderer-dev",
    "start": "cross-env NODE_ENV=production electron ./app/",
    "start-hot": "cross-env HOT=1 NODE_ENV=development electron -r babel-register -r babel-polyfill ./app/main.development",
    "postinstall": "concurrently \"install-app-deps\" \"node node_modules/fbjs-scripts/node/check-dev-engines.js package.json\" && electron-rebuild --force --module-dir app",
    "dev": "npm run hot-server -- --start-hot",
    "package": "npm run build && build -p onTagOrDraft",
    "package-dev": "npm run build-dev && build -p onTagOrDraft --config.artifactName='${productName}-${version}-dev.${ext}' --config.nsis.artifactName='${productName}-Setup-${version}-dev.${ext}' --extraMetadata.name='tidepool-uploader-dev'",
    "package-win": "npm run build && build --win --x64",
    "package-mac": "npm run build && build --mac",
    "package-linux": "npm run build && build --linux",
    "package-all": "npm run build && build -mwl"
  },
  "dependencies": {
    "async": "1.5.2",
    "babyparse": "0.4.6",
    "blueimp-md5": "2.7.0",
    "bows": "1.6.0",
    "chrome-launcher": "0.0.1",
    "classnames": "2.2.5",
    "commander": "2.9.0",
    "electron-debug": "1.1.0",
    "font-awesome": "4.7.0",
    "is-electron": "2.0.0",
    "lighthouse": "2.0.0",
    "lodash": "3.10.1",
<<<<<<< HEAD
    "node-uuid": "1.4.8",
    "raven": "2.1.0",
    "raven-js": "3.17.0",
=======
>>>>>>> ee732003
    "react": "15.4.2",
    "react-addons-update": "15.4.2",
    "react-dom": "15.4.2",
    "react-redux": "5.0.4",
    "react-router": "3.0.2",
    "react-router-redux": "4.0.7",
    "react-select": "1.0.0-rc.3",
    "redux": "3.6.0",
    "redux-form": "5.3.4",
    "redux-thunk": "2.2.0",
    "semver": "5.3.0",
    "source-map-support": "0.4.14",
    "stack-trace": "0.0.9",
    "sundial": "1.6.0",
<<<<<<< HEAD
    "tidepool-platform-client": "0.32.1",
    "trackjs": "2.8.2"
=======
    "tidepool-platform-client": "0.33.0",
    "uuid": "3.1.0"
>>>>>>> ee732003
  },
  "browserslist": "electron 1.6",
  "build": {
    "productName": "Tidepool Uploader",
    "appId": "org.tidepool.TidepoolUploader",
    "directories": {
      "buildResources": "resources",
      "output": "release"
    },
    "dmg": {
      "contents": [
        {
          "x": 410,
          "y": 150,
          "type": "link",
          "path": "/Applications"
        },
        {
          "x": 130,
          "y": 150,
          "type": "file"
        }
      ]
    },
    "nsis": {
      "oneClick": false,
      "perMachine": true,
      "allowElevation": true
    },
    "files": [
      "dist/",
      "node_modules/",
      "app.html",
      "main.js",
      "main.js.map",
      "package.json"
    ],
    "extraResources": [
      {
           "from": "resources/${os}",
           "to": "driver/",
           "filter": ["**/*", "!*.md"]
      },
      "sounds/"
    ],
    "win": {
      "target": [
        {
          "target": "nsis",
          "arch": [
            "x64",
            "ia32"
          ]
        },
        {
          "target": "zip",
          "arch": [
            "x64",
            "ia32"
          ]
        }
      ]
    },
    "mac": {
      "category": "public.app-category.tools",
      "target": [
        {
          "target": "zip",
          "arch": [
            "x64"
          ]
        },
        {
          "target": "pkg",
          "arch": [
            "x64"
          ]
        },
        "dir"
      ]
    }
  },
  "bin": {
    "electron": "./node_modules/.bin/electron"
  },
  "devDependencies": {
    "asar": "0.13.0",
    "babel-core": "6.24.1",
    "babel-eslint": "7.2.2",
    "babel-loader": "6.4.1",
    "babel-plugin-add-module-exports": "0.2.1",
    "babel-plugin-dev-expression": "0.2.1",
    "babel-plugin-resolver": "1.1.0",
    "babel-plugin-rewire": "1.1.0",
    "babel-plugin-transform-class-properties": "6.24.1",
    "babel-plugin-transform-define": "1.2.0",
    "babel-plugin-transform-es2015-classes": "6.24.1",
    "babel-plugin-webpack-loaders": "0.9.0",
    "babel-polyfill": "6.23.0",
    "babel-preset-env": "1.4.0",
    "babel-preset-react": "6.24.1",
    "babel-preset-react-hmre": "1.1.1",
    "babel-preset-react-optimize": "1.0.1",
    "babel-preset-stage-0": "6.24.1",
    "babel-register": "6.24.1",
    "babel-runtime": "6.23.0",
    "babili-webpack-plugin": "0.0.11",
    "chai": "3.5.0",
    "concurrently": "3.4.0",
    "cross-env": "4.0.0",
    "css-loader": "0.28.0",
    "d3": "3.5.16",
    "devtron": "1.4.0",
    "difflet": "1.0.1",
    "electron": "1.6.2",
    "electron-builder": "18.3.5",
    "electron-devtools-installer": "2.2.0",
    "electron-mocha": "3.4.0",
    "electron-rebuild": "1.5.7",
    "electron-updater": "1.14.2",
    "enzyme": "2.8.2",
    "eslint": "3.19.0",
    "eslint-config-airbnb": "14.1.0",
    "eslint-formatter-pretty": "1.1.0",
    "eslint-import-resolver-webpack": "0.8.1",
    "eslint-plugin-compat": "1.0.2",
    "eslint-plugin-import": "2.2.0",
    "eslint-plugin-jsx-a11y": "4.0.0",
    "eslint-plugin-mocha": "4.9.0",
    "eslint-plugin-promise": "3.5.0",
    "eslint-plugin-react": "6.10.3",
    "exports-loader": "0.6.4",
    "express": "4.15.2",
    "extract-text-webpack-plugin": "1.0.1",
    "fbjs-scripts": "0.7.1",
    "file-loader": "0.11.1",
    "flux-standard-action": "1.2.0",
    "gitbook-cli": "2.3.0",
    "html-webpack-plugin": "2.28.0",
    "jsdom": "9.12.0",
    "json-loader": "0.5.4",
    "less": "2.7.2",
    "less-loader": "2.2.3",
    "minimist": "1.2.0",
    "mocha": "3.2.0",
    "object-invariant-test-helper": "0.1.1",
    "open": "0.0.5",
    "proxyquire": "1.7.11",
    "react-addons-test-utils": "15.5.1",
    "react-hot-loader": "1.3.1",
    "redux-logger": "3.0.1",
    "redux-mock-store": "1.2.3",
    "salinity": "0.0.8",
    "sinon": "2.1.0",
    "sinon-chai": "2.9.0",
    "spectron": "3.4.1",
    "style-loader": "0.16.1",
    "url-loader": "0.5.8",
    "webpack": "1.14.0",
    "webpack-dev-middleware": "1.10.1",
    "webpack-dev-server": "1.14.1",
    "webpack-hot-middleware": "2.18.0",
    "webpack-merge": "4.1.0",
    "webpack-validator": "2.3.0"
  },
  "devEngines": {
    "node": ">=7.4.x",
    "npm": ">=3.x"
  },
  "resolutions": {
    "charm": "1.0.1"
  }
}<|MERGE_RESOLUTION|>--- conflicted
+++ resolved
@@ -47,12 +47,8 @@
     "is-electron": "2.0.0",
     "lighthouse": "2.0.0",
     "lodash": "3.10.1",
-<<<<<<< HEAD
-    "node-uuid": "1.4.8",
     "raven": "2.1.0",
     "raven-js": "3.17.0",
-=======
->>>>>>> ee732003
     "react": "15.4.2",
     "react-addons-update": "15.4.2",
     "react-dom": "15.4.2",
@@ -67,13 +63,9 @@
     "source-map-support": "0.4.14",
     "stack-trace": "0.0.9",
     "sundial": "1.6.0",
-<<<<<<< HEAD
-    "tidepool-platform-client": "0.32.1",
-    "trackjs": "2.8.2"
-=======
     "tidepool-platform-client": "0.33.0",
+    "trackjs": "2.8.2",
     "uuid": "3.1.0"
->>>>>>> ee732003
   },
   "browserslist": "electron 1.6",
   "build": {
