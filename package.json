--- conflicted
+++ resolved
@@ -1,10 +1,6 @@
 {
   "name": "tidepool-uploader",
-<<<<<<< HEAD
-  "version": "2.2.0-dep-updates.1",
-=======
-  "version": "2.2.1",
->>>>>>> a4da96ef
+  "version": "2.2.2-dep-updates.1",
   "description": "Tidepool Project Universal Uploader",
   "private": true,
   "main": "main.js",
