{
  "name": "tidepool-uploader",
  "version": "2.26.0",
  "description": "Tidepool Project Universal Uploader",
  "private": true,
  "main": "main.prod.js",
  "author": "Kent Quirk",
  "license": "BSD-2-Clause",
  "repository": "tidepool-org/uploader",
  "scripts": {
    "av-whitelist": "node ./scripts/whitelisting/av-submit.js",
    "build-docs": "./scripts/update-gh-pages.sh",
    "serve-docs": "./node_modules/.bin/gitbook serve",
    "test": "cross-env NODE_ENV=test BABEL_DISABLE_CACHE=1 jest",
    "test-all": "npm run lint && npm run test && npm run build",
    "lint": "eslint --cache --format=node_modules/eslint-formatter-pretty .",
    "lint-fix": "npm run lint -- --fix",
    "build-main": "yarn build-main-quiet --progress --profile --colors",
    "build-main-quiet": "cross-env NODE_ENV=production webpack --config webpack.config.main.prod.babel.js",
    "build-renderer": "yarn build-renderer-quiet --progress --profile --colors",
    "build-renderer-quiet": "cross-env NODE_ENV=production webpack --config webpack.config.renderer.prod.babel.js",
    "build": "concurrently \"yarn build-main\" \"yarn build-renderer\"",
    "build-quiet": "concurrently \"yarn build-main-quiet\" \"yarn build-renderer-quiet\"",
    "start": "cross-env NODE_ENV=production electron ./app/main.prod.js",
    "postinstall": "concurrently \"electron-builder install-app-deps\" \"node node_modules/fbjs-scripts/node/check-dev-engines.js package.json\"",
    "dev": "cross-env START_HOT=1 yarn start-renderer-dev",
    "start-renderer-dev": "cross-env NODE_ENV=development webpack-dev-server --config webpack.config.renderer.dev.babel.js",
    "start-main-dev": "cross-env HOT=1 NODE_ENV=development electron -r @babel/register ./app/main.dev.js",
    "prepare-qa-build": "node -r @babel/register scripts/prepare-qa-build.js",
    "package": "npm run build-quiet && electron-builder -p always",
    "package-win": "npm run build && electron-builder --win --x64",
    "package-mac": "npm run build && electron-builder --mac",
    "package-linux": "npm run build && electron-builder --linux",
    "package-all": "npm run build && electron-builder -mwl"
  },
  "dependencies": {
    "@hot-loader/react-dom": "16.11.0",
    "@material-ui/core": "3.9.3",
    "@material-ui/icons": "3.0.2",
    "async": "2.6.1",
    "babyparse": "0.4.6",
    "ble-glucose": "0.2.6",
    "bows": "1.7.2",
    "chrome-launcher": "0.13.0",
    "classnames": "2.2.6",
    "commander": "4.1.1",
    "core-js": "2.6.10",
    "cp2102": "0.0.3",
    "decompress": "4.2.0",
    "electron-debug": "3.0.1",
    "electron-is-dev": "1.1.0",
    "electron-log": "4.0.7",
    "electron-updater": "4.2.2",
    "es6-error": "4.1.1",
    "history": "4.10.1",
    "iconv-lite": "0.5.1",
    "identity-obj-proxy": "3.0.0",
    "immutability-helper": "3.0.1",
    "is-electron": "2.2.0",
    "lodash": "4.17.15",
    "lzo-decompress": "1.0.1",
    "node-powershell": "4.0.0",
    "os-name": "3.1.0",
    "pl2303": "0.0.5",
    "plist": "3.0.1",
    "prop-types": "15.7.2",
    "react": "16.4.0",
    "react-dom": "16.4.0",
    "react-hot-loader": "4.12.17",
    "react-redux": "5.0.7",
    "react-router-dom": "4.3.1",
    "react-router-redux": "5.0.0-alpha.9",
    "react-select": "1.2.1",
    "redux": "3.7.2",
    "redux-form": "7.4.0",
    "redux-thunk": "2.3.0",
    "rollbar": "2.14.4",
    "rollbar-sourcemap-webpack-plugin": "2.7.0",
    "semver": "7.1.3",
    "source-map-support": "0.5.16",
    "stack-trace": "0.0.10",
    "sudo-prompt": "9.0.0",
    "sundial": "1.6.0",
    "tidepool-platform-client": "0.42.0",
    "usb-cdc-acm": "0.1.1",
    "uuid": "7.0.0"
  },
  "browserslist": "electron 7.1.9",
  "build": {
    "productName": "Tidepool Uploader",
    "appId": "org.tidepool.TidepoolUploader",
    "directories": {
      "buildResources": "resources",
      "output": "release"
    },
    "afterSign": "scripts/notarize.js",
    "dmg": {
      "contents": [
        {
          "x": 381,
          "y": 190,
          "type": "link",
          "path": "/Applications"
        },
        {
          "x": 159,
          "y": 190,
          "type": "file"
        }
      ],
      "background": "resources/background.tiff"
    },
    "nsis": {
      "oneClick": false,
      "perMachine": true,
      "allowElevation": true
    },
    "files": [
      "dist/",
      "node_modules/",
      "app.html",
      "main.prod.js",
      "main.prod.js.map",
      "package.json"
    ],
    "extraResources": [
      {
        "from": "resources/${os}",
        "to": "driver/",
        "filter": [
          "**/*",
          "!*.md"
        ]
      },
      "sounds/"
    ],
    "win": {
      "target": [
        {
          "target": "nsis",
          "arch": [
            "ia32",
            "x64"
          ]
        },
        {
          "target": "zip",
          "arch": [
            "ia32",
            "x64"
          ]
        }
      ],
      "publisherName": [
        "Tidepool Project"
      ]
    },
    "mac": {
      "category": "public.app-category.tools",
      "entitlements": "resources/mac/entitlements.mac.plist",
      "entitlementsInherit": "resources/mac/entitlements.mac.plist",
      "target": [
        {
          "target": "zip",
          "arch": [
            "x64"
          ]
        },
        {
          "target": "dmg",
          "arch": [
            "x64"
          ]
        },
        "dir"
      ]
    }
  },
  "bin": {
    "electron": "./node_modules/.bin/electron"
  },
  "devDependencies": {
<<<<<<< HEAD
    "@babel/core": "7.8.6",
=======
    "@babel/core": "7.8.7",
>>>>>>> da723211
    "@babel/plugin-proposal-class-properties": "7.8.3",
    "@babel/plugin-proposal-decorators": "7.8.3",
    "@babel/plugin-proposal-do-expressions": "7.8.3",
    "@babel/plugin-proposal-export-default-from": "7.8.3",
    "@babel/plugin-proposal-export-namespace-from": "7.8.3",
    "@babel/plugin-proposal-function-bind": "7.8.3",
    "@babel/plugin-proposal-function-sent": "7.8.3",
    "@babel/plugin-proposal-json-strings": "7.8.3",
    "@babel/plugin-proposal-logical-assignment-operators": "7.8.3",
    "@babel/plugin-proposal-nullish-coalescing-operator": "7.8.3",
    "@babel/plugin-proposal-numeric-separator": "7.8.3",
    "@babel/plugin-proposal-optional-chaining": "7.8.3",
    "@babel/plugin-proposal-pipeline-operator": "7.8.3",
    "@babel/plugin-proposal-throw-expressions": "7.8.3",
    "@babel/plugin-syntax-dynamic-import": "7.8.3",
    "@babel/plugin-syntax-import-meta": "7.8.3",
    "@babel/plugin-transform-classes": "7.8.6",
    "@babel/plugin-transform-react-constant-elements": "7.8.3",
    "@babel/plugin-transform-react-inline-elements": "7.8.3",
<<<<<<< HEAD
    "@babel/polyfill": "7.8.3",
    "@babel/preset-env": "7.8.6",
=======
    "@babel/polyfill": "7.8.7",
    "@babel/preset-env": "7.8.7",
>>>>>>> da723211
    "@babel/preset-react": "7.8.3",
    "@babel/register": "7.8.6",
    "@babel/runtime-corejs2": "7.7.2",
    "@jest-runner/electron": "2.0.3",
    "@ronomon/direct-io": "3.0.1",
    "aws-sdk": "2.472.0",
    "babel-core": "7.0.0-bridge.0",
    "babel-eslint": "10.1.0",
    "babel-jest": "24.9.0",
    "babel-loader": "8.0.6",
    "babel-plugin-add-module-exports": "1.0.2",
    "babel-plugin-dev-expression": "0.2.2",
    "babel-plugin-module-resolver": "4.0.0",
    "babel-plugin-rewire": "1.2.0",
    "babel-plugin-transform-define": "2.0.0",
    "babel-plugin-transform-react-remove-prop-types": "0.4.24",
    "chai": "4.2.0",
    "concurrently": "5.1.0",
    "cross-env": "7.0.2",
    "css-loader": "3.2.0",
    "devtron": "1.4.0",
    "difflet": "1.0.1",
    "drivelist": "8.0.10",
    "electron": "8.1.0",
    "electron-builder": "22.3.6",
    "electron-devtools-installer": "2.2.4",
    "electron-notarize": "0.2.0",
    "enzyme": "3.11.0",
    "eslint": "6.6.0",
    "eslint-config-airbnb": "18.0.1",
    "eslint-formatter-pretty": "3.0.0",
    "eslint-import-resolver-webpack": "0.12.1",
    "eslint-plugin-import": "2.20.1",
    "eslint-plugin-jest": "23.8.2",
    "eslint-plugin-jsx-a11y": "6.2.3",
    "eslint-plugin-lodash": "6.0.0",
    "eslint-plugin-promise": "4.2.1",
    "eslint-plugin-react": "7.18.3",
    "esm": "3.2.25",
    "express": "4.17.1",
    "fbjs-scripts": "1.2.0",
    "file-loader": "4.2.0",
    "flux-standard-action": "2.1.1",
    "ftp": "0.3.10",
    "gitbook-cli": "2.3.2",
    "html-webpack-plugin": "3.2.0",
    "jest": "24.9.0",
    "json-loader": "0.5.7",
    "less": "3.10.3",
    "less-loader": "5.0.0",
    "mini-css-extract-plugin": "0.9.0",
    "minimist": "1.2.0",
    "node-hid": "1.1.0",
    "object-invariant-test-helper": "0.1.1",
    "open": "7.0.2",
    "optimize-css-assets-webpack-plugin": "5.0.3",
    "redux-mock-store": "1.5.4",
    "salinity": "0.0.8",
    "serialport": "8.0.7",
    "sinon": "9.0.0",
    "sinon-chai": "3.5.0",
    "spectron": "10.0.1",
    "style-loader": "1.0.0",
    "terser-webpack-plugin": "2.3.5",
    "url-loader": "2.2.0",
    "webpack": "4.42.0",
    "webpack-bundle-analyzer": "3.6.0",
    "webpack-cli": "3.3.10",
    "webpack-dev-middleware": "3.7.2",
    "webpack-dev-server": "3.10.2",
    "webpack-hot-middleware": "2.25.0",
    "webpack-merge": "4.2.2",
    "xmlbuilder": "14.0.0"
  },
  "devEngines": {
    "node": ">=7.9.x",
    "npm": ">=3.x"
  },
  "resolutions": {
    "charm": "1.0.2"
  },
  "jest": {
    "moduleNameMapper": {
      "\\.(jpg|jpeg|png|gif|eot|otf|webp|svg|ttf|woff|woff2|mp4|webm|wav|mp3|m4a|aac|oga)$": "<rootDir>/__mocks__/fileMock.js",
      "\\.(css|less)$": "identity-obj-proxy"
    },
    "moduleFileExtensions": [
      "js",
      "jsx",
      "json"
    ],
    "transform": {
      "^.+\\.js$": "babel-jest"
    },
    "verbose": true,
    "testMatch": [
      "**/test/(app|lib)/**/*.js"
    ],
    "transformIgnorePatterns": [
      "<rootDir>/node_modules/"
    ],
    "moduleDirectories": [
      "node_modules",
      "app"
    ],
    "runner": "@jest-runner/electron",
    "testEnvironment": "@jest-runner/electron/environment"
  }
}<|MERGE_RESOLUTION|>--- conflicted
+++ resolved
@@ -180,11 +180,7 @@
     "electron": "./node_modules/.bin/electron"
   },
   "devDependencies": {
-<<<<<<< HEAD
-    "@babel/core": "7.8.6",
-=======
     "@babel/core": "7.8.7",
->>>>>>> da723211
     "@babel/plugin-proposal-class-properties": "7.8.3",
     "@babel/plugin-proposal-decorators": "7.8.3",
     "@babel/plugin-proposal-do-expressions": "7.8.3",
@@ -204,13 +200,8 @@
     "@babel/plugin-transform-classes": "7.8.6",
     "@babel/plugin-transform-react-constant-elements": "7.8.3",
     "@babel/plugin-transform-react-inline-elements": "7.8.3",
-<<<<<<< HEAD
-    "@babel/polyfill": "7.8.3",
-    "@babel/preset-env": "7.8.6",
-=======
     "@babel/polyfill": "7.8.7",
     "@babel/preset-env": "7.8.7",
->>>>>>> da723211
     "@babel/preset-react": "7.8.3",
     "@babel/register": "7.8.6",
     "@babel/runtime-corejs2": "7.7.2",
