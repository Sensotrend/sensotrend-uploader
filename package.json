--- conflicted
+++ resolved
@@ -1,10 +1,6 @@
 {
   "name": "tidepool-uploader",
-<<<<<<< HEAD
   "version": "2.7.5-user-space-drivers.4",
-=======
-  "version": "2.7.8",
->>>>>>> 0a430e97
   "description": "Tidepool Project Universal Uploader",
   "private": true,
   "main": "main.js",
