{
  "name": "tidepool-uploader",
  "version": "0.123.0",
  "description": "Tidepool Project Universal Uploader",
  "private": true,
  "main": "main.js",
  "author": "Kent Quirk",
  "license": "BSD2",
  "scripts": {
    "test": "mocha test",
    "start": "bash ./scripts/config.sh && webpack -d --progress --colors --watch",
    "build": "bash ./scripts/build.sh",
    "jshint": "gulp jshint",
    "jshint-watch": "gulp jshint-watch"
  },
  "dependencies": {
    "async": "0.9.0",
    "babyparse": "0.4.1",
    "blueimp-md5": "1.1.0",
    "commander": "2.7.1",
    "lodash": "3.6.0",
    "react": "0.12.0",
<<<<<<< HEAD
    "react-select": "0.4.6",
=======
    "stack-trace": "0.0.9",
>>>>>>> 90df1578
    "sundial": "1.1.8",
    "tidepool-platform-client": "0.16.5"
  },
  "devDependencies": {
    "css-loader": "0.9.1",
    "gulp": "3.8.11",
    "gulp-jshint": "1.9.2",
    "gulp-react": "3.0.0",
    "jshint-stylish": "1.0.1",
    "json-loader": "0.5.1",
    "jsx-loader": "0.12.2",
    "less": "2.4.0",
    "less-loader": "2.1.0",
    "merge-stream": "0.1.7",
    "mocha": "2.2.1",
    "proxyquire": "1.4.0",
    "salinity": "0.0.7",
    "style-loader": "0.8.3",
    "webpack": "1.7.2"
  }
}<|MERGE_RESOLUTION|>--- conflicted
+++ resolved
@@ -20,11 +20,8 @@
     "commander": "2.7.1",
     "lodash": "3.6.0",
     "react": "0.12.0",
-<<<<<<< HEAD
     "react-select": "0.4.6",
-=======
     "stack-trace": "0.0.9",
->>>>>>> 90df1578
     "sundial": "1.1.8",
     "tidepool-platform-client": "0.16.5"
   },
