{
  "name": "tidepool-uploader",
  "version": "0.123.0",
  "description": "Tidepool Project Universal Uploader",
  "private": true,
  "main": "main.js",
  "author": "Kent Quirk",
  "license": "BSD2",
  "scripts": {
    "test": "mocha test",
    "start": "bash ./scripts/config.sh && webpack -d --progress --colors --watch",
    "build": "bash ./scripts/build.sh",
    "jshint": "gulp jshint",
    "jshint-watch": "gulp jshint-watch"
  },
  "dependencies": {
    "async": "0.9.0",
    "babyparse": "0.4.1",
    "blueimp-md5": "1.1.0",
    "commander": "2.7.1",
    "lodash": "3.6.0",
<<<<<<< HEAD
    "moment-timezone": "0.3.0",
    "node-uuid": "1.4.3",
=======
>>>>>>> 90df1578
    "react": "0.12.0",
    "stack-trace": "0.0.9",
    "sundial": "1.1.8",
    "tidepool-platform-client": "0.16.5"
  },
  "devDependencies": {
    "css-loader": "0.9.1",
    "d3": "3.5.5",
    "gulp": "3.8.11",
    "gulp-jshint": "1.9.2",
    "gulp-react": "3.0.0",
    "jshint-stylish": "1.0.1",
    "json-loader": "0.5.1",
    "jsx-loader": "0.12.2",
    "less": "2.4.0",
    "less-loader": "2.1.0",
    "merge-stream": "0.1.7",
    "mocha": "2.2.1",
    "proxyquire": "1.4.0",
    "salinity": "0.0.7",
    "style-loader": "0.8.3",
    "webpack": "1.7.2"
  }
}<|MERGE_RESOLUTION|>--- conflicted
+++ resolved
@@ -19,11 +19,7 @@
     "blueimp-md5": "1.1.0",
     "commander": "2.7.1",
     "lodash": "3.6.0",
-<<<<<<< HEAD
-    "moment-timezone": "0.3.0",
     "node-uuid": "1.4.3",
-=======
->>>>>>> 90df1578
     "react": "0.12.0",
     "stack-trace": "0.0.9",
     "sundial": "1.1.8",
