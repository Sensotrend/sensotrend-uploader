--- conflicted
+++ resolved
@@ -201,13 +201,8 @@
     "eslint": "5.14.0",
     "eslint-config-airbnb": "16.1.0",
     "eslint-formatter-pretty": "2.1.0",
-<<<<<<< HEAD
-    "eslint-import-resolver-webpack": "0.10.1",
+    "eslint-import-resolver-webpack": "0.11.1",
     "eslint-plugin-import": "2.17.0",
-=======
-    "eslint-import-resolver-webpack": "0.11.1",
-    "eslint-plugin-import": "2.14.0",
->>>>>>> 8b9cb469
     "eslint-plugin-jsx-a11y": "6.1.2",
     "eslint-plugin-lodash": "5.1.0",
     "eslint-plugin-mocha": "5.3.0",
