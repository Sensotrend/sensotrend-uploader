--- conflicted
+++ resolved
@@ -1,10 +1,6 @@
 {
   "name": "tidepool-uploader",
-<<<<<<< HEAD
-  "version": "2.2.2-pxtra-timeout.1",
-=======
-  "version": "2.2.3",
->>>>>>> d187d7a7
+  "version": "2.2.4",
   "description": "Tidepool Project Universal Uploader",
   "private": true,
   "main": "main.js",
