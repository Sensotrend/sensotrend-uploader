{
  "name": "tidepool-uploader",
<<<<<<< HEAD
  "version": "2.5.11-600series-qa.30",
=======
  "version": "2.5.13",
>>>>>>> a18099a5
  "description": "Tidepool Project Universal Uploader",
  "private": true,
  "main": "main.js",
  "author": "Kent Quirk",
  "license": "BSD-2-Clause",
  "repository": "tidepool-org/chrome-uploader",
  "scripts": {
    "av-whitelist": "node ./scripts/av-submit.js",
    "build-docs": "./scripts/update-gh-pages.sh",
    "serve-docs": "./node_modules/.bin/gitbook serve",
    "test": "cross-env NODE_ENV=test BABEL_DISABLE_CACHE=1 electron-mocha --renderer --retries 2 --require babel-register --recursive test/",
    "test-debug": "cross-env NODE_ENV=test BABEL_DISABLE_CACHE=1 electron-mocha --interactive --retries 2 --require babel-register --recursive test/",
    "test-all": "npm run lint && npm run test && npm run build",
    "lint": "eslint --cache --format=node_modules/eslint-formatter-pretty .",
    "lint-fix": "npm run lint -- --fix",
    "hot-server": "cross-env NODE_ENV=development node --max_old_space_size=2096 -r babel-register server.js",
    "build-main": "yarn build-main-quiet --progress --profile --colors",
    "build-main-quiet": "cross-env NODE_ENV=production node -r babel-register ./node_modules/webpack/bin/webpack --config webpack.config.electron.js",
    "build-renderer": "yarn build-renderer-quiet --progress --profile --colors",
    "build-renderer-quiet": "cross-env NODE_ENV=production node -r babel-register ./node_modules/webpack/bin/webpack --config webpack.config.production.js",
    "build": "npm run build-main && npm run build-renderer",
    "build-quiet": "npm run build-main-quiet && npm run build-renderer-quiet",
    "start": "cross-env NODE_ENV=production electron ./app/",
    "start-hot": "cross-env HOT=1 NODE_ENV=development electron -r babel-register -r babel-polyfill ./app/main.development",
    "postinstall": "concurrently \"electron-builder install-app-deps\" \"node node_modules/fbjs-scripts/node/check-dev-engines.js package.json\"",
    "dev": "npm run hot-server -- --start-hot",
    "prepare-qa-build": "node -r babel-register scripts/prepare-qa-build.js",
    "package": "npm run build-quiet && electron-builder -p always",
    "package-win": "npm run build && electron-builder --win --x64",
    "package-mac": "npm run build && electron-builder --mac",
    "package-linux": "npm run build && electron-builder --linux",
    "package-all": "npm run build && electron-builder -mwl"
  },
  "dependencies": {
    "async": "2.6.0",
    "babyparse": "0.4.6",
    "blueimp-md5": "2.10.0",
    "bows": "1.7.0",
    "chrome-launcher": "0.10.2",
    "classnames": "2.2.5",
    "commander": "2.15.1",
    "decompress": "4.2.0",
    "electron-debug": "1.5.0",
    "electron-is-dev": "0.3.0",
    "es6-error": "4.1.1",
    "eslint-plugin-lodash": "2.5.0",
    "history": "4.7.2",
    "iconv-lite": "0.4.19",
    "immutability-helper": "2.6.6",
    "is-electron": "2.1.0",
    "lodash": "4.17.5",
    "plist": "3.0.1",
    "prop-types": "15.6.1",
    "react": "16.2.0",
    "react-dom": "16.2.0",
    "react-redux": "5.0.7",
    "react-router-dom": "4.2.2",
    "react-router-redux": "5.0.0-alpha.9",
    "react-select": "1.2.1",
    "redux": "3.7.2",
    "redux-form": "7.3.0",
    "redux-thunk": "2.2.0",
    "rollbar": "2.3.9",
    "rollbar-sourcemap-webpack-plugin": "2.2.0",
    "semver": "5.5.0",
    "source-map-support": "0.5.4",
    "stack-trace": "0.0.10",
    "sudo-prompt": "8.2.0",
    "sundial": "1.6.0",
    "tidepool-platform-client": "0.37.0",
    "util-promisify": "2.1.0",
    "uuid": "3.2.1"
  },
  "browserslist": "electron 1.6",
  "build": {
    "productName": "Tidepool Uploader",
    "appId": "org.tidepool.TidepoolUploader",
    "directories": {
      "buildResources": "resources",
      "output": "release"
    },
    "dmg": {
      "contents": [
        {
          "x": 372,
          "y": 190,
          "type": "link",
          "path": "/Applications"
        },
        {
          "x": 150,
          "y": 190,
          "type": "file"
        }
      ],
      "background": "resources/background.tiff"
    },
    "nsis": {
      "oneClick": false,
      "perMachine": true,
      "allowElevation": true
    },
    "files": [
      "dist/",
      "node_modules/",
      "app.html",
      "main.js",
      "main.js.map",
      "package.json"
    ],
    "extraResources": [
      {
        "from": "resources/${os}",
        "to": "driver/",
        "filter": [
          "**/*",
          "!*.md"
        ]
      },
      "sounds/"
    ],
    "win": {
      "target": [
        {
          "target": "nsis",
          "arch": [
            "ia32",
            "x64"
          ]
        },
        {
          "target": "zip",
          "arch": [
            "ia32",
            "x64"
          ]
        }
      ]
    },
    "mac": {
      "category": "public.app-category.tools",
      "target": [
        {
          "target": "zip",
          "arch": [
            "x64"
          ]
        },
        {
          "target": "dmg",
          "arch": [
            "x64"
          ]
        },
        "dir"
      ]
    }
  },
  "bin": {
    "electron": "./node_modules/.bin/electron"
  },
  "devDependencies": {
    "babel-core": "6.26.0",
    "babel-eslint": "8.2.2",
    "babel-loader": "7.1.4",
    "babel-plugin-add-module-exports": "0.2.1",
    "babel-plugin-dev-expression": "0.2.1",
    "babel-plugin-module-resolver": "3.1.1",
    "babel-plugin-rewire": "1.1.0",
    "babel-plugin-transform-class-properties": "6.24.1",
    "babel-plugin-transform-define": "1.3.0",
    "babel-plugin-transform-es2015-classes": "6.24.1",
    "babel-plugin-webpack-loaders": "0.9.0",
    "babel-polyfill": "6.26.0",
    "babel-preset-env": "1.6.1",
    "babel-preset-react": "6.24.1",
    "babel-preset-react-hmre": "1.1.1",
    "babel-preset-react-optimize": "1.0.1",
    "babel-preset-stage-0": "6.24.1",
    "babel-register": "6.26.0",
    "babel-runtime": "6.26.0",
    "babili-webpack-plugin": "0.1.2",
    "chai": "4.1.2",
    "concurrently": "3.5.1",
    "cross-env": "5.1.4",
    "css-loader": "0.28.11",
    "devtron": "1.4.0",
    "difflet": "1.0.1",
    "drivelist": "6.1.7",
    "electron": "1.8.4",
    "electron-builder": "20.8.1",
    "electron-devtools-installer": "2.2.3",
    "electron-mocha": "6.0.1",
    "electron-updater": "2.21.4",
    "enzyme": "3.3.0",
    "eslint": "4.19.1",
    "eslint-config-airbnb": "16.1.0",
    "eslint-formatter-pretty": "1.3.0",
    "eslint-import-resolver-webpack": "0.8.4",
    "eslint-plugin-import": "2.9.0",
    "eslint-plugin-jsx-a11y": "6.0.3",
    "eslint-plugin-lodash": "2.7.0",
    "eslint-plugin-mocha": "5.0.0",
    "eslint-plugin-promise": "3.7.0",
    "eslint-plugin-react": "7.7.0",
    "express": "4.16.3",
    "extract-text-webpack-plugin": "3.0.2",
    "fbjs-scripts": "0.8.2",
    "file-loader": "1.1.11",
    "flux-standard-action": "2.0.1",
    "ftp": "0.3.10",
    "git-describe": "4.0.2",
    "gitbook-cli": "2.3.2",
    "html-webpack-plugin": "3.1.0",
    "json-loader": "0.5.7",
    "less": "3.0.1",
    "less-loader": "4.1.0",
    "minimist": "1.2.0",
    "mocha": "5.0.5",
    "node-hid": "0.7.2",
    "nodegit": "0.21.2",
    "object-invariant-test-helper": "0.1.1",
    "open": "0.0.5",
    "react-hot-loader": "4.0.0",
    "redux-mock-store": "1.5.1",
    "salinity": "0.0.8",
    "serialport": "5.0.0",
    "shelljs": "0.8.1",
    "sinon": "4.4.10",
    "sinon-chai": "3.0.0",
    "spectron": "3.8.0",
    "style-loader": "0.20.3",
    "url-loader": "1.0.1",
    "usb": "1.3.1",
    "webpack": "3.8.1",
    "webpack-dev-middleware": "2.0.6",
    "webpack-dev-server": "2.9.4",
    "webpack-hot-middleware": "2.21.2",
    "webpack-merge": "4.1.2",
    "xmlbuilder": "9.0.7"
  },
  "devEngines": {
    "node": ">=7.9.x",
    "npm": ">=3.x"
  },
  "resolutions": {
    "charm": "1.0.2"
  }
}<|MERGE_RESOLUTION|>--- conflicted
+++ resolved
@@ -1,10 +1,6 @@
 {
   "name": "tidepool-uploader",
-<<<<<<< HEAD
-  "version": "2.5.11-600series-qa.30",
-=======
-  "version": "2.5.13",
->>>>>>> a18099a5
+  "version": "2.5.13-600series-qa.31",
   "description": "Tidepool Project Universal Uploader",
   "private": true,
   "main": "main.js",
