{
  "name": "tidepool-uploader",
  "version": "2.11.0",
  "description": "Tidepool Project Universal Uploader",
  "private": true,
  "main": "main.js",
  "author": "Kent Quirk",
  "license": "BSD-2-Clause",
  "repository": "tidepool-org/chrome-uploader",
  "scripts": {
    "av-whitelist": "node ./scripts/av-submit.js",
    "build-docs": "./scripts/update-gh-pages.sh",
    "serve-docs": "./node_modules/.bin/gitbook serve",
    "test": "cross-env NODE_ENV=test BABEL_DISABLE_CACHE=1 electron-mocha --renderer --retries 2 --require babel-register --recursive test/",
    "test-debug": "cross-env NODE_ENV=test BABEL_DISABLE_CACHE=1 electron-mocha --interactive --retries 2 --require babel-register --recursive test/",
    "test-all": "npm run lint && npm run test && npm run build",
    "lint": "eslint --cache --format=node_modules/eslint-formatter-pretty .",
    "lint-fix": "npm run lint -- --fix",
    "hot-server": "cross-env NODE_ENV=development node --max_old_space_size=2096 -r babel-register server.js",
    "build-main": "yarn build-main-quiet --progress --profile --colors",
    "build-main-quiet": "cross-env NODE_ENV=production node -r babel-register ./node_modules/webpack/bin/webpack --config webpack.config.electron.js",
    "build-renderer": "yarn build-renderer-quiet --progress --profile --colors",
    "build-renderer-quiet": "cross-env NODE_ENV=production node -r babel-register ./node_modules/webpack/bin/webpack --config webpack.config.production.js",
    "build": "npm run build-main && npm run build-renderer",
    "build-quiet": "npm run build-main-quiet && npm run build-renderer-quiet",
    "start": "cross-env NODE_ENV=production electron ./app/",
    "start-hot": "cross-env HOT=1 NODE_ENV=development electron -r babel-register -r babel-polyfill ./app/main.development",
    "postinstall": "concurrently \"electron-builder install-app-deps\" \"node node_modules/fbjs-scripts/node/check-dev-engines.js package.json\"",
    "dev": "npm run hot-server -- --start-hot",
    "prepare-qa-build": "node -r babel-register scripts/prepare-qa-build.js",
    "package": "npm run build-quiet && electron-builder -p always",
    "package-win": "npm run build && electron-builder --win --x64",
    "package-mac": "npm run build && electron-builder --mac",
    "package-linux": "npm run build && electron-builder --linux",
    "package-all": "npm run build && electron-builder -mwl"
  },
  "dependencies": {
    "async": "2.6.1",
    "babyparse": "0.4.6",
    "blueimp-md5": "2.10.0",
    "bows": "1.7.0",
    "chrome-launcher": "0.10.2",
    "classnames": "2.2.6",
    "commander": "2.19.0",
    "cp2102": "0.0.2",
    "decompress": "4.2.0",
    "electron-debug": "2.0.0",
    "electron-is-dev": "1.0.1",
    "es6-error": "4.1.1",
    "history": "4.7.2",
    "iconv-lite": "0.4.24",
    "immutability-helper": "2.9.0",
    "is-electron": "2.2.0",
    "lodash": "4.17.11",
    "plist": "3.0.1",
    "pl2303": "0.0.4",
    "prop-types": "15.7.0",
    "react": "16.4.0",
    "react-dom": "16.4.0",
    "react-redux": "5.0.7",
    "react-router-dom": "4.3.1",
    "react-router-redux": "5.0.0-alpha.9",
    "react-select": "1.2.1",
    "redux": "3.7.2",
    "redux-form": "7.4.0",
    "redux-thunk": "2.3.0",
    "rollbar": "2.5.1",
    "rollbar-sourcemap-webpack-plugin": "2.5.0",
    "semver": "5.6.0",
    "source-map-support": "0.5.6",
    "stack-trace": "0.0.10",
    "sudo-prompt": "8.2.5",
    "sundial": "1.6.0",
    "tidepool-platform-client": "0.40.0",
    "usb-cdc-acm": "0.1.1",
    "uuid": "3.3.2"
  },
  "browserslist": "electron 3.1",
  "build": {
    "productName": "Tidepool Uploader",
    "appId": "org.tidepool.TidepoolUploader",
    "directories": {
      "buildResources": "resources",
      "output": "release"
    },
    "dmg": {
      "contents": [
        {
          "x": 372,
          "y": 190,
          "type": "link",
          "path": "/Applications"
        },
        {
          "x": 150,
          "y": 190,
          "type": "file"
        }
      ],
      "background": "resources/background.tiff"
    },
    "nsis": {
      "oneClick": false,
      "perMachine": true,
      "allowElevation": true
    },
    "files": [
      "dist/",
      "node_modules/",
      "app.html",
      "main.js",
      "main.js.map",
      "package.json"
    ],
    "extraResources": [
      {
        "from": "resources/${os}",
        "to": "driver/",
        "filter": [
          "**/*",
          "!*.md"
        ]
      },
      "sounds/"
    ],
    "win": {
      "target": [
        {
          "target": "nsis",
          "arch": [
            "ia32",
            "x64"
          ]
        },
        {
          "target": "zip",
          "arch": [
            "ia32",
            "x64"
          ]
        }
      ]
    },
    "mac": {
      "category": "public.app-category.tools",
      "target": [
        {
          "target": "zip",
          "arch": [
            "x64"
          ]
        },
        {
          "target": "dmg",
          "arch": [
            "x64"
          ]
        },
        "dir"
      ]
    }
  },
  "bin": {
    "electron": "./node_modules/.bin/electron"
  },
  "devDependencies": {
    "babel-core": "6.26.3",
    "babel-eslint": "10.0.1",
    "babel-loader": "7.1.5",
    "babel-plugin-add-module-exports": "1.0.0",
    "babel-plugin-dev-expression": "0.2.1",
    "babel-plugin-module-resolver": "3.2.0",
    "babel-plugin-rewire": "1.2.0",
    "babel-plugin-transform-class-properties": "6.24.1",
    "babel-plugin-transform-define": "1.3.1",
    "babel-plugin-transform-es2015-classes": "6.24.1",
    "babel-plugin-webpack-loaders": "0.9.0",
    "babel-polyfill": "6.26.0",
    "babel-preset-env": "1.7.0",
    "babel-preset-react": "6.24.1",
    "babel-preset-react-hmre": "1.1.1",
    "babel-preset-react-optimize": "1.0.1",
    "babel-preset-stage-0": "6.24.1",
    "babel-register": "6.26.0",
    "babel-runtime": "6.26.0",
    "babili-webpack-plugin": "0.1.2",
    "chai": "4.1.2",
    "concurrently": "4.1.0",
    "cross-env": "5.2.0",
    "css-loader": "0.28.11",
    "devtron": "1.4.0",
    "difflet": "1.0.1",
    "electron": "3.1.1",
    "electron-builder": "20.38.4",
    "electron-devtools-installer": "2.2.4",
    "electron-mocha": "6.0.4",
    "electron-updater": "4.0.6",
<<<<<<< HEAD
    "enzyme": "3.8.0",
    "eslint": "5.14.0",
=======
    "enzyme": "3.9.0",
    "eslint": "5.0.1",
>>>>>>> 6acc474c
    "eslint-config-airbnb": "16.1.0",
    "eslint-formatter-pretty": "2.1.0",
    "eslint-import-resolver-webpack": "0.10.1",
    "eslint-plugin-import": "2.14.0",
    "eslint-plugin-jsx-a11y": "6.1.2",
    "eslint-plugin-lodash": "5.1.0",
    "eslint-plugin-mocha": "5.3.0",
    "eslint-plugin-promise": "4.0.1",
    "eslint-plugin-react": "7.12.2",
    "express": "4.16.3",
    "extract-text-webpack-plugin": "3.0.2",
    "fbjs-scripts": "1.0.1",
    "file-loader": "1.1.11",
    "flux-standard-action": "2.0.3",
    "ftp": "0.3.10",
    "gitbook-cli": "2.3.2",
    "html-webpack-plugin": "3.2.0",
    "json-loader": "0.5.7",
    "less": "3.9.0",
    "less-loader": "4.1.0",
    "minimist": "1.2.0",
    "mocha": "6.0.0",
    "object-invariant-test-helper": "0.1.1",
    "open": "0.0.5",
    "react-hot-loader": "4.3.2",
    "redux-mock-store": "1.5.1",
    "salinity": "0.0.8",
    "sinon": "6.2.0",
    "sinon-chai": "3.2.0",
    "spectron": "5.0.0",
    "style-loader": "0.23.1",
    "url-loader": "1.1.2",
    "webpack": "3.8.1",
    "webpack-dev-middleware": "2.0.6",
    "webpack-dev-server": "2.9.4",
    "webpack-hot-middleware": "2.22.2",
    "webpack-merge": "4.1.2",
    "xmlbuilder": "11.0.0"
  },
  "devEngines": {
    "node": ">=7.9.x",
    "npm": ">=3.x"
  },
  "resolutions": {
    "charm": "1.0.2"
  }
}<|MERGE_RESOLUTION|>--- conflicted
+++ resolved
@@ -195,13 +195,8 @@
     "electron-devtools-installer": "2.2.4",
     "electron-mocha": "6.0.4",
     "electron-updater": "4.0.6",
-<<<<<<< HEAD
-    "enzyme": "3.8.0",
+    "enzyme": "3.9.0",
     "eslint": "5.14.0",
-=======
-    "enzyme": "3.9.0",
-    "eslint": "5.0.1",
->>>>>>> 6acc474c
     "eslint-config-airbnb": "16.1.0",
     "eslint-formatter-pretty": "2.1.0",
     "eslint-import-resolver-webpack": "0.10.1",
