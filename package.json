--- conflicted
+++ resolved
@@ -7,16 +7,10 @@
   "author": "Kent Quirk",
   "license": "BSD2",
   "scripts": {
-<<<<<<< HEAD
     "start": "./scripts/config.sh && webpack -d --progress --colors --watch",
-    "build": "./scripts/build.sh"
-=======
-    "start": "webpack -d --progress --colors --watch",
-    "build-bundle": "webpack -p --progress --colors --output-path dist/build",
-    "build": "./build.sh",
+    "build": "./scripts/build.sh",
     "jshint": "gulp jshint",
     "jshint-watch": "gulp jshint-watch"
->>>>>>> d09c9e14
   },
   "dependencies": {
     "async": "0.9.0",
@@ -28,19 +22,11 @@
     "tidepool-platform-client": "tidepool-org/platform-client#uploader_beta"
   },
   "devDependencies": {
-<<<<<<< HEAD
-    "envify": "1.2.1",
-    "envify-loader": "0.1.0",
-    "gulp": "^3.8.10",
-    "gulp-jshint": "^1.9.0",
-    "jshint-stylish": "^1.0.0",
-=======
     "css-loader": "0.7.1",
     "gulp": "3.8.10",
     "gulp-jshint": "1.9.0",
     "jshint-stylish": "1.0.0",
     "json-loader": "0.5.1",
->>>>>>> d09c9e14
     "mocha": "1.21.4",
     "salinity": "0.0.5",
     "style-loader": "0.7.0",
