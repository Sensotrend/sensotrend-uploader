{
<<<<<<< HEAD
  "name": "sensotrend-uploader",
  "version": "2.28.0",
  "description": "Sensotrend Uploader",
=======
  "name": "tidepool-uploader",
  "version": "2.30.1",
  "description": "Tidepool Project Universal Uploader",
>>>>>>> f88028a3
  "private": true,
  "main": "main.prod.js",
  "author": "Mikael Rinnetmäki",
  "license": "BSD-2-Clause",
  "repository": "Sensotrend/uploader",
  "scripts": {
    "av-whitelist": "node ./scripts/whitelisting/av-submit.js",
    "build-docs": "./scripts/update-gh-pages.sh",
    "serve-docs": "./node_modules/.bin/gitbook serve",
    "test": "cross-env NODE_ENV=test BABEL_DISABLE_CACHE=1 jest",
    "test-all": "npm run lint && npm run test && npm run build",
    "lint": "eslint --cache --format=node_modules/eslint-formatter-pretty .",
    "lint-fix": "npm run lint -- --fix",
    "build-main": "yarn build-main-quiet --progress --profile --colors",
    "build-main-quiet": "cross-env NODE_ENV=production webpack --config webpack.config.main.prod.babel.js",
    "build-renderer": "yarn build-renderer-quiet --progress --profile --colors",
    "build-renderer-quiet": "cross-env NODE_ENV=production webpack --config webpack.config.renderer.prod.babel.js",
    "build": "concurrently \"yarn build-main\" \"yarn build-renderer\"",
    "build-quiet": "concurrently \"yarn build-main-quiet\" \"yarn build-renderer-quiet\"",
    "start": "cross-env NODE_ENV=production electron ./app/main.prod.js",
    "postinstall": "concurrently \"electron-builder install-app-deps\" \"node node_modules/fbjs-scripts/node/check-dev-engines.js package.json\"",
    "dev": "cross-env START_HOT=1 yarn start-renderer-dev",
    "start-renderer-dev": "cross-env NODE_ENV=development webpack-dev-server --config webpack.config.renderer.dev.babel.js",
    "start-main-dev": "cross-env HOT=1 NODE_ENV=development electron -r @babel/register ./app/main.dev.js",
    "prepare-qa-build": "node -r @babel/register scripts/prepare-qa-build.js",
    "package": "npm run build-quiet && electron-builder -p always",
    "package-win": "npm run build && electron-builder --win --x64",
    "package-mac": "npm run build && electron-builder --mac",
    "package-linux": "npm run build && electron-builder --linux",
    "package-all": "npm run build && electron-builder -mwl"
  },
  "dependencies": {
    "@hot-loader/react-dom": "16.13.0",
    "@material-ui/core": "3.9.3",
    "@material-ui/icons": "3.0.2",
    "async": "2.6.1",
    "babyparse": "0.4.6",
    "ble-glucose": "0.2.6",
    "bows": "1.7.2",
    "chrome-launcher": "0.13.2",
    "classnames": "2.2.6",
    "commander": "4.1.1",
    "core-js": "2.6.10",
    "cp2102": "0.0.3",
    "electron-debug": "3.0.1",
    "electron-is-dev": "1.2.0",
    "electron-log": "4.1.2",
    "electron-updater": "4.3.0",
    "es6-error": "4.1.1",
    "ftdi-js": "0.0.6",
    "history": "4.10.1",
    "iconv-lite": "0.5.1",
    "identity-obj-proxy": "3.0.0",
    "immutability-helper": "3.0.2",
    "is-electron": "2.2.0",
    "lodash": "4.17.15",
    "lzo-decompress": "1.0.1",
    "node-powershell": "4.0.0",
    "os-name": "3.1.0",
    "pl2303": "0.0.5",
    "plist": "3.0.1",
    "prop-types": "15.7.2",
    "react": "16.4.0",
    "react-dom": "^16.12.0",
    "react-hot-loader": "4.12.17",
    "react-redux": "5.0.7",
    "react-router-dom": "4.3.1",
    "react-router-redux": "5.0.0-alpha.9",
    "react-select": "1.2.1",
    "redux": "3.7.2",
    "redux-form": "7.4.0",
    "redux-thunk": "2.3.0",
    "rollbar": "2.16.2",
    "rollbar-sourcemap-webpack-plugin": "2.10.3",
    "semver": "7.3.2",
    "source-map-support": "0.5.19",
    "stack-trace": "0.0.10",
    "sudo-prompt": "9.2.1",
    "sundial": "1.6.0",
    "tidepool-platform-client": "0.42.0",
    "usb-cdc-acm": "0.1.1",
    "uuid": "7.0.0"
  },
  "browserslist": "last 2 electron major versions",
  "build": {
    "productName": "Sensotrend Uploader",
    "appId": "org.sensotrend.SensotrendUploader",
    "directories": {
      "buildResources": "resources",
      "output": "release"
    },
    "afterSign": "scripts/notarize.js",
    "dmg": {
      "contents": [
        {
          "x": 381,
          "y": 190,
          "type": "link",
          "path": "/Applications"
        },
        {
          "x": 159,
          "y": 190,
          "type": "file"
        }
      ],
      "background": "resources/background.tiff"
    },
    "nsis": {
      "oneClick": false,
      "perMachine": true,
      "allowElevation": true
    },
    "files": [
      "dist/",
      "node_modules/",
      "app.html",
      "main.prod.js",
      "main.prod.js.map",
      "package.json"
    ],
    "extraResources": [
      {
        "from": "resources/${os}",
        "to": "driver/",
        "filter": [
          "**/*",
          "!*.md"
        ]
      },
      "sounds/"
    ],
    "win": {
      "target": [
        {
          "target": "nsis",
          "arch": [
            "ia32",
            "x64"
          ]
        },
        {
          "target": "zip",
          "arch": [
            "ia32",
            "x64"
          ]
        }
      ],
      "publisherName": [
        "Tidepool Project"
      ]
    },
    "mac": {
      "category": "public.app-category.tools",
      "entitlements": "resources/mac/entitlements.mac.plist",
      "entitlementsInherit": "resources/mac/entitlements.mac.plist",
      "target": [
        {
          "target": "zip",
          "arch": [
            "x64"
          ]
        },
        {
          "target": "dmg",
          "arch": [
            "x64"
          ]
        },
        "dir"
      ]
    }
  },
  "bin": {
    "electron": "./node_modules/.bin/electron"
  },
  "devDependencies": {
    "@babel/core": "7.9.6",
    "@babel/plugin-proposal-class-properties": "7.8.3",
    "@babel/plugin-proposal-decorators": "7.8.3",
    "@babel/plugin-proposal-do-expressions": "7.8.3",
    "@babel/plugin-proposal-export-default-from": "7.8.3",
    "@babel/plugin-proposal-export-namespace-from": "7.8.3",
    "@babel/plugin-proposal-function-bind": "7.8.3",
    "@babel/plugin-proposal-function-sent": "7.8.3",
    "@babel/plugin-proposal-json-strings": "7.8.3",
    "@babel/plugin-proposal-logical-assignment-operators": "7.8.3",
    "@babel/plugin-proposal-nullish-coalescing-operator": "7.8.3",
    "@babel/plugin-proposal-numeric-separator": "7.8.3",
    "@babel/plugin-proposal-optional-chaining": "7.9.0",
    "@babel/plugin-proposal-pipeline-operator": "7.8.3",
    "@babel/plugin-proposal-throw-expressions": "7.8.3",
    "@babel/plugin-syntax-dynamic-import": "7.8.3",
    "@babel/plugin-syntax-import-meta": "7.8.3",
    "@babel/plugin-transform-classes": "7.9.5",
    "@babel/plugin-transform-react-constant-elements": "7.9.0",
    "@babel/plugin-transform-react-inline-elements": "7.9.0",
    "@babel/polyfill": "7.8.7",
    "@babel/preset-env": "7.9.6",
    "@babel/preset-react": "7.9.4",
    "@babel/register": "7.9.0",
    "@babel/runtime-corejs2": "7.9.6",
    "@jest-runner/electron": "2.0.3",
    "@ronomon/direct-io": "3.0.1",
    "aws-sdk": "2.636.0",
    "babel-core": "7.0.0-bridge.0",
    "babel-eslint": "10.1.0",
    "babel-jest": "24.9.0",
    "babel-loader": "8.1.0",
    "babel-plugin-add-module-exports": "1.0.2",
    "babel-plugin-dev-expression": "0.2.2",
    "babel-plugin-module-resolver": "4.0.0",
    "babel-plugin-rewire": "1.2.0",
    "babel-plugin-transform-define": "2.0.0",
    "babel-plugin-transform-react-remove-prop-types": "0.4.24",
    "chai": "4.2.0",
    "concurrently": "5.2.0",
    "cross-env": "7.0.2",
    "css-loader": "3.2.0",
    "devtron": "1.4.0",
    "difflet": "1.0.1",
    "drivelist": "8.0.10",
    "electron": "8.3.0",
    "electron-builder": "22.5.1",
    "electron-devtools-installer": "3.0.0",
    "electron-notarize": "0.3.0",
    "enzyme": "3.11.0",
    "eslint": "6.6.0",
    "eslint-config-airbnb": "18.0.1",
    "eslint-formatter-pretty": "3.0.0",
    "eslint-import-resolver-webpack": "0.12.1",
    "eslint-plugin-import": "2.20.2",
    "eslint-plugin-jest": "23.11.0",
    "eslint-plugin-jsx-a11y": "6.2.3",
    "eslint-plugin-lodash": "7.1.0",
    "eslint-plugin-promise": "4.2.1",
    "eslint-plugin-react": "7.20.0",
    "esm": "3.2.25",
    "express": "4.17.1",
    "fbjs-scripts": "1.2.0",
    "file-loader": "4.2.0",
    "flux-standard-action": "2.1.1",
    "ftp": "0.3.10",
    "gitbook-cli": "2.3.2",
    "html-webpack-plugin": "3.2.0",
    "jest": "24.9.0",
    "json-loader": "0.5.7",
    "less-loader": "6.1.0",
    "mini-css-extract-plugin": "0.9.0",
    "node-hid": "1.1.0",
    "object-invariant-test-helper": "0.1.1",
    "open": "7.0.4",
    "optimize-css-assets-webpack-plugin": "5.0.3",
    "redux-mock-store": "1.5.4",
    "salinity": "0.0.8",
    "serialport": "9.0.0",
    "sinon": "9.0.2",
    "sinon-chai": "3.5.0",
    "spectron": "10.0.1",
    "style-loader": "1.0.0",
    "terser-webpack-plugin": "3.0.1",
    "url-loader": "2.2.0",
    "webpack": "4.43.0",
    "webpack-bundle-analyzer": "3.8.0",
    "webpack-cli": "3.3.10",
    "webpack-dev-middleware": "3.7.2",
    "webpack-dev-server": "3.10.2",
    "webpack-hot-middleware": "2.25.0",
    "webpack-merge": "4.2.2",
    "xmlbuilder": "15.1.1"
  },
  "devEngines": {
    "node": ">=7.9.x",
    "npm": ">=3.x"
  },
  "resolutions": {
    "charm": "1.0.2"
  },
  "jest": {
    "moduleNameMapper": {
      "\\.(jpg|jpeg|png|gif|eot|otf|webp|svg|ttf|woff|woff2|mp4|webm|wav|mp3|m4a|aac|oga)$": "<rootDir>/__mocks__/fileMock.js",
      "\\.(css|less)$": "identity-obj-proxy"
    },
    "moduleFileExtensions": [
      "js",
      "jsx",
      "json"
    ],
    "transform": {
      "^.+\\.js$": "babel-jest"
    },
    "verbose": true,
    "testMatch": [
      "**/test/(app|lib)/**/*.js"
    ],
    "transformIgnorePatterns": [
      "<rootDir>/node_modules/"
    ],
    "moduleDirectories": [
      "node_modules",
      "app"
    ],
    "runner": "@jest-runner/electron",
    "testEnvironment": "@jest-runner/electron/environment"
  }
}<|MERGE_RESOLUTION|>--- conflicted
+++ resolved
@@ -1,13 +1,7 @@
 {
-<<<<<<< HEAD
   "name": "sensotrend-uploader",
-  "version": "2.28.0",
+  "version": "2.30.1",
   "description": "Sensotrend Uploader",
-=======
-  "name": "tidepool-uploader",
-  "version": "2.30.1",
-  "description": "Tidepool Project Universal Uploader",
->>>>>>> f88028a3
   "private": true,
   "main": "main.prod.js",
   "author": "Mikael Rinnetmäki",
