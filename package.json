--- conflicted
+++ resolved
@@ -225,13 +225,8 @@
     "devtron": "1.4.0",
     "difflet": "1.0.1",
     "drivelist": "8.0.10",
-<<<<<<< HEAD
-    "electron": "8.0.2",
+    "electron": "8.0.3",
     "electron-builder": "22.3.6",
-=======
-    "electron": "8.0.3",
-    "electron-builder": "22.3.2",
->>>>>>> 10409f99
     "electron-devtools-installer": "2.2.4",
     "electron-notarize": "0.2.0",
     "enzyme": "3.11.0",
