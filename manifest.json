{
  "manifest_version": 2,
  "name": "Tidepool Uploader",
  "short_name": "Uploader",
  "version": "0.151.0",
  "description": "The Tidepool Uploader helps you get your data from insulin pumps, CGMs and BG meters into Tidepool’s secure cloud platform.",
  "minimum_chrome_version": "38",
  "icons": {
    "16": "images/T_icon_dark_16.png",
    "32": "images/T_icon_dark_32.png",
    "64": "images/T_icon_dark_64.png",
    "128": "images/T_icon_dark_128.png",
    "512": "images/T_icon_dark_512.png"
  },
  "url_handlers": {
    "open_uploader": {
      "matches": [
        "http://tidepool.org/uploader*=*",
        "https://tidepool.org/uploader*=*"
      ],
      "title": "Open the Tidepool Uploader"
    }
  },
  "permissions": [
    "http://localhost/",
    "https://*.tidepool.io/",
    "contextMenus",
    "fileSystem",
    "system.storage",
    "storage",
    "serial",
    "usb",
    "hid",
    {
      "usbDevices": [
        {
          "deviceName": "Dexcom G4 CGM",
          "driverId": "DexcomG4",
          "macPortPattern": "/dev/cu\\.(usb|dex).+",
          "mode": "serial",
          "vendorId": 8867,
          "productId": 71
        },
        {
          "deviceName": "OneTouch Mini w/FTDI cable",
          "driverId": "OneTouchMini",
          "mode": "FTDI",
          "vendorId": 1027,
          "productId": 24577
        },
        {
          "deviceName": "Precision Xtra",
          "driverId": "AbbottFreeStyle",
          "bitrate": 19200,
          "mode": "FTDI",
          "vendorId": 6753,
          "productId": 13344
        },
        {
          "deviceName": "Insulet OmniPod",
          "driverId": "InsuletOmniPod",
          "mode": "block",
          "vendorId": 7734,
          "productId": 2
        },
        {
          "deviceName": "OneTouchUltra2 w/FTDI cable",
          "driverId": "OneTouchUltra2",
          "bitrate": 9600,
          "mode": "FTDI",
          "vendorId": 1027,
          "productId": 24577,
          "sendTimeout": 5000
        },
        {
<<<<<<< HEAD
          "deviceName": "OneTouchVerioIQ",
          "driverId": "OneTouchVerioIQ",
          "bitrate": 38400,
          "mode": "serial",
          "vendorId": 4292,
          "productId": 34215
=======
          "deviceName": "BayerContourNext",
          "driverId": "BayerContourNext",
          "mode": "HID",
          "vendorId": 6777,
          "productId": 29520
>>>>>>> b2df3561
        }
      ]
    }
  ],
  "app": {
    "background": {
      "scripts": [
        "main.js"
      ]
    }
  }
}<|MERGE_RESOLUTION|>--- conflicted
+++ resolved
@@ -73,20 +73,19 @@
           "sendTimeout": 5000
         },
         {
-<<<<<<< HEAD
           "deviceName": "OneTouchVerioIQ",
           "driverId": "OneTouchVerioIQ",
           "bitrate": 38400,
           "mode": "serial",
           "vendorId": 4292,
           "productId": 34215
-=======
+        },
+        {
           "deviceName": "BayerContourNext",
           "driverId": "BayerContourNext",
           "mode": "HID",
           "vendorId": 6777,
           "productId": 29520
->>>>>>> b2df3561
         }
       ]
     }
