--- conflicted
+++ resolved
@@ -77,7 +77,13 @@
           "productId": 2
         },
         {
-<<<<<<< HEAD
+          "deviceName": "Tandem t:slim",
+          "driverId": "TandemTslim",
+          "mode": "serial",
+          "vendorId": 1155,
+          "productId": 22336
+        },
+        {
           "deviceName": "OneTouchUltra2",
           "driverId": "OneTouchUltra2",
           "bitrate": 9600,
@@ -85,13 +91,6 @@
           "vendorId": 1027,
           "productId": 24577,
           "sendTimeout": 5000
-=======
-          "deviceName": "Tandem t:slim",
-          "driverId": "TandemTslim",
-          "mode": "serial",
-          "vendorId": 1155,
-          "productId": 22336
->>>>>>> d64cbefb
         }
       ]
     }
