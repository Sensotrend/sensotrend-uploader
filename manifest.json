{
  "manifest_version": 2,
  "name": "Tidepool Uploader",
  "short_name": "Uploader",
  "version": "0.209.0",
  "description": "The Tidepool Uploader helps you get your data from insulin pumps, CGMs and BG meters into Tidepool’s secure cloud platform.",
  "minimum_chrome_version": "38",
  "icons": {
    "16": "images/T_icon_dark_16.png",
    "32": "images/T_icon_dark_32.png",
    "64": "images/T_icon_dark_64.png",
    "128": "images/T_icon_dark_128.png",
    "512": "images/T_icon_dark_512.png"
  },
  "url_handlers": {
    "open_uploader": {
      "matches": [
        "http://tidepool.org/uploader*=*",
        "https://tidepool.org/uploader*=*"
      ],
      "title": "Open the Tidepool Uploader"
    }
  },
  "permissions": [
    "http://localhost/",
    "https://*.tidepool.io/",
    "contextMenus",
    "fileSystem",
    "system.storage",
    "storage",
    "serial",
    "usb",
    "hid",
    {
      "usbDevices": [
        {
          "deviceName": "Dexcom G4 CGM",
          "driverId": "DexcomG4",
          "macPortPattern": "/dev/cu\\.(usb|dex).+",
          "mode": "serial",
          "vendorId": 8867,
          "productId": 71
        },
        {
          "deviceName": "OneTouch Mini w/FTDI cable",
          "driverId": "OneTouchMini",
          "mode": "FTDI",
          "vendorId": 1027,
          "productId": 24577
        },
        {
          "deviceName": "Precision Xtra",
          "driverId": "AbbottFreeStyle",
          "bitrate": 19200,
          "mode": "FTDI",
          "vendorId": 6753,
          "productId": 13344
        },
        {
          "deviceName": "Insulet OmniPod",
          "driverId": "InsuletOmniPod",
          "mode": "block",
          "vendorId": 7734,
          "productId": 2
        },
        {
          "deviceName": "OneTouchUltra2 w/FTDI cable",
          "driverId": "OneTouchUltra2",
          "bitrate": 9600,
          "mode": "FTDI",
          "vendorId": 1027,
          "productId": 24577,
          "sendTimeout": 5000
        },
        {
          "deviceName": "BayerContourNext",
          "driverId": "BayerContourNext",
          "mode": "HID",
          "vendorId": 6777,
          "productId": 29520
        },
        {
<<<<<<< HEAD
          "deviceName": "BayerContourNextLink",
          "driverId": "BayerContourNextLink",
          "mode": "HID",
          "vendorId": 6777,
          "productId": 25088
         },
         {
           "deviceName": "BayerContourNextUsb",
           "driverId": "BayerContourNextUsb",
           "mode": "HID",
           "vendorId": 6777,
           "productId": 29712
=======
          "deviceName": "BayerContourNextUsb",
          "driverId": "BayerContourNextUsb",
          "mode": "HID",
          "vendorId": 6777,
          "productId": 29712
>>>>>>> 6d82179d
        }
      ]
    }
  ],
  "app": {
    "background": {
      "scripts": [
        "main.js"
      ]
    }
  }
}<|MERGE_RESOLUTION|>--- conflicted
+++ resolved
@@ -79,28 +79,20 @@
           "vendorId": 6777,
           "productId": 29520
         },
-        {
-<<<<<<< HEAD
-          "deviceName": "BayerContourNextLink",
-          "driverId": "BayerContourNextLink",
-          "mode": "HID",
-          "vendorId": 6777,
-          "productId": 25088
-         },
          {
            "deviceName": "BayerContourNextUsb",
            "driverId": "BayerContourNextUsb",
            "mode": "HID",
            "vendorId": 6777,
            "productId": 29712
-=======
-          "deviceName": "BayerContourNextUsb",
-          "driverId": "BayerContourNextUsb",
+        },
+          {
+          "deviceName": "BayerContourNextLink",
+          "driverId": "BayerContourNextLink",
           "mode": "HID",
           "vendorId": 6777,
-          "productId": 29712
->>>>>>> 6d82179d
-        }
+          "productId": 25088
+         }
       ]
     }
   ],
