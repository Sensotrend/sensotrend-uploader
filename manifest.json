--- conflicted
+++ resolved
@@ -81,16 +81,10 @@
           "driverId": "OneTouchUltra2",
           "bitrate": 9600,
           "mode": "FTDI",
-<<<<<<< HEAD
-          "vendorId": 0403,
-          "productId": 6001
-        },
-=======
           "vendorId": 1027,
           "productId": 24577,
           "sendTimeout": 5000
         }
->>>>>>> 027002da
       ]
     }
   ],
