--- conflicted
+++ resolved
@@ -91,8 +91,7 @@
           "driverId": "BayerContourNextLink",
           "mode": "HID",
           "vendorId": 6777,
-<<<<<<< HEAD
-          "productId": 29712
+          "productId": 25088
         },
         {
           "deviceName": "BayerContourUsb",
@@ -101,10 +100,6 @@
           "vendorId": 6777,
           "productId": 24578
         }
-=======
-          "productId": 25088
-         }
->>>>>>> 750ec5c8
       ]
     }
   ],
