--- conflicted
+++ resolved
@@ -4,11 +4,7 @@
 
 dependencies:
   pre:
-<<<<<<< HEAD
-    - curl -o- https://raw.githubusercontent.com/creationix/nvm/v0.33.1/install.sh | bash
-=======
     - curl -o- https://raw.githubusercontent.com/creationix/nvm/v0.33.4/install.sh | bash
->>>>>>> 56cf1f77
     - nvm install 7.9.0
     - nvm use 7.9.0
     - curl -o- -L https://yarnpkg.com/install.sh | bash
