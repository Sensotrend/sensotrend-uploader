/*
 * == BSD2 LICENSE ==
 * Copyright (c) 2016, Tidepool Project
 *
 * This program is free software; you can redistribute it and/or modify it under
 * the terms of the associated License, which is identical to the BSD 2-Clause
 * License as published by the Open Source Initiative at opensource.org.
 *
 * This program is distributed in the hope that it will be useful, but WITHOUT
 * ANY WARRANTY; without even the implied warranty of MERCHANTABILITY or FITNESS
 * FOR A PARTICULAR PURPOSE. See the License for more details.
 *
 * You should have received a copy of the License along with this program; if
 * not, you can obtain one from Tidepool Project at tidepool.org.
 * == BSD2 LICENSE ==
 */

/* global beforeEach, describe, it */

var _ = require('lodash');
var expect = require('salinity').expect;

var pwdSimulator = require('../../../lib/animas/animasSimulator.js');
var builder = require('../../../lib/objectBuilder')();

describe('animasSimulator.js', function() {
  var simulator = null;

  beforeEach(function(){
    simulator = pwdSimulator.make();
  });

  describe('smbg', function(){

    var manual = {
      time: '2014-09-25T01:00:00.000Z',
      deviceTime: '2014-09-25T01:00:00',
      timezoneOffset: 0,
      conversionOffset: 0,
      deviceId: 'animas12345',
      units: 'mg/dL',
      type: 'smbg',
      subType: 'manual',
      value: 1.3
    };

    var linked = {
      time: '2014-09-25T01:08:00.000Z',
      deviceTime: '2014-09-25T01:08:00',
      timezoneOffset: 0,
      conversionOffset: 0,
      deviceId: 'animas12345',
      units: 'mg/dL',
      type: 'smbg',
      subType:'linked',
      value: 1.3
    };

    it('passes through', function(){
      var val = {
        time: '2014-09-25T01:00:00.000Z',
        deviceTime: '2014-09-25T01:00:00',
        timezoneOffset: 0,
        conversionOffset: 0,
        deviceId: 'animas12345',
        units: 'mg/dL',
        type: 'smbg',
        value: 1.3
      };

      simulator.smbg(val);
      expect(simulator.getEvents()).deep.equals([val]);
    });

    it('drops manual if same value linked within 15 minutes', function(){
      simulator.smbg(linked);
      simulator.smbg(manual);
      expect(simulator.getEvents()).deep.equals([linked]);
    });

    it('does not drop duplicate linked values', function(){
      simulator.smbg(linked);
      simulator.smbg(linked);

      var expectedSecond = _.cloneDeep(linked);
      expectedSecond.time = '2014-09-25T01:08:01.000Z';
      expectedSecond.deviceTime = '2014-09-25T01:08:01';

      expect(simulator.getEvents()).deep.equals([linked, expectedSecond]);
    });
  });

  describe('bolus', function(){
    describe('normal', function() {
      var val = {
        time: '2014-09-25T01:00:00.000Z',
        deviceTime: '2014-09-25T01:00:00',
        timezoneOffset: 0,
        conversionOffset: 0,
        deviceId: 'animas12345',
        normal: 1.3,
        type: 'bolus',
        subType: 'normal'
      };

      it('passes through', function(){
        simulator.bolus(val);
        expect(simulator.getEvents()).deep.equals([val]);
      });

      it('does not pass through a zero-volume bolus that does not have an expectedNormal', function() {
        var zeroBolus = _.assign({}, val, {normal: 0.0, time: '2014-09-25T01:05:00.000Z', deviceTime: '2014-09-25T01:05:00'});
        simulator.bolus(val);
        simulator.bolus(zeroBolus);
        expect(simulator.getEvents()).deep.equals([val]);
      });
    });

    describe('square', function(){
      var val = {
        time: '2014-09-25T01:00:00.000Z',
        deviceTime: '2014-09-25T01:00:00',
        timezoneOffset: 0,
        conversionOffset: 0,
        deviceId: 'animas12345',
        extended: 1.4,
        duration: 1800000,
        type: 'bolus',
        subType: 'square'
      };

      it('passes through', function(){
        simulator.bolus(val);
        expect(simulator.getEvents()).deep.equals([val]);
      });
    });

    describe('dual', function(){
      var val = {
        time: '2014-09-25T01:00:00.000Z',
        deviceTime: '2014-09-25T01:00:00',
        timezoneOffset: 0,
        conversionOffset: 0,
        deviceId: 'animas12345',
        normal: 1.3,
        extended: 1.4,
        duration: 0,
        type: 'bolus',
        subType: 'dual/square'
      };

      it('passes through', function(){
        simulator.bolus(val);
        expect(simulator.getEvents()).deep.equals([val]);
      });
    });
  });

  describe('wizard', function() {
    var bolus = {
      time: '2014-09-25T01:00:00.000Z',
      deviceTime: '2014-09-25T01:00:00',
      timezoneOffset: 0,
      conversionOffset: 0,
      deviceId: 'animas12345',
      normal: 1.3,
      type: 'bolus',
      subType: 'normal'
    };

    var val = {
      time: '2014-09-25T01:00:00.000Z',
      deviceTime: '2014-09-25T01:00:00',
      timezoneOffset: 0,
      conversionOffset: 0,
      deviceId: 'animas12345',
      recommended: {
        carb: 1.0,
        correction: 2.0,
        net: 3.0
      },
      bgInput: 200,
      carbInput: 15,
      insulinOnBoard: 0.2,
      insulinCarbRatio: 15,
      insulinSensitivity: 50,
      bgTarget: {
        target: 100,
        range: 15
      },
      bolus: bolus,
      units: 'mg/dL',
      type: 'wizard'
    };

    it('passes through with a bolus', function() {
      simulator.wizard(val);
      expect(simulator.getEvents()).deep.equals([val]);
    });

    it('does not pass through a zero-volume wizard bolus', function() {
      var zeroWizard = _.assign({}, bolus, {normal: 0.0});
      simulator.bolus(val);
      simulator.bolus(zeroWizard);
      expect(simulator.getEvents()).deep.equals([val]);
    });
  });

  describe('deviceEvent', function() {
    describe('alarm', function() {
      it('passes through', function() {
        var val = {
          time: '2014-09-25T01:00:00.000Z',
          deviceTime: '2014-09-25T01:00:00',
          timezoneOffset: 0,
          conversionOffset: 0,
          deviceId: 'animas12345',
          type: 'deviceEvent',
          subType: 'alarm',
          alarmType: 'low_insulin'
        };

        simulator.alarm(val);
        expect(simulator.getEvents()).deep.equals([val]);
      });
    });

    describe('changeReservoir', function() {
      var val = {
        time: '2014-09-25T01:00:00.000Z',
        deviceTime: '2014-09-25T01:00:00',
        timezoneOffset: 0,
        conversionOffset: 0,
        deviceId: 'animas12345',
        type: 'deviceEvent',
        subType: 'reservoirChange'
      };

      it('passes through', function() {
        simulator.changeReservoir(val);
        expect(simulator.getEvents()).deep.equals([val]);
      });
    });

    describe('status', function() {
      var suspend = builder.makeDeviceEventSuspend()
        .with_time('2014-09-25T01:00:00.000Z')
        .with_deviceTime('2014-09-25T01:00:00')
        .with_timezoneOffset(0)
        .with_conversionOffset(0)
        .with_status('suspended')
        .with_reason({suspended: 'manual'});
      var resume = builder.makeDeviceEventResume()
        .with_time('2014-09-25T02:00:00.000Z')
        .with_deviceTime('2014-09-25T02:00:00')
        .with_timezoneOffset(0)
        .with_conversionOffset(0)
        .with_status('resumed')
        .with_reason({resumed: 'manual'});

      it('a single suspend does not pass through', function() {
        simulator.suspend(suspend);
        expect(simulator.getDataServicesEvents()).deep.equals([]);
      });

      it('a single resume does not pass through', function() {
        simulator.resume(resume);
        expect(simulator.getDataServicesEvents()).deep.equals([]);
      });

      it('a suspend and resume gets combined', function() {
        simulator.suspend(suspend);
        simulator.resume(resume);

        var expectedSuspendResume = _.cloneDeep(suspend);
        expectedSuspendResume.duration = 3600000;
        expectedSuspendResume.reason.resumed = 'manual';
        expect(simulator.getDataServicesEvents()).deep.equals([expectedSuspendResume.done()]);
      });

      it('generates annotation for out-of-sequence events', function() {

        var suspend2 = builder.makeDeviceEventSuspend()
          .with_time('2014-09-25T03:00:00.000Z')
          .with_deviceTime('2014-09-25T03:00:00')
          .with_timezoneOffset(0)
          .with_conversionOffset(0)
          .with_status('suspended')
          .with_reason({suspended: 'manual'});
        var resume2 = builder.makeDeviceEventResume()
          .with_time('2014-09-25T04:00:00.000Z')
          .with_deviceTime('2014-09-25T04:00:00')
          .with_timezoneOffset(0)
          .with_conversionOffset(0)
          .with_status('resumed')
          .with_reason({resumed: 'manual'});

        suspend.index = 4;
        resume.set('index', 4);
        suspend2.index = 5;
        resume2.index = 5;

        var expectedSuspendResume = _.cloneDeep(suspend);
        expectedSuspendResume.duration = 3600000;
        expectedSuspendResume.reason.resumed = 'manual';

        var expectedSuspendResume2 = _.cloneDeep(suspend2);
        expectedSuspendResume2.duration = 3600000;
        expectedSuspendResume2.reason.resumed = 'manual';
        expectedSuspendResume2 = expectedSuspendResume2.done();
        expectedSuspendResume2.annotations = [{code: 'animas/out-of-sequence'}];

        simulator.suspend(suspend);
        simulator.resume(resume);
        simulator.suspend(suspend2);
        simulator.resume(resume2);

<<<<<<< HEAD
        var events = simulator.getDataServicesEvents();
        expect(events).deep.equals([expectedSuspendResume.done(), expectedSuspendResume2]);
=======
        var expectedResume = _.cloneDeep(resume);
        expectedResume.annotations = [{code: 'animas/out-of-sequence'}];
        delete expectedResume.index;
        delete suspend.index;
        delete resume.index;

        expect(simulator.getDataServicesEvents()).deep.equals([suspend, expectedResume.done(), suspend2]);
>>>>>>> 023d93c0
      });

    });
  });

  /* TODO:
  describe('settings', function() {
    var settings = {
      time: '2014-09-25T01:00:00.000Z',
      deviceTime: '2014-09-25T01:00:00',
      activeSchedule: 'billy',
      units: { 'bg': 'mg/dL' },
      basalSchedules: {
        'billy': [
          { start: 0, rate: 1.0 },
          { start: 21600000, rate: 1.1 }
        ],
        'bob': [
          { start: 0, rate: 0.0}
        ]
      },
      carbSchedules: {
        'billy': [
          { start: 0, amount: 1.0 },
          { start: 21600000, amount: 1.1 }
        ],
        'bob': [
          { start: 0, amount: 0.0}
        ]
      },
      sensitivitySchedules: {
        'billy': [
          { start: 0, amount: 1.0 },
          { start: 21600000, amount: 1.1 }
        ],
        'bob': [
          { start: 0, amount: 0.0}
        ]
      },
      targetSchedules: {
        'billy': [
          { start: 0, target: 100 },
          { start: 21600000, target: 110 }
        ],
        'bob': [
          { start: 0, target: 105}
        ]
      },
      timezoneOffset: 0,
      conversionOffset: 0
    };

    it('passes through', function() {
      simulator.pumpSettings(settings);
      expect(simulator.getEvents()).deep.equals([settings]);
    });

  });
  */

  describe('basal', function() {
    var basal1 = builder.makeScheduledBasal()
      .with_time('2014-09-25T02:00:00.000Z')
      .with_deviceTime('2014-09-25T02:00:00')
      .with_timezoneOffset(0)
      .with_conversionOffset(0)
      .with_scheduleName('Alice')
      .with_rate(0.75);
    var basal2 = builder.makeScheduledBasal()
      .with_time('2014-09-25T03:00:00.000Z')
      .with_deviceTime('2014-09-25T03:00:00')
      .with_timezoneOffset(0)
      .with_conversionOffset(0)
      .with_scheduleName('Alice')
      .with_rate(0.85);
    var basal3 = builder.makeScheduledBasal()
      .with_time('2014-09-25T03:30:00.000Z')
      .with_deviceTime('2014-09-25T03:30:00')
      .with_timezoneOffset(0)
      .with_conversionOffset(0)
      .with_scheduleName('Alice')
      .with_rate(0.90);

    it('sets duration using a following basal', function() {
      var expectedFirstBasal = _.cloneDeep(basal1);
      expectedFirstBasal = expectedFirstBasal.set('duration', 3600000).done();
      simulator.basal(basal1);
      simulator.basal(basal2);
      expect(simulator.getDataServicesEvents()).deep.equals([expectedFirstBasal]);
    });

    it('limits duration to five days for flat-rate basals', function() {
      var basal = builder.makeScheduledBasal()
        .with_time('2014-09-01T02:00:00.000Z') // more than five days before basal1
        .with_deviceTime('2014-09-01T02:00:00')
        .with_timezoneOffset(0)
        .with_conversionOffset(0)
        .with_scheduleName('Alice')
        .with_rate(0.75);

      var expectedFirstBasal = _.cloneDeep(basal);
      expectedFirstBasal = expectedFirstBasal.set('duration', 432000000).done();
      expectedFirstBasal.annotations = [{code: 'animas/basal/flat-rate'}];
      simulator.basal(basal);
      simulator.basal(basal1);
      expect(simulator.getDataServicesEvents()).deep.equals([expectedFirstBasal]);

    });

    it('generates annotation for out-of-sequence events', function() {
      basal1.set('index', 1);
      basal2.set('index', 3);
      basal3.set('index', 2);

      var expectedFirstBasal = _.cloneDeep(basal1);
      expectedFirstBasal = expectedFirstBasal.set('duration', 3600000).done();
      var expectedSecondBasal = _.cloneDeep(basal2);
      expectedSecondBasal = expectedSecondBasal.set('duration', 1800000).done();
      expectedSecondBasal.annotations = [{code: 'animas/out-of-sequence'}];
      simulator.basal(basal1);
      simulator.basal(basal2);
      simulator.basal(basal3);
      delete expectedFirstBasal.index;
      delete expectedSecondBasal.index;
      expect(simulator.getDataServicesEvents()).deep.equals([expectedFirstBasal, expectedSecondBasal]);
    });

    it('sets suspended basal', function() {
      var suspend = builder.makeDeviceEventSuspend()
        .with_time('2014-09-25T02:00:00.000Z')
        .with_deviceTime('2014-09-25T02:00:00')
        .with_timezoneOffset(0)
        .with_conversionOffset(0)
        .with_status('suspended')
        .with_reason({resumed: 'automatic'});

      var basal = builder.makeScheduledBasal()
        .with_time('2014-09-25T02:00:01.000Z')
        .with_deviceTime('2014-09-25T02:00:01')
        .with_timezoneOffset(0)
        .with_conversionOffset(0)
        .with_scheduleName('Alice')
        .with_rate(0);

      var resume = builder.makeDeviceEventResume()
        .with_time('2014-09-25T02:10:00.000Z')
        .with_deviceTime('2014-09-25T02:10:00')
        .with_timezoneOffset(0)
        .with_conversionOffset(0)
        .with_status('resumed')
        .with_reason({resumed: 'manual'});

      simulator.suspend(suspend);
      simulator.basal(basal);
      simulator.resume(resume);
      simulator.basal(basal2);

      var expectedSuspendedBasal = _.cloneDeep(basal);
      expectedSuspendedBasal.duration = 3599000;
      expectedSuspendedBasal.deliveryType = 'suspend';

      var expectedSuspendResume = _.cloneDeep(suspend);
      expectedSuspendResume.duration = 600000;
      expectedSuspendResume.reason.resumed = 'manual';
      expect(simulator.getDataServicesEvents()).deep.equals([expectedSuspendResume.done(),expectedSuspendedBasal.done()]);

    });

    it('annotates possible suspended basal', function() {
      var basal = builder.makeScheduledBasal()
        .with_time('2014-09-25T02:00:00.000Z')
        .with_deviceTime('2014-09-25T02:00:00')
        .with_timezoneOffset(0)
        .with_conversionOffset(0)
        .with_scheduleName('Alice')
        .with_rate(0);

        var expectedBasal = _.cloneDeep(basal);
        expectedBasal = expectedBasal.set('duration', 3600000).done();
        expectedBasal.annotations = [{code: 'animas/basal/possible-suspend'}];
        simulator.basal(basal);
        simulator.basal(basal2);
        expect(simulator.getDataServicesEvents()).deep.equals([expectedBasal]);
    });

    it('temp basal', function() {
      var suppressed = builder.makeScheduledBasal()
        .with_time('2014-09-25T18:05:00.000Z')
        .with_deviceTime('2014-09-25T18:05:00')
        .with_timezoneOffset(0)
        .with_conversionOffset(0)
        .with_rate(1.3)
        .with_duration(2000000);
      var tempBasal = builder.makeTempBasal()
        .with_time('2014-09-25T18:10:00.000Z')
        .with_deviceTime('2014-09-25T18:10:00')
        .with_timezoneOffset(0)
        .with_conversionOffset(0)
        .with_duration(1800000)
        .with_rate(1.0);
      var basal2 = builder.makeScheduledBasal()
        .with_time('2014-09-25T18:40:00.000Z')
        .with_deviceTime('2014-09-25T18:40:00')
        .with_timezoneOffset(0)
        .with_conversionOffset(0)
        .with_rate(2)
        .with_duration(1800000);

      var expectedTempBasal = tempBasal.with_payload({duration:1500000}).done();

      simulator.basal(suppressed);
      simulator.basal(tempBasal);
      simulator.basal(basal2);
      expect(simulator.getDataServicesEvents()).deep.equals([
        suppressed.done(),
        expectedTempBasal
      ]);
    });
  });

  describe('event interplay', function() {
    it('basal is suspended by alarm', function() {

      var alarm = {
        time: '2014-09-25T01:00:00.000Z',
        deviceTime: '2014-09-25T01:00:00',
        timezoneOffset: 0,
        conversionOffset: 0,
        deviceId: 'animas12345',
        type: 'deviceEvent',
        subType: 'alarm',
        alarmType: 'auto_off'
      };

      var basal1 = builder.makeScheduledBasal()
        .with_time('2014-09-25T02:00:00.000Z')
        .with_deviceTime('2014-09-25T02:00:00')
        .with_timezoneOffset(0)
        .with_conversionOffset(0)
        .with_rate(0);
      basal1.deviceId = 'animas12345';

      var basal2 = builder.makeScheduledBasal()
        .with_time('2014-09-25T03:00:00.000Z')
        .with_deviceTime('2014-09-25T03:00:00')
        .with_timezoneOffset(0)
        .with_conversionOffset(0)
        .with_rate(1.2);
      basal2.deviceId = 'animas12345';

      var expectedSuspendResume = {
        time: '2014-09-25T02:00:01.000Z',
        deviceTime: '2014-09-25T02:00:01',
        timezoneOffset: 0,
        conversionOffset: 0,
        deviceId: 'animas12345',
        type: 'deviceEvent',
        subType: 'status',
        status: 'suspended',
        reason: {suspended: 'automatic', resumed: 'automatic'},
        payload: {cause: 'auto_off'},
        duration: 3600000
      };
      expectedSuspendResume.annotations = [{code: 'animas/status/fabricated-from-alarm'}];

      simulator.alarm(alarm);
      simulator.basal(basal1);
      simulator.basal(basal2);

      var expectedBasal = _.cloneDeep(basal1);
      expectedBasal = expectedBasal.done();
      expectedBasal.deliveryType ='suspend';

      expect(simulator.getDataServicesEvents()).deep.equals([
        expectedBasal,
        expectedSuspendResume,
      ]);
    });
  });
});<|MERGE_RESOLUTION|>--- conflicted
+++ resolved
@@ -315,18 +315,7 @@
         simulator.suspend(suspend2);
         simulator.resume(resume2);
 
-<<<<<<< HEAD
-        var events = simulator.getDataServicesEvents();
-        expect(events).deep.equals([expectedSuspendResume.done(), expectedSuspendResume2]);
-=======
-        var expectedResume = _.cloneDeep(resume);
-        expectedResume.annotations = [{code: 'animas/out-of-sequence'}];
-        delete expectedResume.index;
-        delete suspend.index;
-        delete resume.index;
-
-        expect(simulator.getDataServicesEvents()).deep.equals([suspend, expectedResume.done(), suspend2]);
->>>>>>> 023d93c0
+        expect(simulator.getDataServicesEvents()).deep.equals([expectedSuspendResume.done(), expectedSuspendResume2]);
       });
 
     });
