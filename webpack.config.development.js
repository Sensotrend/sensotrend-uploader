/* eslint-disable max-len */
/**
 * Build config for development process that uses Hot-Module-Replacement
 * https://webpack.github.io/docs/hot-module-replacement-with-webpack.html
 */

import webpack from 'webpack';
import merge from 'webpack-merge';
import baseConfig from './webpack.config.base';
import cp from 'child_process';

const VERSION_SHA = process.env.CIRCLE_SHA1 ||
  process.env.APPVEYOR_REPO_COMMIT ||
  cp.execSync('git rev-parse HEAD', { cwd: __dirname, encoding: 'utf8' });

const port = process.env.PORT || 3005;

if (process.env.DEBUG_ERROR === 'true') {
  console.log('~ ~ ~ ~ ~ ~ ~ ~ ~ ~');
  console.log('### DEBUG MODE ###');
  console.log('~ ~ ~ ~ ~ ~ ~ ~ ~ ~');
  console.log();
}

if ((!process.env.API_URL && !process.env.UPLOAD_URL && !process.env.DATA_URL && !process.env.BLIP_URL)) {
  console.log('Using the default environment, which is now production.');
} else {
  console.log('***** NOT using the default environment *****');
  console.log('The default right-click server menu may be incorrect.');
  console.log('API_URL =', process.env.API_URL);
  console.log('UPLOAD_URL =', process.env.UPLOAD_URL);
  console.log('DATA_URL =', process.env.DATA_URL);
  console.log('BLIP_URL =', process.env.BLIP_URL);
}

export default merge(baseConfig, {
  devtool: '#cheap-module-source-map',

  entry: [
    `webpack-hot-middleware/client?path=http://localhost:${port}/__webpack_hmr`,
    'babel-polyfill',
    './app/index'
  ],

  output: {
    publicPath: `http://localhost:${port}/dist/`
  },

  module: {
    rules: [
      {
        test: /\.global\.css$/,
        use: [{
          loader: 'style-loader'
        }, {
          loader: 'css-loader',
          options: {
            sourceMap: true
          }
        }]
      },

      {
        test: /^((?!\.global).)*\.css$/,
        use: [{
          loader: 'style-loader'
        }, {
          loader: 'css-loader',
          options: {
            modules: true,
            sourceMap: true,
            importLoaders: 1,
            localIdentName: '[name]__[local]___[hash:base64:5]'
          }
        }]
      },

      {
        test: /\.module\.less$/,
        use: [{
          loader: 'style-loader'
        }, {
          loader: 'css-loader',
          options: {
            modules: true,
            sourceMap: true,
            importLoaders: 1,
            localIdentName: '[name]__[local]___[hash:base64:5]'
          }
        }, {
          loader: 'less-loader',
          options: {
            sourceMap: true
          }
        }]
      },

      {
        test: /^((?!module).)*\.less$/,
        use: [{
          loader: 'style-loader'
        }, {
          loader: 'css-loader',

          options: {
            sourceMap: true
          }
        }, {
          loader: 'less-loader',

          options: {
            sourceMap: true
          }
        }]
      },

      { test: /\.woff(\?v=\d+\.\d+\.\d+)?$/, use: [{
        loader: 'url-loader',

        options: {
          limit: 10000,
          mimetype: 'application/font-woff'
        }
      }] },
      { test: /\.woff2(\?v=\d+\.\d+\.\d+)?$/, use: [{
        loader: 'url-loader',

        options: {
          limit: 10000,
          mimetype: 'application/font-woff'
        }
      }] },
      { test: /\.ttf(\?v=\d+\.\d+\.\d+)?$/, use: [{
        loader: 'url-loader',

        options: {
          limit: 10000,
          mimetype: 'application/octet-stream'
        }
      }] },
      { test: /\.eot(\?v=\d+\.\d+\.\d+)?$/, use: [{
        loader: 'file-loader'
      }] },
      { test: /\.svg(\?v=\d+\.\d+\.\d+)?$/, use: [{
        loader: 'url-loader',

        options: {
          limit: 10000,
          mimetype: 'image/svg+xml'
        }
      }] },

      {
        test: /\.(?:ico|gif|png|jpg|jpeg|webp)$/,
        use: [{
          loader: 'url-loader'
        }]
      }

    ]
  },

  plugins: [
    // https://webpack.github.io/docs/hot-module-replacement-with-webpack.html
    new webpack.HotModuleReplacementPlugin(),
    /**
     * If you are using the CLI, the webpack process will not exit with an error
     * code by enabling this plugin.
     * https://github.com/webpack/docs/wiki/list-of-plugins#noerrorsplugin
     */
     new webpack.NoEmitOnErrorsPlugin(),
     /**
     * Create global constants which can be configured at compile time.
     *
     * Useful for allowing different behaviour between development builds and
     * release builds
     *
     * NODE_ENV should be production so that modules do not perform certain
     * development checks
     */
    new webpack.DefinePlugin({
      'process.env.NODE_ENV': JSON.stringify(process.env.NODE_ENV) || '"development"',
      'process.env.BUILD': JSON.stringify(process.env.BUILD) || '"dev"',
      __DEBUG__: JSON.stringify(JSON.parse(process.env.DEBUG_ERROR || 'false')),
<<<<<<< HEAD
=======
      __REDUX_LOG__: JSON.stringify(JSON.parse(process.env.REDUX_LOG || 'false')),
      __TEST__: false,
      __VERSION_SHA__: JSON.stringify(VERSION_SHA),
>>>>>>> a5b5d773
      'global.GENTLY': false, // http://github.com/visionmedia/superagent/wiki/SuperAgent-for-Webpack for platform-client
    }),
    new webpack.LoaderOptionsPlugin({
      debug: true
    })
  ],
  /**
   * https://github.com/chentsulin/webpack-target-electron-renderer#how-this-module-works
   */
  target: 'electron-renderer',
  node: {
    __dirname: true, // https://github.com/visionmedia/superagent/wiki/SuperAgent-for-Webpack for platform-client
  }
});<|MERGE_RESOLUTION|>--- conflicted
+++ resolved
@@ -182,12 +182,7 @@
       'process.env.NODE_ENV': JSON.stringify(process.env.NODE_ENV) || '"development"',
       'process.env.BUILD': JSON.stringify(process.env.BUILD) || '"dev"',
       __DEBUG__: JSON.stringify(JSON.parse(process.env.DEBUG_ERROR || 'false')),
-<<<<<<< HEAD
-=======
-      __REDUX_LOG__: JSON.stringify(JSON.parse(process.env.REDUX_LOG || 'false')),
-      __TEST__: false,
       __VERSION_SHA__: JSON.stringify(VERSION_SHA),
->>>>>>> a5b5d773
       'global.GENTLY': false, // http://github.com/visionmedia/superagent/wiki/SuperAgent-for-Webpack for platform-client
     }),
     new webpack.LoaderOptionsPlugin({
