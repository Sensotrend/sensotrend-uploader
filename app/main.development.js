<<<<<<< HEAD
=======
/* global __ROLLBAR_POST_TOKEN__ */
>>>>>>> 0179b231
import { app, BrowserWindow, Menu, shell, ipcMain, crashReporter } from 'electron';
import os from 'os';
import open from 'open';
import { autoUpdater } from 'electron-updater';
import * as chromeFinder from 'lighthouse/chrome-launcher/chrome-finder';
import { sync as syncActions } from './actions';
import Raven from 'raven';
<<<<<<< HEAD
=======
import Rollbar from 'rollbar/src/server/rollbar';

let rollbar;
if(process.env.NODE_ENV === 'production') {
  rollbar = new Rollbar({
    accessToken: __ROLLBAR_POST_TOKEN__,
    captureUncaught: true,
    captureUnhandledRejections: true,
    payload: {
        environment: 'electron_main_process'
    }
  });
}

>>>>>>> 0179b231
Raven.config('https://ae50ed563cf24caab8ed7f469b0b0c78:32643a50ee9241c18b97f0c1ed5ed228@sentry.io/183894', {
  autoBreadcrumbs: {
    'console': true  // console logging
  }
}).install();

crashReporter.start({
  productName: 'Uploader',
  companyName: 'Tidepool',
  submitURL: '',
  uploadToServer: false
});

console.log('Crash logs can be found in:',crashReporter.getCrashesDirectory());
console.log('Last crash report:', crashReporter.getLastCrashReport());

let menu;
let template;
let mainWindow = null;

if (process.env.NODE_ENV === 'production') {
  const sourceMapSupport = require('source-map-support'); // eslint-disable-line
  sourceMapSupport.install();
}

if (process.env.NODE_ENV === 'development') {
  require('electron-debug')(); // eslint-disable-line global-require
  const path = require('path'); // eslint-disable-line
  const p = path.join(__dirname, '..', 'app', 'node_modules'); // eslint-disable-line
  require('module').globalPaths.push(p); // eslint-disable-line
}

app.on('window-all-closed', () => {
  if (process.platform !== 'darwin') app.quit();
});

const installExtensions = async () => {
  if (process.env.NODE_ENV === 'development') {
    const installer = require('electron-devtools-installer'); // eslint-disable-line global-require

    const extensions = [
      'REACT_DEVELOPER_TOOLS',
      'REDUX_DEVTOOLS'
    ];

    const forceDownload = !!process.env.UPGRADE_EXTENSIONS;

    // TODO: Use async interation statement.
    //       Waiting on https://github.com/tc39/proposal-async-iteration
    //       Promises will fail silently, which isn't what we want in development
    return Promise
      .all(extensions.map(name => installer.default(installer[name], forceDownload)))
      .catch(console.log);
  }
};

app.on('ready', async () => {
  await installExtensions();
  const resizable = (process.env.NODE_ENV === 'development' || process.env.BUILD === 'dev');

  mainWindow = new BrowserWindow({
    show: false,
    width: 663,
    height: 769,
    resizable: resizable
  });

  mainWindow.loadURL(`file://${__dirname}/app.html`);

  mainWindow.webContents.on('did-finish-load', () => {
    mainWindow.show();
    mainWindow.focus();
    checkUpdates();
  });

  mainWindow.webContents.on('new-window', function(event, url){
    event.preventDefault();
    let platform = os.platform();
    let chromeInstalls = chromeFinder[platform]();
    if(chromeInstalls.length === 0){
      // no chrome installs found, open user's default browser
      open(url);
    } else {
      open(url, chromeInstalls[0], function(error){
        if(error){
          // couldn't open chrome, try OS default
          open(url);
        }
      });
    }
  });
  mainWindow.on('closed', () => {
    mainWindow = null;
  });

  if (process.env.NODE_ENV === 'development' || process.env.BUILD === 'dev') {
    mainWindow.openDevTools();
    mainWindow.webContents.on('context-menu', (e, props) => {
      const { x, y } = props;

      Menu.buildFromTemplate([{
        label: 'Inspect element',
        click() {
          mainWindow.inspectElement(x, y);
        }
      }]).popup(mainWindow);
    });
  }

  if (process.platform === 'darwin') {
    template = [{
      label: 'Tidepool Uploader',
      submenu: [{
        label: 'About Tidepool Uploader',
        selector: 'orderFrontStandardAboutPanel:'
      }, {
        label: 'Check for Updates',
        click() {
          manualCheck = true;
          autoUpdater.checkForUpdates();
        }
      }, {
        type: 'separator'
      }, {
        label: 'Hide Tidepool Uploader',
        accelerator: 'Command+H',
        selector: 'hide:'
      }, {
        label: 'Hide Others',
        accelerator: 'Command+Shift+H',
        selector: 'hideOtherApplications:'
      }, {
        label: 'Show All',
        selector: 'unhideAllApplications:'
      }, {
        type: 'separator'
      }, {
        label: 'Quit',
        accelerator: 'Command+Q',
        click() {
          app.quit();
        }
      }]
    }, {
      label: 'Edit',
      submenu: [{
        label: 'Undo',
        accelerator: 'Command+Z',
        selector: 'undo:'
      }, {
        label: 'Redo',
        accelerator: 'Shift+Command+Z',
        selector: 'redo:'
      }, {
        type: 'separator'
      }, {
        label: 'Cut',
        accelerator: 'Command+X',
        selector: 'cut:'
      }, {
        label: 'Copy',
        accelerator: 'Command+C',
        selector: 'copy:'
      }, {
        label: 'Paste',
        accelerator: 'Command+V',
        selector: 'paste:'
      }, {
        label: 'Select All',
        accelerator: 'Command+A',
        selector: 'selectAll:'
      }]
    }, {
      label: 'View',
      submenu: (process.env.NODE_ENV === 'development' || process.env.BUILD === 'dev') ?
      [
        {
          label: 'Reload',
          accelerator: 'Command+R',
          click() {
            mainWindow.webContents.reload();
          }
        }, {
          label: 'Toggle Full Screen',
          accelerator: 'Ctrl+Command+F',
          click() {
            mainWindow.setFullScreen(!mainWindow.isFullScreen());
          }
        }, {
          label: 'Toggle Developer Tools',
          accelerator: 'Alt+Command+I',
          click() {
            mainWindow.toggleDevTools();
          }
        }
      ] : [
        {
          label: 'Toggle Full Screen',
          accelerator: 'Ctrl+Command+F',
          click() {
            mainWindow.setFullScreen(!mainWindow.isFullScreen());
          }
        }, {
          label: 'Toggle Developer Tools',
          accelerator: 'Alt+Command+I',
          click() {
            mainWindow.toggleDevTools();
          }
        }
      ]
    }, {
      label: 'Window',
      submenu: [{
        label: 'Minimize',
        accelerator: 'Command+M',
        selector: 'performMiniaturize:'
      }, {
        label: 'Close',
        accelerator: 'Command+W',
        selector: 'performClose:'
      }, {
        type: 'separator'
      }, {
        label: 'Bring All to Front',
        selector: 'arrangeInFront:'
      }]
    }, {
      label: 'Help',
      submenu: [{
        label: 'Get Support',
        click() {
          shell.openExternal('http://support.tidepool.org/');
        }
      }, {
        label: 'Privacy Policy',
        click() {
          shell.openExternal('https://tidepool.org/legal/privacy-policy-2-0');
        }
      }, {
        label: 'Report an issue...',
        click() {
          shell.openExternal('https://github.com/tidepool-org/chrome-uploader/issues');
        }
      }]
    }];

    menu = Menu.buildFromTemplate(template);
    Menu.setApplicationMenu(menu);
  } else {
    template = [{
      label: '&File',
      submenu: [{
        label: '&Open',
        accelerator: 'Ctrl+O'
      }, {
        label: '&Close',
        accelerator: 'Ctrl+W',
        click() {
          mainWindow.close();
        }
      }]
    }, {
      label: '&View',
      submenu: (process.env.NODE_ENV === 'development' || process.env.BUILD === 'dev') ? [{
        label: '&Reload',
        accelerator: 'Ctrl+R',
        click() {
          mainWindow.webContents.reload();
        }
      }, {
        label: 'Toggle &Full Screen',
        accelerator: 'F11',
        click() {
          mainWindow.setFullScreen(!mainWindow.isFullScreen());
        }
      }, {
        label: 'Toggle &Developer Tools',
        accelerator: 'Alt+Ctrl+I',
        click() {
          mainWindow.toggleDevTools();
        }
      }] : [{
        label: 'Toggle &Full Screen',
        accelerator: 'F11',
        click() {
          mainWindow.setFullScreen(!mainWindow.isFullScreen());
        }
      }, {
        label: 'Toggle &Developer Tools',
        accelerator: 'Alt+Ctrl+I',
        click() {
          mainWindow.toggleDevTools();
        }
      }]
    }, {
      label: 'Help',
      submenu: [{
        label: 'Get Support',
        click() {
          shell.openExternal('http://support.tidepool.org/');
        }
      }, {
        label: 'Check for Updates',
        click() {
          manualCheck = true;
          autoUpdater.checkForUpdates();
        }
      }, {
        label: 'Privacy Policy',
        click() {
          shell.openExternal('https://tidepool.org/legal/privacy-policy-2-0');
        }
      }, {
        label: 'Report an issue...',
        click() {
          shell.openExternal('https://github.com/tidepool-org/chrome-uploader/issues');
        }
      }]
    }];
    menu = Menu.buildFromTemplate(template);
    mainWindow.setMenu(menu);
  }
});

function checkUpdates(){
  // in production NODE_ENV or *any* type of BUILD (including BUILD === 'dev')
  // we check for updates, but not if NODE_ENV is 'development' and BUILD is unset
  // this prevents a Webpack build error that masks other build errors during local development
  if (process.env.NODE_ENV === 'production' || process.env.BUILD) {
    autoUpdater.checkForUpdates();
  }
}

setInterval(checkUpdates, 1000 * 60 * 60 * 24);

let manualCheck = false;

function sendAction(action) {
  mainWindow.webContents.send('action', action);
}

autoUpdater.on('checking-for-update', () => {
  if(manualCheck) {
    manualCheck = false;
    sendAction(syncActions.manualCheckingForUpdates());
  } else {
    sendAction(syncActions.autoCheckingForUpdates());
  }
});

autoUpdater.on('update-available', (ev, info) => {
  sendAction(syncActions.updateAvailable(info));
  /*
  Example `info`
  {
    "version":"0.310.0-alpha",
    "releaseDate":"2017-04-03T22:29:55.809Z",
    "url":"https://github.com/tidepool-org/chrome-uploader/releases/download/v0.310.0-alpha/tidepool-uploader-dev-0.310.0-alpha-mac.zip",
    "releaseJsonUrl":"https://github.com//tidepool-org/chrome-uploader/releases/download/v0.310.0-alpha/latest-mac.json"
  }
   */
});

autoUpdater.on('update-not-available', (ev, info) => {
  sendAction(syncActions.updateNotAvailable(info));
});

autoUpdater.on('error', (ev, err) => {
  sendAction(syncActions.autoUpdateError(err));
});

autoUpdater.on('update-downloaded', (ev, info) => {
  sendAction(syncActions.updateDownloaded(info));
});

ipcMain.on('autoUpdater', (event, arg) => {
  if(arg === 'checkForUpdates') {
    manualCheck = true;
  }
  autoUpdater[arg]();
});

if(!app.isDefaultProtocolClient('tidepoolupload')){
  app.setAsDefaultProtocolClient('tidepoolupload');
}

app.on('window-all-closed', () => {
  app.quit();
});<|MERGE_RESOLUTION|>--- conflicted
+++ resolved
@@ -1,7 +1,4 @@
-<<<<<<< HEAD
-=======
 /* global __ROLLBAR_POST_TOKEN__ */
->>>>>>> 0179b231
 import { app, BrowserWindow, Menu, shell, ipcMain, crashReporter } from 'electron';
 import os from 'os';
 import open from 'open';
@@ -9,8 +6,6 @@
 import * as chromeFinder from 'lighthouse/chrome-launcher/chrome-finder';
 import { sync as syncActions } from './actions';
 import Raven from 'raven';
-<<<<<<< HEAD
-=======
 import Rollbar from 'rollbar/src/server/rollbar';
 
 let rollbar;
@@ -25,7 +20,6 @@
   });
 }
 
->>>>>>> 0179b231
 Raven.config('https://ae50ed563cf24caab8ed7f469b0b0c78:32643a50ee9241c18b97f0c1ed5ed228@sentry.io/183894', {
   autoBreadcrumbs: {
     'console': true  // console logging
