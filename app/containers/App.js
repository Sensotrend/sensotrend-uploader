/*
 * == BSD2 LICENSE ==
 * Copyright (c) 2014-2016, Tidepool Project
 *
 * This program is free software; you can redistribute it and/or modify it under
 * the terms of the associated License, which is identical to the BSD 2-Clause
 * License as published by the Open Source Initiative at opensource.org.
 *
 * This program is distributed in the hope that it will be useful, but WITHOUT
 * ANY WARRANTY; without even the implied warranty of MERCHANTABILITY or FITNESS
 * FOR A PARTICULAR PURPOSE. See the License for more details.
 *
 * You should have received a copy of the License along with this program; if
 * not, you can obtain one from Tidepool Project at tidepool.org.
 * == BSD2 LICENSE ==
 */

import _ from 'lodash';
import PropTypes from 'prop-types';
import React, { Component } from 'react';
import { connect } from 'react-redux';
import { bindActionCreators } from 'redux';
import { remote } from 'electron';
import * as metrics from '../constants/metrics';
import { Route, Switch } from 'react-router-dom';
import dns from 'dns';

const { Menu } = remote;

import bows from 'bows';

import config from '../../lib/config.js';

import carelink from '../../lib/core/carelink.js';
import device from '../../lib/core/device.js';
import localStore from '../../lib/core/localStore.js';

import actions from '../actions/';
const asyncActions = actions.async;
const syncActions = actions.sync;

import * as actionSources from '../constants/actionSources';
import { pages, urls, pagesMap } from '../constants/otherConstants';
import { checkVersion } from '../utils/drivers';
import debugMode from '../utils/debugMode';

import MainPage from './MainPage';
import Login from '../components/Login';
import Loading from '../components/Loading';
import SettingsPage from './SettingsPage';
import ClinicUserSelectPage from './ClinicUserSelectPage';
import ClinicUserEditPage from './ClinicUserEditPage';
import NoUploadTargetsPage from './NoUploadTargetsPage';
import UpdatePlease from '../components/UpdatePlease';
import VersionCheckError from '../components/VersionCheckError';
import Footer from '../components/Footer';
import Header from '../components/Header';
import UpdateModal from '../components/UpdateModal';
import UpdateDriverModal from '../components/UpdateDriverModal';
import DeviceTimeModal from '../components/DeviceTimeModal';
import AdHocModal from '../components/AdHocModal';

import styles from '../../styles/components/App.module.less';

const serverdata = {
  Local: {
    API_URL: 'http://localhost:1300/tpapi',
    UPLOAD_URL: 'http://localhost:1300/tpupload',
    DATA_URL: 'http://localhost:1300/tpdata',
    BLIP_URL: 'http://localhost:1300/'
  },
  Development: {
    API_URL: 'https://dev.nightscout.fi/tpapi',
    UPLOAD_URL: 'https://dev.nightscout.fi/tpupload',
    DATA_URL: 'https://dev.nightscout.fi/tpdata',
    BLIP_URL: 'https://dev.nightscout.fi/'
  },
  Staging: {
    API_URL: 'https://test.nightscout.fi/tpapi',
    UPLOAD_URL: 'https://test.nightscout.fi/tpupload',
    DATA_URL: 'https://test.nightscout.fi/tpdata',
    BLIP_URL: 'https://test.nightscout.fi/'
  },
  Integration: {
    API_URL: 'https://test.nightscout.fi/tpapi',
    UPLOAD_URL: 'https://test.nightscout.fi/tpupload',
    DATA_URL: 'https://test.nightscout.fi/tpdata',
    BLIP_URL: 'https://test.nightscout.fi/'
  },
  Production: {
    API_URL: 'https://connect.nightscout.fi/tpapi',
    UPLOAD_URL: 'https://connect.nightscout.fi/tpupload',
    DATA_URL: 'https://connect.nightscout.fi/tpdata',
    BLIP_URL: 'https://connect.nightscout.fi/'
<<<<<<< HEAD
=======
  },
  Poolprax: {
    API_URL: 'https://poolprax.sensotrend.fi/tpapi',
    UPLOAD_URL: 'https://poolprax.sensotrend.fi/tpupload',
    DATA_URL: 'https://poolprax.sensotrend.fi/tpdata',
    BLIP_URL: 'https://www.sensotrend.fi/dashboard-new/'
>>>>>>> a4fba0c4
  }
};

export class App extends Component {
  static propTypes = {
    route: PropTypes.shape({
      api: PropTypes.func.isRequired
    }).isRequired
  };

  constructor(props) {
    super(props);
    this.log = bows('App');
    const initial_server = _.findKey(serverdata, (key) => key.API_URL === config.API_URL);
    this.state = {
      server: initial_server
    };
  }

  componentWillMount(){
    checkVersion(this.props.dispatch);
    let api = this.props.api;
    this.props.async.doAppInit(
      _.assign({ environment: this.state.server }, config), {
      api: api,
      carelink,
      device,
      localStore,
      log: this.log
    });

    /*
    dns.resolveSrv('environments-srv.tidepool.org', (err, servers) => {
      for (let server of servers) {
        const protocol = server.name === 'localhost' ? 'http://' : 'https://';
        const url = protocol + server.name + ':' + server.port;
        serverdata[server.name] = {
          API_URL: url,
          UPLOAD_URL: url,
          DATA_URL: url + '/dataservices',
          BLIP_URL: url,
        };
      }
    });
    */

    window.addEventListener('contextmenu', this.handleContextMenu, false);
  }

  setServer = info => {
    console.log('will use', info.label, 'server');
    var serverinfo = serverdata[info.label];
    serverinfo.environment = info.label;
    this.props.api.setHosts(serverinfo);
    this.setState({server: info.label});
  };

  render() {
    return (
      <div className={styles.app} onClick={this.handleDismissDropdown}>
        <Header location={this.props.location} />
        <Switch>
          <Route exact strict path="/" component={Loading} />
          <Route path="/login" component={Login}/>
          <Route path="/main" component={MainPage}/>
          <Route path="/settings" component={SettingsPage}/>
          <Route path="/clinic_user_select" component={ClinicUserSelectPage}/>
          <Route path="/clinic_user_edit" component={ClinicUserEditPage}/>
          <Route path="/no_upload_targets" component={NoUploadTargetsPage}/>
        </Switch>
        <Footer version={config.version} />
        {/* VersionCheck as overlay */}
        {this.renderVersionCheck()}
        <UpdateModal />
        <UpdateDriverModal />
        <DeviceTimeModal />
        <AdHocModal />
      </div>
    );
  }

  handleContextMenu = e => {
    e.preventDefault();
    const { clientX, clientY } = e;
    let template = [];
    if (process.env.NODE_ENV === 'development') {
      template.push({
        label: 'Inspect element',
        click() {
          remote.getCurrentWindow().inspectElement(clientX, clientY);
        }
      });
      template.push({
        type: 'separator'
      });
    }
    if (this.props.location.pathname === pagesMap.LOGIN) {
      const submenus = [];
      for (let server of _.keys(serverdata)) {
        submenus.push({
          label: server,
          click: this.setServer,
          type: 'radio',
          checked: this.state.server === server
        });
      }
      template.push({
        label: 'Change server',
        submenu: submenus,
      });
      template.push({
        label: 'Toggle Debug Mode',
        type: 'checkbox',
        checked: debugMode.isDebug,
        click() {
          debugMode.setDebug(!debugMode.isDebug);
        }
      });
    }
    const menu = Menu.buildFromTemplate(template);
    menu.popup(remote.getCurrentWindow());
  };

  handleDismissDropdown = () => {
    const { dropdown } = this.props;
    // only toggle the dropdown by clicking elsewhere if it's open
    if (dropdown === true) {
      this.props.sync.toggleDropdown(dropdown);
    }
  };

  renderVersionCheck() {
    const { readyToRenderVersionCheckOverlay, unsupported } = this.props;
    if (readyToRenderVersionCheckOverlay === false || unsupported === false) {
      return null;
    }
    if (unsupported instanceof Error) {
      return (
        <VersionCheckError errorMessage={unsupported.message || 'Unknown error'}/>
      );
    }
    if (unsupported === true) {
      return (
        <UpdatePlease knowledgeBaseLink={urls.HOW_TO_UPDATE_KB_ARTICLE} />
      );
    }
  }
}

App.propTypes = {};

export default connect(
  (state, ownProps) => {
    return {
      // plain state
      dropdown: state.dropdown,
      unsupported: state.unsupported,
      // derived state
      readyToRenderVersionCheckOverlay: (
        !state.working.initializingApp && !state.working.checkingVersion
      )
    };
  },
  (dispatch) => {
    return {
      async: bindActionCreators(asyncActions, dispatch),
      sync: bindActionCreators(syncActions, dispatch),
      dispatch: dispatch
    };
  }
)(App);<|MERGE_RESOLUTION|>--- conflicted
+++ resolved
@@ -92,15 +92,12 @@
     UPLOAD_URL: 'https://connect.nightscout.fi/tpupload',
     DATA_URL: 'https://connect.nightscout.fi/tpdata',
     BLIP_URL: 'https://connect.nightscout.fi/'
-<<<<<<< HEAD
-=======
   },
   Poolprax: {
     API_URL: 'https://poolprax.sensotrend.fi/tpapi',
     UPLOAD_URL: 'https://poolprax.sensotrend.fi/tpupload',
     DATA_URL: 'https://poolprax.sensotrend.fi/tpdata',
     BLIP_URL: 'https://www.sensotrend.fi/dashboard-new/'
->>>>>>> a4fba0c4
   }
 };
 
