--- conflicted
+++ resolved
@@ -41,12 +41,9 @@
 
 import UpdatePlease from '../components/UpdatePlease';
 import VersionCheckError from '../components/VersionCheckError';
-<<<<<<< HEAD
 import Footer from '../components/Footer';
 import Header from '../components/Header';
-=======
 import UpdateModal from '../components/UpdateModal';
->>>>>>> 31e6f8b8
 
 import styles from '../../styles/components/App.module.less';
 
@@ -208,11 +205,6 @@
     return {
       // plain state
       dropdown: state.dropdown,
-<<<<<<< HEAD
-=======
-      loggedInUser: state.loggedInUser,
-      targetUsersForUpload: state.targetUsersForUpload,
->>>>>>> 31e6f8b8
       unsupported: state.unsupported,
       // derived state
       readyToRenderVersionCheckOverlay: (
