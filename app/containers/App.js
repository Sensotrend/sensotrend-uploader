/*
 * == BSD2 LICENSE ==
 * Copyright (c) 2014-2016, Tidepool Project
 *
 * This program is free software; you can redistribute it and/or modify it under
 * the terms of the associated License, which is identical to the BSD 2-Clause
 * License as published by the Open Source Initiative at opensource.org.
 *
 * This program is distributed in the hope that it will be useful, but WITHOUT
 * ANY WARRANTY; without even the implied warranty of MERCHANTABILITY or FITNESS
 * FOR A PARTICULAR PURPOSE. See the License for more details.
 *
 * You should have received a copy of the License along with this program; if
 * not, you can obtain one from Tidepool Project at tidepool.org.
 * == BSD2 LICENSE ==
 */

import _ from 'lodash';
import PropTypes from 'prop-types';
import React, { Component } from 'react';
import { connect } from 'react-redux';
import { bindActionCreators } from 'redux';
import { remote } from 'electron';
import * as metrics from '../constants/metrics';
import { Route, Switch } from 'react-router-dom';
import dns from 'dns';

const { Menu } = remote;

import bows from 'bows';

import config from '../../lib/config.js';

import carelink from '../../lib/core/carelink.js';
import device from '../../lib/core/device.js';
import localStore from '../../lib/core/localStore.js';

import actions from '../actions/';
const asyncActions = actions.async;
const syncActions = actions.sync;

import * as actionSources from '../constants/actionSources';
import { pages, urls, pagesMap } from '../constants/otherConstants';
import { checkVersion } from '../utils/drivers';
import debugMode from '../utils/debugMode';

import MainPage from './MainPage';
import Login from '../components/Login';
import Loading from '../components/Loading';
import SettingsPage from './SettingsPage';
import ClinicUserSelectPage from './ClinicUserSelectPage';
import ClinicUserEditPage from './ClinicUserEditPage';
import NoUploadTargetsPage from './NoUploadTargetsPage';
import UpdatePlease from '../components/UpdatePlease';
import VersionCheckError from '../components/VersionCheckError';
import Footer from '../components/Footer';
import Header from '../components/Header';
import UpdateModal from '../components/UpdateModal';
import UpdateDriverModal from '../components/UpdateDriverModal';
import DeviceTimeModal from '../components/DeviceTimeModal';
import AdHocModal from '../components/AdHocModal';

import styles from '../../styles/components/App.module.less';

const serverdata = {
  Local: {
    API_URL: 'http://localhost:8009',
    UPLOAD_URL: 'http://localhost:9122',
    DATA_URL: 'http://localhost:9220',
    BLIP_URL: 'http://localhost:3000'
  },
  Development: {
    API_URL: 'https://dev-api.tidepool.org',
    UPLOAD_URL: 'https://dev-uploads.tidepool.org',
    DATA_URL: 'https://dev-api.tidepool.org/dataservices',
    BLIP_URL: 'https://dev-app.tidepool.org'
  },
  Staging: {
    API_URL: 'https://stg-api.tidepool.org',
    UPLOAD_URL: 'https://stg-uploads.tidepool.org',
    DATA_URL: 'https://stg-api.tidepool.org/dataservices',
    BLIP_URL: 'https://stg-app.tidepool.org'
  },
  Integration: {
    API_URL: 'https://int-api.tidepool.org',
    UPLOAD_URL: 'https://int-uploads.tidepool.org',
    DATA_URL: 'https://int-api.tidepool.org/dataservices',
    BLIP_URL: 'https://int-app.tidepool.org'
  },
<<<<<<< HEAD
  ['Production (Charité Berlin)']: {
    API_URL: 'https://ddc-api.charite.de',
    UPLOAD_URL: 'https://ddc-upload.charite.de',
    DATA_URL: 'https://ddc-api.charite.de/dataservices',
    BLIP_URL: 'https://ddc.charite.de'
=======
  Production: {
    API_URL: 'https://connect.sensotrend.fi/tpapi',
    UPLOAD_URL: 'https://connect.sensotrend.fi/tpupload',
    DATA_URL: 'https://connect.sensotrend.fi/tpdata',
    BLIP_URL: 'https://connect.sensotrend.fi/'
>>>>>>> 970a34c3
  }
};

function capitalizeFirstLetter(string) {
  return string.charAt(0).toUpperCase() + string.slice(1);
}

export class App extends Component {
  static propTypes = {
    route: PropTypes.shape({
      api: PropTypes.func.isRequired
    }).isRequired
  };

  constructor(props) {
    super(props);
    this.log = bows('App');
    const initial_server = _.findKey(serverdata, (key) => key.API_URL === config.API_URL);
    this.state = {
      server: initial_server
    };
  }

  componentWillMount(){
    checkVersion(this.props.dispatch);
    let api = this.props.api;
    this.props.async.doAppInit(
      _.assign({ environment: this.state.server }, config), {
      api: api,
      carelink,
      device,
      localStore,
      log: this.log
    });

    const addServers = (servers) => {
      if (servers && servers.length && servers.length > 0) {
        for (let server of servers) {
          const protocol = server.name === 'localhost' ? 'http://' : 'https://';
          const url = protocol + server.name + ':' + server.port;
          serverdata[server.name] = {
            API_URL: url,
            UPLOAD_URL: url,
            DATA_URL: url + '/dataservices',
            BLIP_URL: url,
          };
        }
      } else {
        this.log('No servers found');
      }
    };

    /*
    dns.resolveSrv('environments-srv.tidepool.org', (err, servers) => {
      if (err) {
        this.log(`DNS resolver error: ${err}. Retrying...`);
        dns.resolveSrv('environments-srv.tidepool.org', (err2, servers2) => {
          if (!err2) {
           addServers(servers2);
          }
        });
      } else {
        this.log('Got Tidepool servers', servers);
        const tidepoolNamedServers = servers.map(s => ({
          ...s,
          name: `Tidepool ${
            s.name
            .replace('.tidepool.org', '')
            .split('.')
            .map(capitalizeFirstLetter)
            .join(' ')
          }`,
        }));
        addServers(tidepoolNamedServers);
      }
    });
    */

    window.addEventListener('contextmenu', this.handleContextMenu, false);
  }

  setServer = info => {
    console.log('will use', info.label, 'server');
    var serverinfo = serverdata[info.label];
    serverinfo.environment = info.label;
    this.props.api.setHosts(serverinfo);
    this.setState({server: info.label});
  };

  render() {
    return (
      <div className={styles.app} onClick={this.handleDismissDropdown}>
        <Header location={this.props.location} />
        <Switch>
          <Route exact strict path="/" component={Loading} />
          <Route path="/login" component={Login}/>
          <Route path="/main" component={MainPage}/>
          <Route path="/settings" component={SettingsPage}/>
          <Route path="/clinic_user_select" component={ClinicUserSelectPage}/>
          <Route path="/clinic_user_edit" component={ClinicUserEditPage}/>
          <Route path="/no_upload_targets" component={NoUploadTargetsPage}/>
        </Switch>
        <Footer version={config.version} />
        {/* VersionCheck as overlay */}
        {this.renderVersionCheck()}
        <UpdateModal />
        <UpdateDriverModal />
        <DeviceTimeModal />
        <AdHocModal />
      </div>
    );
  }

  handleContextMenu = e => {
    e.preventDefault();
    const { clientX, clientY } = e;
    let template = [];
    if (process.env.NODE_ENV === 'development') {
      template.push({
        label: 'Inspect element',
        click() {
          remote.getCurrentWindow().inspectElement(clientX, clientY);
        }
      });
      template.push({
        type: 'separator'
      });
    }
    if (this.props.location.pathname === pagesMap.LOGIN) {
      const submenus = [];
      for (let server of _.keys(serverdata)) {
        submenus.push({
          label: server,
          click: this.setServer,
          type: 'radio',
          checked: this.state.server === server
        });
      }
      template.push({
        label: 'Change server',
        submenu: submenus,
      });
      template.push({
        label: 'Toggle Debug Mode',
        type: 'checkbox',
        checked: debugMode.isDebug,
        click() {
          debugMode.setDebug(!debugMode.isDebug);
        }
      });
    }
    const menu = Menu.buildFromTemplate(template);
    menu.popup(remote.getCurrentWindow());
  };

  handleDismissDropdown = () => {
    const { dropdown } = this.props;
    // only toggle the dropdown by clicking elsewhere if it's open
    if (dropdown === true) {
      this.props.sync.toggleDropdown(dropdown);
    }
  };

  renderVersionCheck() {
    const { readyToRenderVersionCheckOverlay, unsupported } = this.props;
    if (readyToRenderVersionCheckOverlay === false || unsupported === false) {
      return null;
    }
    if (unsupported instanceof Error) {
      return (
        <VersionCheckError errorMessage={unsupported.message || 'Unknown error'}/>
      );
    }
    if (unsupported === true) {
      return (
        <UpdatePlease knowledgeBaseLink={urls.HOW_TO_UPDATE_KB_ARTICLE} />
      );
    }
  }
}

App.propTypes = {};

export default connect(
  (state, ownProps) => {
    return {
      // plain state
      dropdown: state.dropdown,
      unsupported: state.unsupported,
      // derived state
      readyToRenderVersionCheckOverlay: (
        !state.working.initializingApp && !state.working.checkingVersion
      )
    };
  },
  (dispatch) => {
    return {
      async: bindActionCreators(asyncActions, dispatch),
      sync: bindActionCreators(syncActions, dispatch),
      dispatch: dispatch
    };
  }
)(App);<|MERGE_RESOLUTION|>--- conflicted
+++ resolved
@@ -87,19 +87,11 @@
     DATA_URL: 'https://int-api.tidepool.org/dataservices',
     BLIP_URL: 'https://int-app.tidepool.org'
   },
-<<<<<<< HEAD
   ['Production (Charité Berlin)']: {
     API_URL: 'https://ddc-api.charite.de',
     UPLOAD_URL: 'https://ddc-upload.charite.de',
     DATA_URL: 'https://ddc-api.charite.de/dataservices',
     BLIP_URL: 'https://ddc.charite.de'
-=======
-  Production: {
-    API_URL: 'https://connect.sensotrend.fi/tpapi',
-    UPLOAD_URL: 'https://connect.sensotrend.fi/tpupload',
-    DATA_URL: 'https://connect.sensotrend.fi/tpdata',
-    BLIP_URL: 'https://connect.sensotrend.fi/'
->>>>>>> 970a34c3
   }
 };
 
