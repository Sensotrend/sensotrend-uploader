import mm723Image from '../../images/MM723_CNL_combo@2x.jpg';
import mm600Image from '../../images/MM600_CNL_combo@2x.jpg';
import { remote } from 'electron';

const i18n = remote.getGlobal( 'i18n' );

const devices = {
  accuchekusb: {
    instructions: i18n.t('Plug in meter with micro-USB cable'),
    name: 'Roche Accu-Chek Aviva Connect, Guide & Guide Me',
    key: 'accuchekusb',
    source: {type: 'device', driverId: 'AccuChekUSB'},
    enabled: {mac: true, win: true, linux: true}
  },
  carelink: {
    instructions: [i18n.t('Import from CareLink'), i18n.t('(We will not store your credentials)')],
    isFetching: false,
    key: 'carelink',
    name: 'Medtronic',
    // for the device selection list
    selectName: 'Medtronic (CareLink import)',
    source: {type: 'carelink'},
    enabled: {mac: true, win: true, linux: true}
  },
  caresensble: {
    instructions: i18n.t('Once paired, hold in right arrow until "BT Send" appears on the screen'),
    name: 'CareSens N Premier & Dual (using Bluetooth)',
    key: 'caresensble',
    source: {type: 'device', driverId: 'BluetoothLE'},
    enabled: {mac: true, win: false, linux: true}
  },
  caresens: {
    instructions: 'Plug in meter with cable and make sure the meter is switched on',
    name: 'CareSens N Premier & Dual',
    key: 'caresens',
    source: {type: 'device', driverId: 'CareSens'},
    enabled: {mac: true, win: true, linux: true}
  },
  medtronic: {
    instructions: i18n.t('Connect your Contour Next Link to your computer'),
    image: {
      'src': mm723Image,
      'height': 128,
      'width': 200,
      'alt': 'Contour Next Link'
    },
    key: 'medtronic',
    name: 'Medtronic 523, 723, Veo or 530G',
    selectName: 'Medtronic 523, 723, Veo or 530G (using Contour Next Link)',
    source: {type: 'device', driverId: 'Medtronic'},
    enabled: {mac: true, win: true, linux: true}
  },
  medtronic600: {
    instructions: i18n.t('Connect your Contour Next Link 2.4 to your computer'),
    image: {
      'src': mm600Image,
      'height': 128,
      'width': 200,
      'alt': 'Bayer Contour Next Link 2.4'
    },
    key: 'medtronic600',
    name: 'Medtronic 630G, 640G or 670G',
    selectName: 'Medtronic 630G, 640G, 670G (using Contour Next Link 2.4)',
    showDriverLink: {mac: false, win: false},
    source: {type: 'device', driverId: 'Medtronic600'},
    enabled: {mac: true, win: true, linux: true}
  },
  omnipod: {
    instructions: [i18n.t('Classic PDM: Plug into USB. Wait for Export to complete. Click Upload.'), i18n.t('DASH PDM: Unlock. Plug into USB. Tap Export on PDM. Click Upload.')],
    key: 'omnipod',
    name: 'Insulet OmniPod',
    source: {type: 'device', driverId: 'InsuletOmniPod', extension: '.ibf'},
    enabled: {mac: true, win: true, linux: true}
  },
  dexcom: {
    instructions: i18n.t('Plug in receiver with micro-USB'),
    key: 'dexcom',
    name: 'Dexcom',
    source: {type: 'device', driverId: 'Dexcom'},
    enabled: {mac: true, win: true, linux: true}
  },
  precisionxtra: {
    instructions: i18n.t('Plug in meter with cable'),
    key: 'precisionxtra',
    name: 'Abbott Precision Xtra',
    source: {type: 'device', driverId: 'AbbottPrecisionXtra'},
    enabled: {mac: false, win: true, linux: true}
  },
  tandem: {
    instructions: i18n.t('Plug in pump with micro-USB'),
    key: 'tandem',
    name: 'Tandem',
    source: {type: 'device', driverId: 'Tandem'},
    enabled: {mac: true, win: true, linux: true}
  },
  abbottfreestylelite: {
    instructions: i18n.t('Plug in meter with cable'),
    key: 'abbottfreestylelite',
    name: 'Abbott FreeStyle Lite & Freedom Lite',
    source: {type: 'device', driverId: 'AbbottFreeStyleLite'},
    enabled: {mac: false, win: true, linux: true}
  },
  abbottfreestylelibre: {
    instructions: i18n.t('Plug in meter with micro-USB cable'),
    key: 'abbottfreestylelibre',
    name: 'Abbott FreeStyle Libre',
    source: {type: 'device', driverId: 'AbbottFreeStyleLibre'},
    enabled: {linux: true, mac: true, win: true}
  },
  abbottfreestyleneo: {
    instructions: i18n.t('Plug in meter with micro-USB cable'),
    key: 'abbottfreestyleneo',
    name: 'Abbott FreeStyle Precision/Optium Neo',
    source: {type: 'device', driverId: 'AbbottFreeStyleNeo'},
    enabled: {linux: true, mac: true, win: true}
  },
  bayercontournext: {
    instructions: i18n.t('Plug meter into USB port'),
    key: 'bayercontournext',
    name: 'Ascensia (Bayer) Contour Next',
    source: {type: 'device', driverId: 'BayerContourNext'},
    enabled: {mac: true, win: true, linux: true}
  },
  bayercontour: {
    instructions: i18n.t('Plug in meter with cable and make sure meter is switched on'),
    key: 'bayercontour',
    name: 'Ascensia (Bayer) Contour Next EZ, Contour or Contour Link',
    source: {type: 'device', driverId: 'BayerContour'},
    enabled: {mac: true, win: true, linux: true}
  },
  animas: {
    instructions: i18n.t('Suspend and align back of pump with IR dongle front'),
    key: 'animas',
    name: 'Animas',
    source: {type: 'device', driverId: 'Animas'},
    enabled: {mac: true, win: true, linux: true}
  },
  onetouchverio: {
<<<<<<< HEAD
    instructions: i18n.t('Plug in meter with micro-USB'),
    name: 'OneTouch Verio & Verio Flex',
=======
    instructions: 'Plug in meter with micro-USB',
    name: 'OneTouch Verio, Verio Flex and Verio Reflect',
>>>>>>> d778c69d
    key: 'onetouchverio',
    source: {type: 'device', driverId: 'OneTouchVerio'},
    enabled: {linux: true, mac: true, win: true}
  },
  onetouchverioiq: {
    instructions: i18n.t('Plug in meter with mini-USB'),
    name: 'OneTouch VerioIQ',
    key: 'onetouchverioiq',
    source: {type: 'device', driverId: 'OneTouchVerioIQ'},
    enabled: {mac: true, win: true, linux: true}
  },
  onetouchultramini: {
    instructions: i18n.t('Plug in meter with cable and make sure the meter is switched off'),
    name: 'OneTouch UltraMini',
    key: 'onetouchultramini',
    source: {type: 'device', driverId: 'OneTouchUltraMini'},
    enabled: {mac: true, win: true, linux: true}
  },
  onetouchultra2: {
    instructions: i18n.t('Plug in meter with cable and make sure the meter is switched off'),
    name: 'OneTouch Ultra 2',
    key: 'onetouchultra2',
    source: {type: 'device', driverId: 'OneTouchUltra2'},
    enabled: {mac: true, win: true, linux: true}
  },
  truemetrix: {
    instructions: i18n.t('True Metrix & True Metrix Air: Place meter in cradle \u2022 True Metrix Go: Plug in meter with micro-USB cable'),
    name: 'Trividia Health True Metrix',
    key: 'truemetrix',
    source: {type: 'device', driverId: 'TrueMetrix'},
    enabled: {mac: true, win: true, linux: true}
  },
};

export default devices;<|MERGE_RESOLUTION|>--- conflicted
+++ resolved
@@ -136,13 +136,8 @@
     enabled: {mac: true, win: true, linux: true}
   },
   onetouchverio: {
-<<<<<<< HEAD
     instructions: i18n.t('Plug in meter with micro-USB'),
-    name: 'OneTouch Verio & Verio Flex',
-=======
-    instructions: 'Plug in meter with micro-USB',
     name: 'OneTouch Verio, Verio Flex and Verio Reflect',
->>>>>>> d778c69d
     key: 'onetouchverio',
     source: {type: 'device', driverId: 'OneTouchVerio'},
     enabled: {linux: true, mac: true, win: true}
