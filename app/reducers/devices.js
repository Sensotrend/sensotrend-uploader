import mm723Image from '../../images/MM723_CNL_combo@2x.jpg';
import medtronic600PumpImage from '../../images/bayer_contour_next_link_24.jpg';

const devices = {
  carelink: {
    instructions: ['Import from CareLink', '(We will not store your credentials)'],
    isFetching: false,
    key: 'carelink',
    name: 'Medtronic',
    // for the device selection list
    selectName: 'Medtronic (CareLink import)',
    source: {type: 'carelink'},
    enabled: {mac: true, win: true, linux: true}
  },
  medtronic: {
    instructions: 'Connect your Contour Next Link to your computer',
    image: {
      'src': mm723Image,
      'height': 128,
      'width': 200,
      'alt': 'Contour Next Link'
    },
    key: 'medtronic',
<<<<<<< HEAD
    name: 'Medtronic 523, 723 or 530G',
    selectName: 'Medtronic 523, 723, 530G (Bayer Contour Next Link)',
=======
    name: 'Medtronic - 523, 723, Veo or 530G',
    selectName: 'Medtronic 523, 723, Veo or 530G (using Contour Next Link)',
>>>>>>> 75f0b649
    source: {type: 'device', driverId: 'Medtronic'},
    enabled: {mac: true, win: true, linux: true}
  },
  medtronic600: {
    instructions: 'Pair your Bayer Contour Next Link 2.4 with your Medtronic pump and connect to your computer',
    image: {
      'src': medtronic600PumpImage,
      'height': 52,
      'width': 143,
      'alt': 'Bayer Contour Next Link 2.4'
    },
    key: 'medtronic600',
    name: 'Medtronic 630G, 640G or 670G',
    selectName: 'Medtronic 630G, 640G, 670G (Bayer Contour Next Link 2.4)',
    showDriverLink: {mac: false, win: false},
    source: {type: 'device', driverId: 'Medtronic600'},
    enabled: {mac: true, win: true}
  },
  omnipod: {
    instructions: 'Plug in PDM with mini-USB and choose .ibf file from PDM',
    key: 'omnipod',
    name: 'Insulet OmniPod',
    source: {type: 'block', driverId: 'InsuletOmniPod', extension: '.ibf'},
    enabled: {mac: true, win: true, linux: true}
  },
  dexcom: {
    instructions: 'Plug in receiver with micro-USB',
    key: 'dexcom',
    name: 'Dexcom',
    source: {type: 'device', driverId: 'Dexcom'},
    enabled: {mac: true, win: true}
  },
  precisionxtra: {
    instructions: 'Plug in meter with cable',
    key: 'precisionxtra',
    name: 'Abbott Precision Xtra',
    source: {type: 'device', driverId: 'AbbottPrecisionXtra'},
    enabled: {mac: false, win: true}
  },
  tandem: {
    instructions: 'Plug in pump with micro-USB',
    key: 'tandem',
    name: 'Tandem',
    source: {type: 'device', driverId: 'Tandem'},
    enabled: {mac: true, win: true}
  },
  abbottfreestylelite: {
    instructions: 'Plug in meter with cable',
    key: 'abbottfreestylelite',
    name: 'Abbott FreeStyle Lite & Freedom Lite',
    source: {type: 'device', driverId: 'AbbottFreeStyleLite'},
    enabled: {mac: false, win: true}
  },
  abbottfreestylelibre: {
    instructions: 'Plug in meter with micro-USB cable',
    key: 'abbottfreestylelibre',
    name: 'Abbott FreeStyle Libre',
    showDriverLink: {linux: false, mac: false, win: false},
    source: {type: 'device', driverId: 'AbbottFreeStyleLibre'},
    enabled: {linux: true, mac: true, win: true}
  },
  bayercontournext: {
    instructions: 'Plug meter into USB port',
    key: 'bayercontournext',
    name: 'Ascensia (Bayer) Contour Next',
    source: {type: 'device', driverId: 'BayerContourNext'},
    enabled: {mac: true, win: true, linux: true}
  },
  animas: {
    instructions: 'Suspend and align back of pump with IR dongle front',
    key: 'animas',
    name: 'Animas',
    source: {type: 'device', driverId: 'Animas'},
    enabled: {mac: true, win: true}
  },
  onetouchverio: {
    instructions: 'Plug in meter with micro-USB',
    name: 'OneTouch Verio & Verio Flex',
    key: 'onetouchverio',
    source: {type: 'device', driverId: 'OneTouchVerio'},
    enabled: {linux: true, mac: true, win: false}
  },
  onetouchverioiq: {
    instructions: 'Plug in meter with mini-USB',
    name: 'OneTouch VerioIQ',
    key: 'onetouchverioiq',
    source: {type: 'device', driverId: 'OneTouchVerioIQ'},
    enabled: {mac: true, win: true}
  },
  onetouchultramini: {
    instructions: 'Plug in meter with cable and make sure the meter is switched off',
    name: 'OneTouch UltraMini',
    key: 'onetouchultramini',
    showDriverLink: {mac: true, win: true},
    source: {type: 'device', driverId: 'OneTouchUltraMini'},
    enabled: {mac: true, win: true}
  },
  onetouchultra2: {
    instructions: 'Plug in meter with cable and make sure the meter is switched off',
    name: 'OneTouch Ultra 2',
    key: 'onetouchultra2',
    showDriverLink: {mac: true, win: true},
    source: {type: 'device', driverId: 'OneTouchUltra2'},
    enabled: {mac: true, win: true}
  }
};

export default devices;<|MERGE_RESOLUTION|>--- conflicted
+++ resolved
@@ -21,13 +21,8 @@
       'alt': 'Contour Next Link'
     },
     key: 'medtronic',
-<<<<<<< HEAD
-    name: 'Medtronic 523, 723 or 530G',
-    selectName: 'Medtronic 523, 723, 530G (Bayer Contour Next Link)',
-=======
-    name: 'Medtronic - 523, 723, Veo or 530G',
+    name: 'Medtronic 523, 723, Veo or 530G',
     selectName: 'Medtronic 523, 723, Veo or 530G (using Contour Next Link)',
->>>>>>> 75f0b649
     source: {type: 'device', driverId: 'Medtronic'},
     enabled: {mac: true, win: true, linux: true}
   },
@@ -41,7 +36,7 @@
     },
     key: 'medtronic600',
     name: 'Medtronic 630G, 640G or 670G',
-    selectName: 'Medtronic 630G, 640G, 670G (Bayer Contour Next Link 2.4)',
+    selectName: 'Medtronic 630G, 640G, 670G (using Contour Next Link 2.4)',
     showDriverLink: {mac: false, win: false},
     source: {type: 'device', driverId: 'Medtronic600'},
     enabled: {mac: true, win: true}
