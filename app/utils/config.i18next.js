--- conflicted
+++ resolved
@@ -1,18 +1,6 @@
-<<<<<<< HEAD
-import {join} from 'path';
-
-let path = (process.env.NODE_ENV === 'production') ? 'resources': '.';
-if (process.env.APPIMAGE && process.env.APPDIR) {
-  // In AppImage we need to prepend the mount path to path where we look
-  // for resources. Current work directory is not the mount path.
-  path = join(process.env.APPDIR, path);
-}
-
-=======
 var path = require('path');
-
+console.log(__dirname);
 let dirPath = (process.env.NODE_ENV === 'production') ? path.join(__dirname, '../') : '.';
->>>>>>> b494fa64
 let i18nextOptions = module.exports = {
   backend: {
     loadPath: dirPath + '/locales/{{lng}}/{{ns}}.json',
