/* global __ROLLBAR_POST_TOKEN__ */
import _ from 'lodash';
import { app, BrowserWindow, Menu, shell, ipcMain, crashReporter, dialog } from 'electron';
import os from 'os';
import osName from 'os-name';
import open from 'open';
import { autoUpdater } from 'electron-updater';
import * as chromeFinder from 'chrome-launcher/dist/chrome-finder';
import { sync as syncActions } from './actions';
import debugMode from '../app/utils/debugMode';
import Rollbar from 'rollbar/src/server/rollbar';
import uploadDataPeriod from './utils/uploadDataPeriod';
import i18n from 'i18next';
import i18nextBackend from 'i18next-fs-backend';
import i18nextOptions from './utils/config.i18next';

global.i18n = i18n;

autoUpdater.logger = require('electron-log');
autoUpdater.logger.transports.file.level = 'info';

let rollbar;
if(process.env.NODE_ENV === 'production') {
  rollbar = new Rollbar({
    accessToken: __ROLLBAR_POST_TOKEN__,
    captureUncaught: true,
    captureUnhandledRejections: true,
    payload: {
        environment: 'electron_main_process'
    }
  });
}

crashReporter.start({
  productName: 'Uploader',
  companyName: 'Tidepool',
  submitURL: '',
  uploadToServer: false
});

console.log('Crash logs can be found in:',crashReporter.getCrashesDirectory());
console.log('Last crash report:', crashReporter.getLastCrashReport());

let menu;
let template;
let mainWindow = null;

// Web Bluetooth should only be an experimental feature on Linux
app.commandLine.appendSwitch('enable-experimental-web-platform-features', true);

if (process.env.NODE_ENV === 'production') {
  const sourceMapSupport = require('source-map-support'); // eslint-disable-line
  sourceMapSupport.install();
}

if (process.env.NODE_ENV === 'development') {
  require('electron-debug')(); // eslint-disable-line global-require
  const path = require('path'); // eslint-disable-line
  const p = path.join(__dirname, '..', 'app', 'node_modules'); // eslint-disable-line
  require('module').globalPaths.push(p); // eslint-disable-line
}

app.on('window-all-closed', () => {
  if (process.platform !== 'darwin') app.quit();
});

const installExtensions = async () => {
  if (process.env.NODE_ENV === 'development') {
    const { default: installExtension, REACT_DEVELOPER_TOOLS, REDUX_DEVTOOLS } = require('electron-devtools-installer');

    try {
      const name = await installExtension([REACT_DEVELOPER_TOOLS, REDUX_DEVTOOLS]);
      console.log(`Added Extension:  ${name}`);
    } catch (err) {
      console.log('An error occurred: ', err);
    }
  }
};

function addDataPeriodGlobalListener(menu) {
  ipcMain.on('setUploadDataPeriodGlobal', (event, arg) => {
    const item = _.find(menu.items, ['id', 'upload']);
    if (arg === uploadDataPeriod.PERIODS.ALL) {
      console.log('Uploading all data');
      item.submenu.items[0].checked = true;
    } else if (arg === uploadDataPeriod.PERIODS.DELTA) {
      console.log('Uploading only new records');
      item.submenu.items[1].checked = true;
    }
  });
};

app.on('ready', async () => {
<<<<<<< HEAD
  // await installExtensions();
  const resizable = (process.env.NODE_ENV === 'development');
=======
  await installExtensions();
  setLanguage();
});
>>>>>>> 516175c3

function createWindow() {
  const resizable = (process.env.NODE_ENV === 'development');
  mainWindow = new BrowserWindow({
    show: false,
    width: 663,
    height: 769,
    resizable: resizable,
    webPreferences: {
      nodeIntegration: true
    }
  });

  mainWindow.loadURL(`file://${__dirname}/app.html`);

  mainWindow.webContents.on('did-finish-load', async () => {
    if (osName() === 'Windows 7') {
      const options = {
        type: 'info',
        title: 'Please update to a modern operating system',
        message:
          `Windows 7 won't be patched for any new viruses or security problems
going forward.

While Windows 7 will continue to work, Microsoft recommends you
start planning to upgrade to Windows 10, or an alternative
operating system, as soon as possible.`,
        buttons: ['Continue']
      };
      await dialog.showMessageBox(options);
    }

    mainWindow.show();
    mainWindow.focus();
    checkUpdates();
  });

  mainWindow.webContents.on('new-window', function(event, url){
    event.preventDefault();
    let platform = os.platform();
    let chromeInstalls = chromeFinder[platform]();
    if(chromeInstalls.length === 0){
      // no chrome installs found, open user's default browser
      open(url);
    } else {
      open(url, {app: chromeInstalls[0]}, function(error){
        if(error){
          // couldn't open chrome, try OS default
          open(url);
        }
      });
    }
  });
  mainWindow.on('closed', () => {
    mainWindow = null;
  });

  mainWindow.webContents.on('select-bluetooth-device', (event, deviceList, callback) => {
    event.preventDefault();
    console.log('Device list:', deviceList);
    let [result] = deviceList;
    global.bluetoothDeviceId = result.deviceId;
    if (!result) {
      callback('');
    } else {
      callback(result.deviceId);
    }
  });

  if (process.env.NODE_ENV === 'development') {
    mainWindow.openDevTools();
    mainWindow.webContents.on('context-menu', (e, props) => {
      const { x, y } = props;

      Menu.buildFromTemplate([{
        label: 'Inspect element',
        click() {
          mainWindow.inspectElement(x, y);
        }
      }]).popup(mainWindow);
    });
  }

  if (process.platform === 'darwin') {
    template = [{
<<<<<<< HEAD
      label: 'Sensotrend Uploader',
      submenu: [{
        label: 'About Sensotrend Uploader',
        click() {
          aboutDialog();
        }
=======
      label: i18n.t('Tidepool Uploader'),
      submenu: [{
        label: i18n.t('About Tidepool Uploader'),
        selector: 'orderFrontStandardAboutPanel:'
>>>>>>> 516175c3
      }, {
        label: i18n.t('Check for Updates'),
        click() {
          manualCheck = true;
          autoUpdater.checkForUpdates();
        }
      }, {
        type: 'separator'
      }, {
<<<<<<< HEAD
        label: 'Hide Sensotrend Uploader',
=======
        label: i18n.t('Hide Tidepool Uploader'),
>>>>>>> 516175c3
        accelerator: 'Command+H',
        selector: 'hide:'
      }, {
        label: i18n.t('Hide Others'),
        accelerator: 'Command+Shift+H',
        selector: 'hideOtherApplications:'
      }, {
        label: i18n.t('Show All'),
        selector: 'unhideAllApplications:'
      }, {
        type: 'separator'
      }, {
        label: i18n.t('Quit'),
        accelerator: 'Command+Q',
        click() {
          app.quit();
        }
      }]
    }, {
      label: i18n.t('Edit'),
      submenu: [{
        label: i18n.t('Undo'),
        accelerator: 'Command+Z',
        selector: 'undo:'
      }, {
        label: i18n.t('Redo'),
        accelerator: 'Shift+Command+Z',
        selector: 'redo:'
      }, {
        type: 'separator'
      }, {
        label: i18n.t('Cut'),
        accelerator: 'Command+X',
        selector: 'cut:'
      }, {
        label: i18n.t('Copy'),
        accelerator: 'Command+C',
        selector: 'copy:'
      }, {
        label: i18n.t('Paste'),
        accelerator: 'Command+V',
        selector: 'paste:'
      }, {
        label: i18n.t('Select All'),
        accelerator: 'Command+A',
        selector: 'selectAll:'
      }]
    }, {
      label: i18n.t('View'),
      submenu: (process.env.NODE_ENV === 'development') ?
      [
        {
          label: i18n.t('Reload'),
          accelerator: 'Command+R',
          click() {
            mainWindow.webContents.reload();
          }
        }, {
          label: i18n.t('Toggle Full Screen'),
          accelerator: 'Ctrl+Command+F',
          click() {
            mainWindow.setFullScreen(!mainWindow.isFullScreen());
          }
        }, {
          label: i18n.t('Toggle Developer Tools'),
          accelerator: 'Alt+Command+I',
          click() {
            mainWindow.toggleDevTools();
          }
        }
      ] : [
        {
          label: i18n.t('Toggle Full Screen'),
          accelerator: 'Ctrl+Command+F',
          click() {
            mainWindow.setFullScreen(!mainWindow.isFullScreen());
          }
        }, {
          label: i18n.t('Toggle Developer Tools'),
          accelerator: 'Alt+Command+I',
          click() {
            mainWindow.toggleDevTools();
          }
        }
      ]
    }, {
      label: i18n.t('&Upload'),
      id: 'upload',
      submenu: [{
        label: i18n.t('All data'),
        type: 'radio',
        click() {
          console.log('Uploading all data');
          uploadDataPeriod.setPeriodGlobal(
            uploadDataPeriod.PERIODS.ALL, mainWindow);
        }
      }, {
        label: i18n.t('Data since last upload'),
        type: 'radio',
        click() {
          console.log('Uploading only new records');
          uploadDataPeriod.setPeriodGlobal(
            uploadDataPeriod.PERIODS.DELTA, mainWindow);
        }
      }]
    }, {
      label: i18n.t('Window'),
      submenu: [{
        label: i18n.t('Minimize'),
        accelerator: 'Command+M',
        selector: 'performMiniaturize:'
      }, {
        label: i18n.t('Close'),
        accelerator: 'Command+W',
        selector: 'performClose:'
      }, {
        type: 'separator'
      }, {
        label: i18n.t('Bring All to Front'),
        selector: 'arrangeInFront:'
      }]
    }, {
      label: i18n.t('Help'),
      submenu: [{
        label: i18n.t('Get Support'),
        click() {
          shell.openExternal('http://support.tidepool.org/');
        }
      }, {
        label: i18n.t('Privacy Policy'),
        click() {
          shell.openExternal('https://developer.tidepool.org/privacy-policy/');
        }
      }]
    }];

    menu = Menu.buildFromTemplate(template);
    addDataPeriodGlobalListener(menu);
    Menu.setApplicationMenu(menu);
  } else {
    template = [{
      label: i18n.t('&File'),
      submenu: [{
<<<<<<< HEAD
        label: '&Exit',
        accelerator: 'Alt+F4',
=======
        label: i18n.t('&Open'),
        accelerator: 'Ctrl+O'
      }, {
        label:  i18n.t('&Close'),
        accelerator: 'Ctrl+W',
>>>>>>> 516175c3
        click() {
          mainWindow.close();
        }
      }]
    }, {
      label: i18n.t('&View'),
      submenu: (process.env.NODE_ENV === 'development') ? [{
        label: i18n.t('&Reload'),
        accelerator: 'Ctrl+R',
        click() {
          mainWindow.webContents.reload();
        }
      }, {
        label: i18n.t('Toggle &Full Screen'),
        accelerator: 'F11',
        click() {
          mainWindow.setFullScreen(!mainWindow.isFullScreen());
        }
      }, {
        label: i18n.t('Toggle &Developer Tools'),
        accelerator: 'Alt+Ctrl+I',
        click() {
          mainWindow.toggleDevTools();
        }
      }] : [{
        label: i18n.t('Toggle &Full Screen'),
        accelerator: 'F11',
        click() {
          mainWindow.setFullScreen(!mainWindow.isFullScreen());
        }
      }, {
        label: i18n.t('Toggle &Developer Tools'),
        accelerator: 'Alt+Ctrl+I',
        click() {
          mainWindow.toggleDevTools();
        }
      }]
    }, {
      label: i18n.t('&Upload'),
      id: 'upload',
      submenu: [{
        label: i18n.t('All data'),
        type: 'radio',
        click() {
          console.log('Uploading all data');
          uploadDataPeriod.setPeriodGlobal(
            uploadDataPeriod.PERIODS.ALL, mainWindow);
        }
      }, {
        label: i18n.t('Data since last upload'),
        type: 'radio',
        click() {
          console.log('Uploading only new records');
          uploadDataPeriod.setPeriodGlobal(
            uploadDataPeriod.PERIODS.DELTA, mainWindow);
        }
      }]
    }, {
      label: i18n.t('Help'),
      submenu: [{
        label: i18n.t('Get Support'),
        click() {
          shell.openExternal('http://support.tidepool.org/');
        }
      }, {
        label: i18n.t('Check for Updates'),
        click() {
          manualCheck = true;
          autoUpdater.checkForUpdates();
        }
      }, {
        label: i18n.t('Privacy Policy'),
        click() {
          shell.openExternal('https://developer.tidepool.org/privacy-policy/');
        }
      }, {
        label: 'About Sensotrend Uploader',
        click() {
          aboutDialog();
        }
      }]
    }];
    menu = Menu.buildFromTemplate(template);
    addDataPeriodGlobalListener(menu);
    mainWindow.setMenu(menu);
  }
}

let aboutWindow = null;
function aboutDialog() {
  if (aboutWindow !== null) {
    aboutWindow.show();
    return;
  }

  aboutWindow = new BrowserWindow({
    width: 600,
    height: 600,
    minWidth: 400,
    minHeight: 400,
    useContentSize: true,
    center: true,
    titleBarStyle: 'hidden-inset',
    icon: `file://${__dirname}/resources/icon.png`,
    webPreferences: {
        nodeIntegration: true,
    },
    parent: mainWindow,
    skipTaskbar: true,
    // devTools: false,
    // modal: true,
    show: false
  });

  aboutWindow.loadURL(`file://${__dirname}/about.html`).catch((reason) => {
    console.log(reason);
  });
  aboutWindow.once('ready-to-show', () => {
    aboutWindow.show();
  });
  aboutWindow.once('closed', () => {
    aboutWindow = null;
  });
  aboutWindow.webContents.on('will-navigate', (e, url) => {
    e.preventDefault();
    shell.openExternal(url).catch((reason) => {
      console.log('Could not open external: ' + reason);
    });
  });
  aboutWindow.setMenu(null);
}

function checkUpdates(){
  // in production NODE_ENV we check for updates, but not if NODE_ENV is 'development'
  // this prevents a Webpack build error that masks other build errors during local development
  if (process.env.NODE_ENV === 'production') {
    autoUpdater.checkForUpdates();
  }
}

setInterval(checkUpdates, 1000 * 60 * 60 * 24);

let manualCheck = false;

function sendAction(action) {
  mainWindow.webContents.send('action', action);
}

autoUpdater.on('checking-for-update', () => {
  if(manualCheck) {
    manualCheck = false;
    sendAction(syncActions.manualCheckingForUpdates());
  } else {
    sendAction(syncActions.autoCheckingForUpdates());
  }
});

autoUpdater.on('update-available', (ev, info) => {
  sendAction(syncActions.updateAvailable(info));
  /*
  Example `info`
  {
    "version":"0.310.0-alpha",
    "releaseDate":"2017-04-03T22:29:55.809Z",
    "url":"https://github.com/tidepool-org/uploader/releases/download/v0.310.0-alpha/tidepool-uploader-dev-0.310.0-alpha-mac.zip",
    "releaseJsonUrl":"https://github.com//tidepool-org/uploader/releases/download/v0.310.0-alpha/latest-mac.json"
  }
   */
});

autoUpdater.on('update-not-available', (ev, info) => {
  sendAction(syncActions.updateNotAvailable(info));
});

autoUpdater.on('error', (ev, err) => {
  sendAction(syncActions.autoUpdateError(err));
});

autoUpdater.on('update-downloaded', (ev, info) => {
  sendAction(syncActions.updateDownloaded(info));
});

ipcMain.on('autoUpdater', (event, arg) => {
  if(arg === 'checkForUpdates') {
    manualCheck = true;
  }
  autoUpdater[arg]();
});

if(!app.isDefaultProtocolClient('tidepoolupload')){
  app.setAsDefaultProtocolClient('tidepoolupload');
}

app.on('window-all-closed', () => {
  app.quit();
});

app.on('activate', () => {
  // for mac because, normally it's not common to recreate a window in the app
  if (mainWindow === null) {
    createWindow();
  }
});

function setLanguage() {
  if (process.env.I18N_ENABLED === 'true') {
    let lng = app.getLocale();
    // remove country in language locale
    if (_.includes(lng,'-'))
      lng = (_.split(lng,'-').length > 0) ? _.split(lng,'-')[0] : lng;

    i18nextOptions['lng'] = lng;
  }

  if (!i18n.Initialize) {
    i18n.use(i18nextBackend).init(i18nextOptions, function(err, t) {
      if (err) {
        console.log('An error occurred in i18next:', err);
      }

      global.i18n = i18n;
      createWindow();
    });
  }
}<|MERGE_RESOLUTION|>--- conflicted
+++ resolved
@@ -91,14 +91,10 @@
 };
 
 app.on('ready', async () => {
-<<<<<<< HEAD
   // await installExtensions();
   const resizable = (process.env.NODE_ENV === 'development');
-=======
-  await installExtensions();
   setLanguage();
 });
->>>>>>> 516175c3
 
 function createWindow() {
   const resizable = (process.env.NODE_ENV === 'development');
@@ -184,19 +180,12 @@
 
   if (process.platform === 'darwin') {
     template = [{
-<<<<<<< HEAD
-      label: 'Sensotrend Uploader',
-      submenu: [{
-        label: 'About Sensotrend Uploader',
+      label: i18n.t('Sensotrend Uploader'),
+      submenu: [{
+        label: i18n.t('About Sensotrend Uploader'),
         click() {
           aboutDialog();
         }
-=======
-      label: i18n.t('Tidepool Uploader'),
-      submenu: [{
-        label: i18n.t('About Tidepool Uploader'),
-        selector: 'orderFrontStandardAboutPanel:'
->>>>>>> 516175c3
       }, {
         label: i18n.t('Check for Updates'),
         click() {
@@ -206,11 +195,7 @@
       }, {
         type: 'separator'
       }, {
-<<<<<<< HEAD
-        label: 'Hide Sensotrend Uploader',
-=======
-        label: i18n.t('Hide Tidepool Uploader'),
->>>>>>> 516175c3
+        label: i18n.t('Hide Sensotrend Uploader'),
         accelerator: 'Command+H',
         selector: 'hide:'
       }, {
@@ -354,16 +339,8 @@
     template = [{
       label: i18n.t('&File'),
       submenu: [{
-<<<<<<< HEAD
-        label: '&Exit',
+        label: i18n.t('&Exit'),
         accelerator: 'Alt+F4',
-=======
-        label: i18n.t('&Open'),
-        accelerator: 'Ctrl+O'
-      }, {
-        label:  i18n.t('&Close'),
-        accelerator: 'Ctrl+W',
->>>>>>> 516175c3
         click() {
           mainWindow.close();
         }
