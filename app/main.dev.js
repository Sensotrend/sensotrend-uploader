/* global __ROLLBAR_POST_TOKEN__ */
import _ from 'lodash';
import { app, BrowserWindow, Menu, shell, ipcMain, crashReporter, dialog } from 'electron';
import os from 'os';
import osName from 'os-name';
import open from 'open';
import { autoUpdater } from 'electron-updater';
import * as chromeFinder from 'chrome-launcher/dist/chrome-finder';
import { sync as syncActions } from './actions';
import debugMode from '../app/utils/debugMode';
import Rollbar from 'rollbar/src/server/rollbar';
import uploadDataPeriod from './utils/uploadDataPeriod';
import i18n from 'i18next';
import i18nextBackend from 'i18next-fs-backend';
import i18nextOptions from './utils/config.i18next';

global.i18n = i18n;

autoUpdater.logger = require('electron-log');
autoUpdater.logger.transports.file.level = 'info';

let rollbar;
if(process.env.NODE_ENV === 'production') {
  rollbar = new Rollbar({
    accessToken: __ROLLBAR_POST_TOKEN__,
    captureUncaught: true,
    captureUnhandledRejections: true,
    payload: {
        environment: 'electron_main_process'
    }
  });
}

crashReporter.start({
  productName: 'Uploader',
  companyName: 'Tidepool',
  submitURL: '',
  uploadToServer: false
});

console.log('Crash logs can be found in:',crashReporter.getCrashesDirectory());
console.log('Last crash report:', crashReporter.getLastCrashReport());

let menu;
let template;
let mainWindow = null;

// Web Bluetooth should only be an experimental feature on Linux
app.commandLine.appendSwitch('enable-experimental-web-platform-features', true);

if (process.env.NODE_ENV === 'production') {
  const sourceMapSupport = require('source-map-support'); // eslint-disable-line
  sourceMapSupport.install();
}

if (process.env.NODE_ENV === 'development') {
  require('electron-debug')(); // eslint-disable-line global-require
  const path = require('path'); // eslint-disable-line
  const p = path.join(__dirname, '..', 'app', 'node_modules'); // eslint-disable-line
  require('module').globalPaths.push(p); // eslint-disable-line
}

app.on('window-all-closed', () => {
  if (process.platform !== 'darwin') app.quit();
});

const installExtensions = async () => {
  if (process.env.NODE_ENV === 'development') {
    const { default: installExtension, REACT_DEVELOPER_TOOLS, REDUX_DEVTOOLS } = require('electron-devtools-installer');

    try {
      const name = await installExtension([REACT_DEVELOPER_TOOLS, REDUX_DEVTOOLS]);
      console.log(`Added Extension:  ${name}`);
    } catch (err) {
      console.log('An error occurred: ', err);
    }
  }
};

function addDataPeriodGlobalListener(menu) {
  ipcMain.on('setUploadDataPeriodGlobal', (event, arg) => {
    const item = _.find(menu.items, ['id', 'upload']);
    if (arg === uploadDataPeriod.PERIODS.ALL) {
      console.log('Uploading all data');
      item.submenu.items[0].checked = true;
    } else if (arg === uploadDataPeriod.PERIODS.DELTA) {
      console.log('Uploading only new records');
      item.submenu.items[1].checked = true;
    }
  });
};

app.on('ready', async () => {
<<<<<<< HEAD
  // await installExtensions();
  const resizable = (process.env.NODE_ENV === 'development');
=======
  await installExtensions();
  setLanguage();
});
>>>>>>> 23710d68

function createWindow() {
  const resizable = (process.env.NODE_ENV === 'development');
  mainWindow = new BrowserWindow({
    show: false,
    width: 663,
    height: 769,
    resizable: resizable,
    webPreferences: {
      nodeIntegration: true
    }
  });

  mainWindow.loadURL(`file://${__dirname}/app.html`);

  mainWindow.webContents.on('did-finish-load', async () => {
    if (osName() === 'Windows 7') {
      const options = {
        type: 'info',
        title: 'Please update to a modern operating system',
        message:
          `Windows 7 won't be patched for any new viruses or security problems
going forward.

While Windows 7 will continue to work, Microsoft recommends you
start planning to upgrade to Windows 10, or an alternative
operating system, as soon as possible.`,
        buttons: ['Continue']
      };
      await dialog.showMessageBox(options);
    }

    // Make the language known to renderer.
    mainWindow.webContents.send('setLanguage', i18nextOptions['lng']);

    mainWindow.show();
    mainWindow.focus();
    checkUpdates();
  });

  mainWindow.webContents.on('new-window', function(event, url){
    event.preventDefault();
    let platform = os.platform();
    let chromeInstalls = chromeFinder[platform]();
    if(chromeInstalls.length === 0){
      // no chrome installs found, open user's default browser
      open(url);
    } else {
      open(url, {app: chromeInstalls[0]}, function(error){
        if(error){
          // couldn't open chrome, try OS default
          open(url);
        }
      });
    }
  });
  mainWindow.on('closed', () => {
    mainWindow = null;
  });

  mainWindow.webContents.on('select-bluetooth-device', (event, deviceList, callback) => {
    event.preventDefault();
    console.log('Device list:', deviceList);
    let [result] = deviceList;
    global.bluetoothDeviceId = result.deviceId;
    if (!result) {
      callback('');
    } else {
      callback(result.deviceId);
    }
  });

  if (process.env.NODE_ENV === 'development') {
    mainWindow.openDevTools();
    mainWindow.webContents.on('context-menu', (e, props) => {
      const { x, y } = props;

      Menu.buildFromTemplate([{
        label: 'Inspect element',
        click() {
          mainWindow.inspectElement(x, y);
        }
      }]).popup(mainWindow);
    });
  }

  if (process.platform === 'darwin') {
    template = [{
<<<<<<< HEAD
      label: 'Sensotrend Uploader',
      submenu: [{
        label: 'About Sensotrend Uploader',
        click() {
          aboutDialog();
        }
=======
      label: i18n.t('Tidepool Uploader'),
      submenu: [{
        label: i18n.t('About Tidepool Uploader'),
        selector: 'orderFrontStandardAboutPanel:'
>>>>>>> 23710d68
      }, {
        label: i18n.t('Check for Updates'),
        click() {
          manualCheck = true;
          autoUpdater.checkForUpdates();
        }
      }, {
        type: 'separator'
      }, {
<<<<<<< HEAD
        label: 'Hide Sensotrend Uploader',
=======
        label: i18n.t('Hide Tidepool Uploader'),
>>>>>>> 23710d68
        accelerator: 'Command+H',
        selector: 'hide:'
      }, {
        label: i18n.t('Hide Others'),
        accelerator: 'Command+Shift+H',
        selector: 'hideOtherApplications:'
      }, {
        label: i18n.t('Show All'),
        selector: 'unhideAllApplications:'
      }, {
        type: 'separator'
      }, {
        label: i18n.t('Quit'),
        accelerator: 'Command+Q',
        click() {
          app.quit();
        }
      }]
    }, {
      label: i18n.t('Edit'),
      submenu: [{
        label: i18n.t('Undo'),
        accelerator: 'Command+Z',
        selector: 'undo:'
      }, {
        label: i18n.t('Redo'),
        accelerator: 'Shift+Command+Z',
        selector: 'redo:'
      }, {
        type: 'separator'
      }, {
        label: i18n.t('Cut'),
        accelerator: 'Command+X',
        selector: 'cut:'
      }, {
        label: i18n.t('Copy'),
        accelerator: 'Command+C',
        selector: 'copy:'
      }, {
        label: i18n.t('Paste'),
        accelerator: 'Command+V',
        selector: 'paste:'
      }, {
        label: i18n.t('Select All'),
        accelerator: 'Command+A',
        selector: 'selectAll:'
      }]
    }, {
      label: i18n.t('View'),
      submenu: (process.env.NODE_ENV === 'development') ?
      [
        {
          label: i18n.t('Reload'),
          accelerator: 'Command+R',
          click() {
            mainWindow.webContents.reload();
          }
        }, {
          label: i18n.t('Toggle Full Screen'),
          accelerator: 'Ctrl+Command+F',
          click() {
            mainWindow.setFullScreen(!mainWindow.isFullScreen());
          }
        }, {
          label: i18n.t('Toggle Developer Tools'),
          accelerator: 'Alt+Command+I',
          click() {
            mainWindow.toggleDevTools();
          }
        }
      ] : [
        {
          label: i18n.t('Toggle Full Screen'),
          accelerator: 'Ctrl+Command+F',
          click() {
            mainWindow.setFullScreen(!mainWindow.isFullScreen());
          }
        }, {
          label: i18n.t('Toggle Developer Tools'),
          accelerator: 'Alt+Command+I',
          click() {
            mainWindow.toggleDevTools();
          }
        }
      ]
    }, {
      label: i18n.t('&Upload'),
      id: 'upload',
      submenu: [{
        label: i18n.t('All data'),
        type: 'radio',
        click() {
          console.log('Uploading all data');
          uploadDataPeriod.setPeriodGlobal(
            uploadDataPeriod.PERIODS.ALL, mainWindow);
        }
      }, {
        label: i18n.t('Data since last upload'),
        type: 'radio',
        click() {
          console.log('Uploading only new records');
          uploadDataPeriod.setPeriodGlobal(
            uploadDataPeriod.PERIODS.DELTA, mainWindow);
        }
      }]
    }, {
      label: i18n.t('Window'),
      submenu: [{
        label: i18n.t('Minimize'),
        accelerator: 'Command+M',
        selector: 'performMiniaturize:'
      }, {
        label: i18n.t('Close'),
        accelerator: 'Command+W',
        selector: 'performClose:'
      }, {
        type: 'separator'
      }, {
        label: i18n.t('Bring All to Front'),
        selector: 'arrangeInFront:'
      }]
    }, {
      label: i18n.t('Help'),
      submenu: [{
        label: i18n.t('Get Support'),
        click() {
          shell.openExternal('http://support.tidepool.org/');
        }
      }, {
        label: i18n.t('Privacy Policy'),
        click() {
          shell.openExternal('https://developer.tidepool.org/privacy-policy/');
        }
      }]
    }];

    menu = Menu.buildFromTemplate(template);
    addDataPeriodGlobalListener(menu);
    Menu.setApplicationMenu(menu);
  } else {
    template = [{
      label: i18n.t('&File'),
      submenu: [{
<<<<<<< HEAD
        label: '&Exit',
        accelerator: 'Alt+F4',
=======
        label: i18n.t('&Open'),
        accelerator: 'Ctrl+O'
      }, {
        label:  i18n.t('&Close'),
        accelerator: 'Ctrl+W',
>>>>>>> 23710d68
        click() {
          mainWindow.close();
        }
      }]
    }, {
      label: i18n.t('&View'),
      submenu: (process.env.NODE_ENV === 'development') ? [{
        label: i18n.t('&Reload'),
        accelerator: 'Ctrl+R',
        click() {
          mainWindow.webContents.reload();
        }
      }, {
        label: i18n.t('Toggle &Full Screen'),
        accelerator: 'F11',
        click() {
          mainWindow.setFullScreen(!mainWindow.isFullScreen());
        }
      }, {
        label: i18n.t('Toggle &Developer Tools'),
        accelerator: 'Alt+Ctrl+I',
        click() {
          mainWindow.toggleDevTools();
        }
      }] : [{
        label: i18n.t('Toggle &Full Screen'),
        accelerator: 'F11',
        click() {
          mainWindow.setFullScreen(!mainWindow.isFullScreen());
        }
      }, {
        label: i18n.t('Toggle &Developer Tools'),
        accelerator: 'Alt+Ctrl+I',
        click() {
          mainWindow.toggleDevTools();
        }
      }]
    }, {
      label: i18n.t('&Upload'),
      id: 'upload',
      submenu: [{
        label: i18n.t('All data'),
        type: 'radio',
        click() {
          console.log('Uploading all data');
          uploadDataPeriod.setPeriodGlobal(
            uploadDataPeriod.PERIODS.ALL, mainWindow);
        }
      }, {
        label: i18n.t('Data since last upload'),
        type: 'radio',
        click() {
          console.log('Uploading only new records');
          uploadDataPeriod.setPeriodGlobal(
            uploadDataPeriod.PERIODS.DELTA, mainWindow);
        }
      }]
    }, {
      label: i18n.t('Help'),
      submenu: [{
        label: i18n.t('Get Support'),
        click() {
          shell.openExternal('http://support.tidepool.org/');
        }
      }, {
        label: i18n.t('Check for Updates'),
        click() {
          manualCheck = true;
          autoUpdater.checkForUpdates();
        }
      }, {
        label: i18n.t('Privacy Policy'),
        click() {
          shell.openExternal('https://developer.tidepool.org/privacy-policy/');
        }
      }, {
        label: 'About Sensotrend Uploader',
        click() {
          aboutDialog();
        }
      }]
    }];
    menu = Menu.buildFromTemplate(template);
    addDataPeriodGlobalListener(menu);
    mainWindow.setMenu(menu);
  }
}

let aboutWindow = null;
function aboutDialog() {
  if (aboutWindow !== null) {
    aboutWindow.show();
    return;
  }

  aboutWindow = new BrowserWindow({
    width: 600,
    height: 600,
    minWidth: 400,
    minHeight: 400,
    useContentSize: true,
    center: true,
    titleBarStyle: 'hidden-inset',
    icon: `file://${__dirname}/resources/icon.png`,
    webPreferences: {
        nodeIntegration: true,
    },
    parent: mainWindow,
    skipTaskbar: true,
    // devTools: false,
    // modal: true,
    show: false
  });

  aboutWindow.loadURL(`file://${__dirname}/about.html`).catch((reason) => {
    console.log(reason);
  });
  aboutWindow.once('ready-to-show', () => {
    aboutWindow.show();
  });
  aboutWindow.once('closed', () => {
    aboutWindow = null;
  });
  aboutWindow.webContents.on('will-navigate', (e, url) => {
    e.preventDefault();
    shell.openExternal(url).catch((reason) => {
      console.log('Could not open external: ' + reason);
    });
  });
  aboutWindow.setMenu(null);
}

function checkUpdates(){
  // in production NODE_ENV we check for updates, but not if NODE_ENV is 'development'
  // this prevents a Webpack build error that masks other build errors during local development
  if (process.env.NODE_ENV === 'production') {
    autoUpdater.checkForUpdates();
  }
}

setInterval(checkUpdates, 1000 * 60 * 60 * 24);

let manualCheck = false;

function sendAction(action) {
  mainWindow.webContents.send('action', action);
}

autoUpdater.on('checking-for-update', () => {
  if(manualCheck) {
    manualCheck = false;
    sendAction(syncActions.manualCheckingForUpdates());
  } else {
    sendAction(syncActions.autoCheckingForUpdates());
  }
});

autoUpdater.on('update-available', (ev, info) => {
  sendAction(syncActions.updateAvailable(info));
  /*
  Example `info`
  {
    "version":"0.310.0-alpha",
    "releaseDate":"2017-04-03T22:29:55.809Z",
    "url":"https://github.com/tidepool-org/uploader/releases/download/v0.310.0-alpha/tidepool-uploader-dev-0.310.0-alpha-mac.zip",
    "releaseJsonUrl":"https://github.com//tidepool-org/uploader/releases/download/v0.310.0-alpha/latest-mac.json"
  }
   */
});

autoUpdater.on('update-not-available', (ev, info) => {
  sendAction(syncActions.updateNotAvailable(info));
});

autoUpdater.on('error', (ev, err) => {
  sendAction(syncActions.autoUpdateError(err));
});

autoUpdater.on('update-downloaded', (ev, info) => {
  sendAction(syncActions.updateDownloaded(info));
});

ipcMain.on('autoUpdater', (event, arg) => {
  if(arg === 'checkForUpdates') {
    manualCheck = true;
  }
  autoUpdater[arg]();
});

if(!app.isDefaultProtocolClient('tidepoolupload')){
  app.setAsDefaultProtocolClient('tidepoolupload');
}

app.on('window-all-closed', () => {
  app.quit();
});

app.on('activate', () => {
  // for mac because, normally it's not common to recreate a window in the app
  if (mainWindow === null) {
    createWindow();
  }
});

function setLanguage() {
  if (process.env.I18N_ENABLED === 'true') {
    let lng = app.getLocale();
    // remove country in language locale
    if (_.includes(lng,'-'))
      lng = (_.split(lng,'-').length > 0) ? _.split(lng,'-')[0] : lng;

    i18nextOptions['lng'] = lng;
  }

  if (!i18n.Initialize) {
    i18n.use(i18nextBackend).init(i18nextOptions, function(err, t) {
      if (err) {
        console.log('An error occurred in i18next:', err);
      }

      global.i18n = i18n;
      createWindow();
    });
  }
}<|MERGE_RESOLUTION|>--- conflicted
+++ resolved
@@ -91,17 +91,13 @@
 };
 
 app.on('ready', async () => {
-<<<<<<< HEAD
   // await installExtensions();
-  const resizable = (process.env.NODE_ENV === 'development');
-=======
-  await installExtensions();
   setLanguage();
 });
->>>>>>> 23710d68
 
 function createWindow() {
   const resizable = (process.env.NODE_ENV === 'development');
+
   mainWindow = new BrowserWindow({
     show: false,
     width: 663,
@@ -187,19 +183,12 @@
 
   if (process.platform === 'darwin') {
     template = [{
-<<<<<<< HEAD
-      label: 'Sensotrend Uploader',
-      submenu: [{
-        label: 'About Sensotrend Uploader',
+      label: i18n.t('Sensotrend Uploader'),
+      submenu: [{
+        label: i18n.t('About Sensotrend Uploader'),
         click() {
           aboutDialog();
         }
-=======
-      label: i18n.t('Tidepool Uploader'),
-      submenu: [{
-        label: i18n.t('About Tidepool Uploader'),
-        selector: 'orderFrontStandardAboutPanel:'
->>>>>>> 23710d68
       }, {
         label: i18n.t('Check for Updates'),
         click() {
@@ -209,11 +198,7 @@
       }, {
         type: 'separator'
       }, {
-<<<<<<< HEAD
-        label: 'Hide Sensotrend Uploader',
-=======
-        label: i18n.t('Hide Tidepool Uploader'),
->>>>>>> 23710d68
+        label: i18n.t('Hide Sensotrend Uploader'),
         accelerator: 'Command+H',
         selector: 'hide:'
       }, {
@@ -357,16 +342,8 @@
     template = [{
       label: i18n.t('&File'),
       submenu: [{
-<<<<<<< HEAD
-        label: '&Exit',
+        label: i18n.t('&Exit'),
         accelerator: 'Alt+F4',
-=======
-        label: i18n.t('&Open'),
-        accelerator: 'Ctrl+O'
-      }, {
-        label:  i18n.t('&Close'),
-        accelerator: 'Ctrl+W',
->>>>>>> 23710d68
         click() {
           mainWindow.close();
         }
