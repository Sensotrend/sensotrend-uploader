--- conflicted
+++ resolved
@@ -13,8 +13,6 @@
 import '../styles/main.less';
 import { ipcRenderer } from 'electron';
 import Raven from 'raven-js';
-<<<<<<< HEAD
-=======
 import Rollbar from 'rollbar/dist/rollbar.umd';
 
 let rollbar = new Rollbar({
@@ -44,7 +42,6 @@
     }
   }
 );
->>>>>>> 0179b231
 
 Raven.config('https://ae50ed563cf24caab8ed7f469b0b0c78@sentry.io/183894', {
   autoBreadcrumbs: {
