{
  "name": "tidepool-uploader",
  "productName": "tidepool-uploader",
<<<<<<< HEAD
  "version": "2.5.9-truemetrix.6",
=======
  "version": "2.5.11",
>>>>>>> 75f0b649
  "description": "Tidepool Project Universal Uploader",
  "main": "./main.js",
  "author": {
    "name": "Tidepool Project",
    "email": "gerrit@tidepool.org"
  },
  "license": "BSD-2-Clause",
  "dependencies": {
    "drivelist": "6.1.7",
    "keytar": "4.2.1",
    "node-hid": "0.7.2",
    "serialport": "5.0.0",
    "usb": "1.3.1"
  },
  "optionalDependencies": {
    "winreg": "1.2.4"
  }
}<|MERGE_RESOLUTION|>--- conflicted
+++ resolved
@@ -1,11 +1,7 @@
 {
   "name": "tidepool-uploader",
   "productName": "tidepool-uploader",
-<<<<<<< HEAD
-  "version": "2.5.9-truemetrix.6",
-=======
-  "version": "2.5.11",
->>>>>>> 75f0b649
+  "version": "2.5.11-truemetrix.8",
   "description": "Tidepool Project Universal Uploader",
   "main": "./main.js",
   "author": {
