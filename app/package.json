--- conflicted
+++ resolved
@@ -1,11 +1,7 @@
 {
   "name": "tidepool-uploader",
   "productName": "tidepool-uploader",
-<<<<<<< HEAD
   "version": "2.7.0",
-=======
-  "version": "2.6.5",
->>>>>>> 5e45cdbc
   "description": "Tidepool Project Universal Uploader",
   "main": "./main.js",
   "author": {
