--- conflicted
+++ resolved
@@ -1,11 +1,7 @@
 {
   "name": "tidepool-uploader",
   "productName": "tidepool-uploader",
-<<<<<<< HEAD
-  "version": "2.6.0-600series-adhoc.5",
-=======
-  "version": "2.6.2",
->>>>>>> d74c7c32
+  "version": "2.6.2-600series-qa.32",
   "description": "Tidepool Project Universal Uploader",
   "main": "./main.js",
   "author": {
