--- conflicted
+++ resolved
@@ -1,11 +1,7 @@
 {
   "name": "tidepool-uploader",
   "productName": "tidepool-uploader",
-<<<<<<< HEAD
-  "version": "2.6.2-medtronic-fixes.1",
-=======
-  "version": "2.6.2-missing-record.3",
->>>>>>> ebff1ac2
+  "version": "2.6.2-medtronic-fixes.2",
   "description": "Tidepool Project Universal Uploader",
   "main": "./main.js",
   "author": {
