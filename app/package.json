{
  "name": "tidepool-uploader",
  "productName": "tidepool-uploader",
<<<<<<< HEAD
  "version": "2.6.4-user-space-drivers.3",
=======
  "version": "2.7.5",
>>>>>>> eb6dcb0a
  "description": "Tidepool Project Universal Uploader",
  "main": "./main.js",
  "author": {
    "name": "Tidepool Project",
    "email": "gerrit@tidepool.org"
  },
  "license": "BSD-2-Clause",
  "dependencies": {
    "drivelist": "6.2.2",
    "keytar": "4.2.1",
    "node-hid": "0.7.2",
    "serialport": "6.2.0",
    "usb": "1.3.2"
  },
  "optionalDependencies": {
    "winreg": "1.2.4"
  }
}<|MERGE_RESOLUTION|>--- conflicted
+++ resolved
@@ -1,11 +1,7 @@
 {
   "name": "tidepool-uploader",
   "productName": "tidepool-uploader",
-<<<<<<< HEAD
-  "version": "2.6.4-user-space-drivers.3",
-=======
-  "version": "2.7.5",
->>>>>>> eb6dcb0a
+  "version": "2.7.5-user-space-drivers.4",
   "description": "Tidepool Project Universal Uploader",
   "main": "./main.js",
   "author": {
