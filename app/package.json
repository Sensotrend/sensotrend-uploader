--- conflicted
+++ resolved
@@ -1,15 +1,8 @@
 {
-<<<<<<< HEAD
   "name": "sensotrend-uploader",
   "productName": "sensotrend-uploader",
-  "version": "2.30.1",
+  "version": "2.31.0",
   "description": "Sensotrend Uploader",
-=======
-  "name": "tidepool-uploader",
-  "productName": "tidepool-uploader",
-  "version": "2.31.0",
-  "description": "Tidepool Project Universal Uploader",
->>>>>>> a1c398fd
   "main": "./main.prod.js",
   "author": {
     "name": "Sensotrend Oy",
