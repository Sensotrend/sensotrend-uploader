--- conflicted
+++ resolved
@@ -1,11 +1,7 @@
 {
   "name": "tidepool-uploader",
   "productName": "tidepool-uploader",
-<<<<<<< HEAD
-  "version": "2.29.0-verio-catalina.1",
-=======
-  "version": "2.30.0",
->>>>>>> 4121a623
+  "version": "2.30.0-verio-catalina.2",
   "description": "Tidepool Project Universal Uploader",
   "main": "./main.prod.js",
   "author": {
