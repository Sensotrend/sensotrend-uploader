{
  "name": "tidepool-uploader",
  "productName": "tidepool-uploader",
<<<<<<< HEAD
  "version": "2.32.0-platform-client.1",
=======
  "version": "2.33.0",
>>>>>>> 176ed1f4
  "description": "Tidepool Project Universal Uploader",
  "main": "./main.prod.js",
  "author": {
    "name": "Tidepool Project",
    "email": "gerrit@tidepool.org"
  },
  "license": "BSD-2-Clause",
  "dependencies": {
    "drivelist": "8.0.10",
    "keytar": "5.6.0",
    "node-hid": "1.1.0",
    "@ronomon/direct-io": "3.0.1",
    "serialport": "9.0.1",
    "usb": "1.6.3",
    "lzo-decompress": "1.0.1"
  },
  "optionalDependencies": {
    "node-mtp": "0.3.15",
    "winreg": "1.2.4"
  }
}<|MERGE_RESOLUTION|>--- conflicted
+++ resolved
@@ -1,11 +1,7 @@
 {
   "name": "tidepool-uploader",
   "productName": "tidepool-uploader",
-<<<<<<< HEAD
-  "version": "2.32.0-platform-client.1",
-=======
   "version": "2.33.0",
->>>>>>> 176ed1f4
   "description": "Tidepool Project Universal Uploader",
   "main": "./main.prod.js",
   "author": {
