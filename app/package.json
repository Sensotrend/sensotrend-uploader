--- conflicted
+++ resolved
@@ -1,11 +1,7 @@
 {
   "name": "tidepool-uploader",
   "productName": "tidepool-uploader",
-<<<<<<< HEAD
-  "version": "2.8.6-accu-chek.4",
-=======
   "version": "2.10.1",
->>>>>>> 7d6319fe
   "description": "Tidepool Project Universal Uploader",
   "main": "./main.js",
   "author": {
