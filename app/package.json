{
  "name": "tidepool-uploader",
  "productName": "tidepool-uploader",
<<<<<<< HEAD
  "version": "2.13.0-omnipod-dash.1",
=======
  "version": "2.14.0",
>>>>>>> 5747dfcb
  "description": "Tidepool Project Universal Uploader",
  "main": "./main.js",
  "author": {
    "name": "Tidepool Project",
    "email": "gerrit@tidepool.org"
  },
  "license": "BSD-2-Clause",
  "dependencies": {
    "drivelist": "6.4.3",
    "keytar": "4.2.1",
    "node-hid": "0.7.6",
    "@ronomon/direct-io": "2.4.3",
    "serialport": "6.2.2",
    "usb": "1.5.0",
    "lzo-decompress": "0.1.2"
  },
  "optionalDependencies": {
    "node-mtp": "0.2.1",
    "winreg": "1.2.4"
  }
}<|MERGE_RESOLUTION|>--- conflicted
+++ resolved
@@ -1,11 +1,7 @@
 {
   "name": "tidepool-uploader",
   "productName": "tidepool-uploader",
-<<<<<<< HEAD
-  "version": "2.13.0-omnipod-dash.1",
-=======
   "version": "2.14.0",
->>>>>>> 5747dfcb
   "description": "Tidepool Project Universal Uploader",
   "main": "./main.js",
   "author": {
