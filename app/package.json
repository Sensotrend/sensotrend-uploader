--- conflicted
+++ resolved
@@ -1,15 +1,8 @@
 {
-<<<<<<< HEAD
   "name": "sensotrend-uploader",
   "productName": "sensotrend-uploader",
-  "version": "2.23.1-sensotrend",
+  "version": "2.27.0",
   "description": "Sensotrend Uploader",
-=======
-  "name": "tidepool-uploader",
-  "productName": "tidepool-uploader",
-  "version": "2.27.0",
-  "description": "Tidepool Project Universal Uploader",
->>>>>>> d506a3d9
   "main": "./main.prod.js",
   "author": {
     "name": "Sensotrend Oy",
