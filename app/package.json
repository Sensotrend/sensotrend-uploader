{
  "name": "tidepool-uploader",
  "productName":  "tidepool-uploader",
<<<<<<< HEAD
  "version": "2.0.1-dev.2",
=======
  "version": "2.0.1",
>>>>>>> 17b7f217
  "description": "Tidepool Project Universal Uploader",
  "main": "./main.js",
  "author": {
    "name": "Tidepool Project",
    "email": "gerrit@tidepool.org"
  },
  "license": "BSD-2-Clause",
  "dependencies": {
    "keytar": "4.0.3",
    "node-hid": "0.5.4",
    "serialport": "4.0.7"
  },
  "optionalDependencies": {
    "winreg": "1.2.3"
  }
}<|MERGE_RESOLUTION|>--- conflicted
+++ resolved
@@ -1,11 +1,7 @@
 {
   "name": "tidepool-uploader",
   "productName":  "tidepool-uploader",
-<<<<<<< HEAD
-  "version": "2.0.1-dev.2",
-=======
   "version": "2.0.1",
->>>>>>> 17b7f217
   "description": "Tidepool Project Universal Uploader",
   "main": "./main.js",
   "author": {
