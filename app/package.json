--- conflicted
+++ resolved
@@ -10,18 +10,12 @@
   },
   "license": "BSD-2-Clause",
   "dependencies": {
-<<<<<<< HEAD
     "drivelist": "5.1.8",
-    "keytar": "4.0.3",
+    "keytar": "4.0.4",
     "lodash": "3.10.1",
-    "node-hid": "0.5.4",
-    "serialport": "4.0.7",
+    "node-hid": "0.5.7",
+    "serialport": "5.0.0",
     "usb": "1.2.0"
-=======
-    "keytar": "4.0.4",
-    "node-hid": "0.5.7",
-    "serialport": "5.0.0"
->>>>>>> d187d7a7
   },
   "optionalDependencies": {
     "winreg": "1.2.4"
