{
  "name": "tidepool-uploader",
  "productName": "tidepool-uploader",
<<<<<<< HEAD
  "version": "2.32.0-webmtp.3",
=======
  "version": "2.33.0",
>>>>>>> 8a2bbbce
  "description": "Tidepool Project Universal Uploader",
  "main": "./main.prod.js",
  "author": {
    "name": "Tidepool Project",
    "email": "gerrit@tidepool.org"
  },
  "license": "BSD-2-Clause",
  "dependencies": {
    "drivelist": "8.0.10",
    "keytar": "5.6.0",
    "node-hid": "1.1.0",
    "@ronomon/direct-io": "3.0.1",
    "serialport": "9.0.0",
    "usb": "1.6.3",
    "lzo-decompress": "1.0.1"
  },
  "optionalDependencies": {
    "winreg": "1.2.4"
  }
}<|MERGE_RESOLUTION|>--- conflicted
+++ resolved
@@ -1,11 +1,7 @@
 {
   "name": "tidepool-uploader",
   "productName": "tidepool-uploader",
-<<<<<<< HEAD
-  "version": "2.32.0-webmtp.3",
-=======
-  "version": "2.33.0",
->>>>>>> 8a2bbbce
+  "version": "2.33.0-webmtp.3",
   "description": "Tidepool Project Universal Uploader",
   "main": "./main.prod.js",
   "author": {
