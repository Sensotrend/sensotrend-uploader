{
  "name": "tidepool-uploader",
  "productName": "tidepool-uploader",
<<<<<<< HEAD
  "version": "2.2.4-delta-uploads.2",
=======
  "version": "2.4.0",
>>>>>>> 8a62eaf5
  "description": "Tidepool Project Universal Uploader",
  "main": "./main.js",
  "author": {
    "name": "Tidepool Project",
    "email": "gerrit@tidepool.org"
  },
  "license": "BSD-2-Clause",
  "dependencies": {
    "drivelist": "5.1.8",
    "keytar": "4.0.4",
    "node-hid": "0.5.7",
    "serialport": "5.0.0",
    "usb": "1.3.1"
  },
  "optionalDependencies": {
    "winreg": "1.2.4"
  }
}<|MERGE_RESOLUTION|>--- conflicted
+++ resolved
@@ -1,11 +1,7 @@
 {
   "name": "tidepool-uploader",
   "productName": "tidepool-uploader",
-<<<<<<< HEAD
-  "version": "2.2.4-delta-uploads.2",
-=======
-  "version": "2.4.0",
->>>>>>> 8a62eaf5
+  "version": "2.4.0-delta-uploads.1",
   "description": "Tidepool Project Universal Uploader",
   "main": "./main.js",
   "author": {
