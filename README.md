# Tidepool Uploader

[![Build Status](https://travis-ci.org/tidepool-org/chrome-uploader.png)](https://travis-ci.org/tidepool-org/chrome-uploader)

This is a Chrome App that acts as an uploader client for Tidepool. It is intended to allow you to plug devices into the USB port and automatically load the data stored on it up to the Tidepool cloud.

WARNING! THIS SOURCE CODE IS UNDER ACTIVE DEVELOPMENT AND IS KNOWN TO BE INCOMPLETE AND WITH ERRORS. IT IS ACTIVELY CHANGING. THIS CODE SHOULD NOT BE USED FOR COMMERCIAL MEDICAL SYSTEMS OR FOR ANY PURPOSE OTHER THAN ONGOING DEVELOPMENT AND IMPROVEMENT OF THIS CODE.


## How to set it up

1. Clone this repository.
1. Run `npm install`
1. Set the config for the environment you want to target (see Config section below)
1. Run `npm start` (will bundle files, and watch for changes)
1. Open Chrome. Go to chrome://extensions and turn on Developer mode (checkbox on the top line).
1. Click "Load Unpacked Extension".
1. Choose the directory you checked out above and click OK.
1. To run it, you can choose "Launch" from the chrome://extensions page. You can also run it from the Chrome App Launcher, which Chrome may install for you whether you want it or not.
1. If you're developing, you may find that the only way it runs properly is to hit "Reload" after each change to the source. You will definitely need to reload any time you change the manifest.


## Config

Configuration values (for example the URL of the Tidepool Platform) are set via environment variables. If you need to add a config value, modify the `.config.js` file. If you need to read a config value inside the app, use `var config = require('./lib/config')`. To set config values (do this before building the app), you can use Shell scripts that export environment variables (see config/local.sh for an example that exports the appropriate variables when [running the whole Tidepool platform locally using runservers](http://developer.tidepool.io/starting-up-services/)), for example:

```bash
$ source config/local.sh
$ npm start
```

<<<<<<< HEAD
=======
### Debug Mode

The environment variable `DEBUG_ERROR` (boolean) controls whether or not errors are caught and an error message displayed in the UI (the production setting) or whether they are thrown in the console (much more useful for local development because then the file name and line number of the error are easily accessible). Debug mode is turned on by default in `config/debug.sh`.

>>>>>>> 947bf2bb
## How to run the tests

```npm test```


## Publishing

1. Bump version number and tag with `mversion minor -m` (`npm install -g mversion` if you haven't already)
1. Build `dist.zip` file with `npm run build`<|MERGE_RESOLUTION|>--- conflicted
+++ resolved
@@ -29,13 +29,10 @@
 $ npm start
 ```
 
-<<<<<<< HEAD
-=======
 ### Debug Mode
 
 The environment variable `DEBUG_ERROR` (boolean) controls whether or not errors are caught and an error message displayed in the UI (the production setting) or whether they are thrown in the console (much more useful for local development because then the file name and line number of the error are easily accessible). Debug mode is turned on by default in `config/debug.sh`.
 
->>>>>>> 947bf2bb
 ## How to run the tests
 
 ```npm test```
